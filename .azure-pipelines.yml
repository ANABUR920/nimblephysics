--- conflicted
+++ resolved
@@ -14,68 +14,30 @@
 #   steps:
 #   - template: .ci/azure-pipelines/native.yml
 
-<<<<<<< HEAD
-# - job: xenial_gcc_release
-#   pool:
-#     vmImage: 'Ubuntu 16.04'
-#   variables:
-#     OS_NAME: linux
-#     COMPILER: gcc
-#     BUILD_TYPE: Release
-#     BUILD_DIR: $(Build.SourcesDirectory)
-#     SUDO: sudo
-#   steps:
-#   - template: .ci/azure-pipelines/native.yml
-
 # - job: xenial_32bit_gcc_release
 #   pool:
 #     vmImage: 'Ubuntu 16.04'
 #   variables:
 #     OS_NAME: linux
 #     COMPILER: gcc
-#     BUILD_TYPE: Release
+#     BUILD_TYPE: Release  # TODO: Tests fail in debug mode
 #     BUILD_DIR: $(Build.SourcesDirectory)
 #     DOCKERFILE: Dockerfile.ubuntu-xenial-32bit
 #   steps:
 #   - template: .ci/azure-pipelines/docker.yml
 
-# - job: bionic_gcc_release
+# - job: bionic_gcc_debug_with_codecov
 #   pool:
 #     vmImage: 'Ubuntu 16.04'
 #   variables:
 #     OS_NAME: linux
 #     COMPILER: gcc
-#     BUILD_TYPE: Release
+#     BUILD_TYPE: Debug
 #     BUILD_DIR: $(Build.SourcesDirectory)
 #     DOCKERFILE: Dockerfile.ubuntu-bionic
+#     CODECOV: ON
 #   steps:
 #   - template: .ci/azure-pipelines/docker.yml
-=======
-- job: xenial_32bit_gcc_release
-  pool:
-    vmImage: 'Ubuntu 16.04'
-  variables:
-    OS_NAME: linux
-    COMPILER: gcc
-    BUILD_TYPE: Release  # TODO: Tests fail in debug mode
-    BUILD_DIR: $(Build.SourcesDirectory)
-    DOCKERFILE: Dockerfile.ubuntu-xenial-32bit
-  steps:
-  - template: .ci/azure-pipelines/docker.yml
-
-- job: bionic_gcc_debug_with_codecov
-  pool:
-    vmImage: 'Ubuntu 16.04'
-  variables:
-    OS_NAME: linux
-    COMPILER: gcc
-    BUILD_TYPE: Debug
-    BUILD_DIR: $(Build.SourcesDirectory)
-    DOCKERFILE: Dockerfile.ubuntu-bionic
-    CODECOV: ON
-  steps:
-  - template: .ci/azure-pipelines/docker.yml
->>>>>>> 25e4d624
 
 - job: bionic_gcc_dartpy_release
   pool:
@@ -91,56 +53,30 @@
   - template: .ci/azure-pipelines/docker.yml
   timeoutInMinutes: 0
 
-<<<<<<< HEAD
-# - job: cosmic_gcc_release
+# - job: cosmic_gcc_debug
 #   pool:
 #     vmImage: 'Ubuntu 16.04'
 #   variables:
 #     OS_NAME: linux
 #     COMPILER: gcc
-#     BUILD_TYPE: Release
+#     BUILD_TYPE: Debug
 #     BUILD_DIR: $(Build.SourcesDirectory)
 #     DOCKERFILE: Dockerfile.ubuntu-cosmic
 #   steps:
 #   - template: .ci/azure-pipelines/docker.yml
 
-# - job: disco_gcc_release
+# - job: disco_gcc_debug
+#   continueOnError: true
 #   pool:
 #     vmImage: 'Ubuntu 16.04'
 #   variables:
 #     OS_NAME: linux
 #     COMPILER: gcc
-#     BUILD_TYPE: Release
+#     BUILD_TYPE: Debug
 #     BUILD_DIR: $(Build.SourcesDirectory)
 #     DOCKERFILE: Dockerfile.ubuntu-disco
 #   steps:
 #   - template: .ci/azure-pipelines/docker.yml
-=======
-- job: cosmic_gcc_debug
-  pool:
-    vmImage: 'Ubuntu 16.04'
-  variables:
-    OS_NAME: linux
-    COMPILER: gcc
-    BUILD_TYPE: Debug
-    BUILD_DIR: $(Build.SourcesDirectory)
-    DOCKERFILE: Dockerfile.ubuntu-cosmic
-  steps:
-  - template: .ci/azure-pipelines/docker.yml
-
-- job: disco_gcc_debug
-  continueOnError: true
-  pool:
-    vmImage: 'Ubuntu 16.04'
-  variables:
-    OS_NAME: linux
-    COMPILER: gcc
-    BUILD_TYPE: Debug
-    BUILD_DIR: $(Build.SourcesDirectory)
-    DOCKERFILE: Dockerfile.ubuntu-disco
-  steps:
-  - template: .ci/azure-pipelines/docker.yml
->>>>>>> 25e4d624
 
 # - job: high_seirra_clang_debug
 #   pool:
@@ -157,24 +93,6 @@
 #       '.ci/script.sh'
 #     displayName: 'Script'
 
-<<<<<<< HEAD
-# - job: high_seirra_clang_release
-#   pool:
-#     vmImage: 'macOS 10.13'
-#   variables:
-#     OS_NAME: osx
-#     BUILD_TYPE: Release
-#     BUILD_DIR: $(Build.SourcesDirectory)
-#   steps:
-#   - script: |
-#       '.ci/install.sh'
-#     displayName: 'Install'
-#   - script: |
-#       '.ci/script.sh'
-#     displayName: 'Script'
-
-=======
->>>>>>> 25e4d624
 # Disable windows build until we figure out how to cache vcpkg packages
 # - job: windows_vs_amd64
 #   pool: Hosted
