--- conflicted
+++ resolved
@@ -197,14 +197,6 @@
   assert(mBodyNodeB->getRawSkeleton());
   mIsSelfCollision = (mBodyNodeA->getRawSkeleton() == mBodyNodeB->getRawSkeleton());
 
-<<<<<<< HEAD
-=======
-  const math::Jacobian jacA
-      = mBodyNodeA->getRawSkeleton()->getJacobian(mBodyNodeA);
-  const math::Jacobian jacB
-      = mBodyNodeB->getRawSkeleton()->getJacobian(mBodyNodeB);
-
->>>>>>> 40ea7aa7
   // Compute local contact Jacobians expressed in body frame
   if (mIsFrictionOn)
   {
