/*
 * Copyright (c) 2011-2018, The DART development contributors
 * All rights reserved.
 *
 * The list of contributors can be found at:
 *   https://github.com/dartsim/dart/blob/master/LICENSE
 *
 * This file is provided under the following "BSD-style" License:
 *   Redistribution and use in source and binary forms, with or
 *   without modification, are permitted provided that the following
 *   conditions are met:
 *   * Redistributions of source code must retain the above copyright
 *     notice, this list of conditions and the following disclaimer.
 *   * Redistributions in binary form must reproduce the above
 *     copyright notice, this list of conditions and the following
 *     disclaimer in the documentation and/or other materials provided
 *     with the distribution.
 *   THIS SOFTWARE IS PROVIDED BY THE COPYRIGHT HOLDERS AND
 *   CONTRIBUTORS "AS IS" AND ANY EXPRESS OR IMPLIED WARRANTIES,
 *   INCLUDING, BUT NOT LIMITED TO, THE IMPLIED WARRANTIES OF
 *   MERCHANTABILITY AND FITNESS FOR A PARTICULAR PURPOSE ARE
 *   DISCLAIMED. IN NO EVENT SHALL THE COPYRIGHT HOLDER OR
 *   CONTRIBUTORS BE LIABLE FOR ANY DIRECT, INDIRECT, INCIDENTAL,
 *   SPECIAL, EXEMPLARY, OR CONSEQUENTIAL DAMAGES (INCLUDING, BUT NOT
 *   LIMITED TO, PROCUREMENT OF SUBSTITUTE GOODS OR SERVICES; LOSS OF
 *   USE, DATA, OR PROFITS; OR BUSINESS INTERRUPTION) HOWEVER CAUSED
 *   AND ON ANY THEORY OF LIABILITY, WHETHER IN CONTRACT, STRICT
 *   LIABILITY, OR TORT (INCLUDING NEGLIGENCE OR OTHERWISE) ARISING IN
 *   ANY WAY OUT OF THE USE OF THIS SOFTWARE, EVEN IF ADVISED OF THE
 *   POSSIBILITY OF SUCH DAMAGE.
 */

#include "dart/gui/GLFuncs.hpp"

#include <cstdio>
#include <iostream>
#include <string>

#include <Eigen/Eigen>

#include "dart/common/Console.hpp"
#include "dart/math/Constants.hpp"
#include "dart/gui/LoadOpengl.hpp"
#include "dart/gui/glut/GLUTFuncs.hpp"
// TODO(JS): remove once glut become an optional dependency

namespace dart {
namespace gui {

<<<<<<< HEAD
void drawStringOnScreen(float, float, const std::string&, bool)
{
  dtwarn << "dart::gui::drawStringOnScreen() is deprecated in DART 6.1. "
         << "Please use dart::gui::glut::drawStringOnScreen() instead. "
         << "Ignoring this action.\n";
=======
void drawStringOnScreen(float x, float y, const std::string& s, bool bigFont)
{
  glut::drawStringOnScreen(x, y, s, bigFont);
>>>>>>> 30964d48
}

// draw a 3D arrow starting from pt along dir, the arrowhead is on the other end
void drawArrow3D(const Eigen::Vector3d& _pt, const Eigen::Vector3d& _dir,
                 const double _length, const double _thickness,
                 const double _arrowThickness) {
  const double pi = math::constantsd::pi();

  Eigen::Vector3d normDir = _dir;
  normDir.normalize();

  double arrowLength;
  if (_arrowThickness == -1)
    arrowLength = 4*_thickness;
  else
    arrowLength = 2*_arrowThickness;

  // draw the arrow body as a cylinder
  GLUquadricObj *c;
  c = gluNewQuadric();
  gluQuadricDrawStyle(c, GLU_FILL);
  gluQuadricNormals(c, GLU_SMOOTH);

  glPushMatrix();
  glTranslatef(_pt[0], _pt[1], _pt[2]);
  glRotated(acos(normDir[2])*180/pi, -normDir[1], normDir[0], 0);
  gluCylinder(c, _thickness, _thickness, _length-arrowLength, 16, 16);

  // draw the arrowhed as a cone
  glPushMatrix();
  glTranslatef(0, 0, _length-arrowLength);
  gluCylinder(c, arrowLength*0.5, 0.0, arrowLength, 10, 10);
  glPopMatrix();

  glPopMatrix();

  gluDeleteQuadric(c);
}

// draw a 2D arrow starting from pt along vec, the arrow head is on the other
// end
void drawArrow2D(const Eigen::Vector2d& _pt, const Eigen::Vector2d& _vec,
                 double _thickness) {
  const double pi = math::constantsd::pi();

  // draw the arrow body as a thick line
  glLineWidth(_thickness);
  glBegin(GL_LINES);
  glVertex2f(_pt[0], _pt[1]);
  glVertex2f(_pt[0]+_vec[0], _pt[1]+_vec[1]);
  glEnd();

  // draw arrowhead as a triangle
  double theta = atan2(_vec[1], _vec[0]);
  glPushMatrix();
  glTranslatef(_pt[0]+_vec[0], _pt[1]+_vec[1], 0.0);
  glRotatef(theta*180.0/pi, 0.0, 0.0, 1.0);
  glTranslatef(_thickness, 0.0, 0.0);
  glBegin(GL_TRIANGLES);
  glVertex2f(0.0, _thickness);
  glVertex2f(2*_thickness, 0.0);
  glVertex2f(0.0, -_thickness);
  glEnd();
  glPopMatrix();
}

void drawProgressBar(int _currFrame, int _totalFrame) {
  GLint oldMode;
  glGetIntegerv(GL_MATRIX_MODE, &oldMode);
  glMatrixMode(GL_PROJECTION);

  glPushMatrix();
  glLoadIdentity();
  gluOrtho2D(0.0, 1.0, 0.0, 1.0);

  glMatrixMode(GL_MODELVIEW);
  glPushMatrix();
  glLoadIdentity();

  glPolygonMode(GL_FRONT, GL_LINE);
  glColor4d(0.0, 0.0, 0.0, 0.5);
  glBegin(GL_QUADS);
  glVertex2f(0.15f, 0.02f);
  glVertex2f(0.85f, 0.02f);
  glVertex2f(0.85f, 0.08f);
  glVertex2f(0.15f, 0.08f);
  glEnd();

  float portion = static_cast<float>(_currFrame)/_totalFrame;
  float end = 0.15f+portion*0.7f;
  glPolygonMode(GL_FRONT, GL_FILL);
  glColor4d(0.3, 0.3, 0.3, 0.5);
  glBegin(GL_QUADS);
  glVertex2f(0.15f, 0.02f);
  glVertex2f(end, 0.02f);
  glVertex2f(end, 0.08f);
  glVertex2f(0.15f, 0.08f);
  glEnd();

  glPopMatrix();

  glMatrixMode(GL_PROJECTION);
  glPopMatrix();
  glMatrixMode(oldMode);
}

}  // namespace gui
}  // namespace dart<|MERGE_RESOLUTION|>--- conflicted
+++ resolved
@@ -47,17 +47,9 @@
 namespace dart {
 namespace gui {
 
-<<<<<<< HEAD
-void drawStringOnScreen(float, float, const std::string&, bool)
-{
-  dtwarn << "dart::gui::drawStringOnScreen() is deprecated in DART 6.1. "
-         << "Please use dart::gui::glut::drawStringOnScreen() instead. "
-         << "Ignoring this action.\n";
-=======
 void drawStringOnScreen(float x, float y, const std::string& s, bool bigFont)
 {
   glut::drawStringOnScreen(x, y, s, bigFont);
->>>>>>> 30964d48
 }
 
 // draw a 3D arrow starting from pt along dir, the arrowhead is on the other end
