/*
 * Copyright (c) 2011-2016, Georgia Tech Research Corporation
 * All rights reserved.
 *
 * Author(s): Sehoon Ha <sehoon.ha@gmail.com>
 *            Jeongseok Lee <jslee02@gmail.com>
 *
 * Georgia Tech Graphics Lab and Humanoid Robotics Lab
 *
 * Directed by Prof. C. Karen Liu and Prof. Mike Stilman
 * <karenliu@cc.gatech.edu> <mstilman@cc.gatech.edu>
 *
 * This file is provided under the following "BSD-style" License:
 *   Redistribution and use in source and binary forms, with or
 *   without modification, are permitted provided that the following
 *   conditions are met:
 *   * Redistributions of source code must retain the above copyright
 *     notice, this list of conditions and the following disclaimer.
 *   * Redistributions in binary form must reproduce the above
 *     copyright notice, this list of conditions and the following
 *     disclaimer in the documentation and/or other materials provided
 *     with the distribution.
 *   THIS SOFTWARE IS PROVIDED BY THE COPYRIGHT HOLDERS AND
 *   CONTRIBUTORS "AS IS" AND ANY EXPRESS OR IMPLIED WARRANTIES,
 *   INCLUDING, BUT NOT LIMITED TO, THE IMPLIED WARRANTIES OF
 *   MERCHANTABILITY AND FITNESS FOR A PARTICULAR PURPOSE ARE
 *   DISCLAIMED. IN NO EVENT SHALL THE COPYRIGHT HOLDER OR
 *   CONTRIBUTORS BE LIABLE FOR ANY DIRECT, INDIRECT, INCIDENTAL,
 *   SPECIAL, EXEMPLARY, OR CONSEQUENTIAL DAMAGES (INCLUDING, BUT NOT
 *   LIMITED TO, PROCUREMENT OF SUBSTITUTE GOODS OR SERVICES; LOSS OF
 *   USE, DATA, OR PROFITS; OR BUSINESS INTERRUPTION) HOWEVER CAUSED
 *   AND ON ANY THEORY OF LIABILITY, WHETHER IN CONTRACT, STRICT
 *   LIABILITY, OR TORT (INCLUDING NEGLIGENCE OR OTHERWISE) ARISING IN
 *   ANY WAY OUT OF THE USE OF THIS SOFTWARE, EVEN IF ADVISED OF THE
 *   POSSIBILITY OF SUCH DAMAGE.
 */

#include "dart/dynamics/BodyNode.h"

#include <algorithm>
#include <vector>
#include <string>

#include "dart/common/Console.h"
#include "dart/common/StlHelpers.h"
#include "dart/math/Helpers.h"
#include "dart/dynamics/Joint.h"
#include "dart/dynamics/Shape.h"
#include "dart/dynamics/Skeleton.h"
#include "dart/dynamics/Chain.h"
#include "dart/dynamics/Marker.h"
#include "dart/dynamics/SoftBodyNode.h"
#include "dart/dynamics/EndEffector.h"

namespace dart {
namespace dynamics {

//==============================================================================
template <class DataType, std::unique_ptr<DataType> (Node::*getData)() const,
          typename VectorType = common::CloneableVector< std::unique_ptr<DataType> >,
          typename DataMap = std::map< std::type_index, std::unique_ptr<VectorType> > >
static void extractDataFromNodeTypeMap(
    DataMap& dataMap, const BodyNode::NodeMap& nodeMap)
{
  for(const auto& node_it : nodeMap)
  {
    const std::vector<Node*>& nodes = node_it.second;

    std::pair<typename DataMap::iterator, bool> insertion =
        dataMap.insert(typename DataMap::value_type(
                         node_it.first, nullptr));

    typename DataMap::iterator& it = insertion.first;

    std::unique_ptr<VectorType>& data = it->second;
    if(!data)
      data = common::make_unique<VectorType>();

    data->getVector().resize(nodes.size());

    for(std::size_t i=0; i < nodes.size(); ++i)
    {
      std::unique_ptr<DataType>& datum = data->getVector()[i];
      datum = (nodes[i]->*getData)();
    }
  }
}

//==============================================================================
template <class DataType, void (Node::*setData)(const DataType&),
          typename VectorType = common::CloneableVector< std::unique_ptr<DataType> >,
          typename DataMap = std::map< std::type_index, std::unique_ptr<VectorType> > >
static void setNodesFromDataTypeMap(
    BodyNode::NodeMap& nodeMap, const DataMap& dataMap)
{
  typename BodyNode::NodeMap::iterator node_it = nodeMap.begin();
  typename DataMap::const_iterator data_it = dataMap.begin();

  while( nodeMap.end() != node_it && dataMap.end() != data_it)
  {
    if( node_it->first == data_it->first )
    {
      const std::vector<Node*>& node_vec = node_it->second;
      const std::vector< std::unique_ptr<DataType> >& data_vec =
          data_it->second->getVector();

      // TODO(MXG): Should we report if the dimensions are mismatched?
      std::size_t stop = std::min(node_vec.size(), data_vec.size());
      for(std::size_t i=0; i < stop; ++i)
      {
        if(data_vec[i])
          (node_vec[i]->*setData)(*data_vec[i]);
      }

      ++node_it;
      ++data_it;
    }
    else if( node_it->first < data_it->first )
    {
      ++node_it;
    }
    else
    {
      ++data_it;
    }
  }
}

//==============================================================================
SkeletonRefCountingBase::SkeletonRefCountingBase()
  : mReferenceCount(0),
    mLockedSkeleton(std::make_shared<MutexedWeakSkeletonPtr>())
{
  // Do nothing
}

//==============================================================================
void SkeletonRefCountingBase::incrementReferenceCount() const
{
  int previous = std::atomic_fetch_add(&mReferenceCount, 1);
  if(0 == previous)
    mReferenceSkeleton = mSkeleton.lock();
}

//==============================================================================
void SkeletonRefCountingBase::decrementReferenceCount() const
{
  int previous = std::atomic_fetch_sub(&mReferenceCount, 1);
  if(1 == previous)
    mReferenceSkeleton = nullptr;
}

//==============================================================================
SkeletonPtr SkeletonRefCountingBase::getSkeleton()
{
  return mSkeleton.lock();
}

//==============================================================================
ConstSkeletonPtr SkeletonRefCountingBase::getSkeleton() const
{
  return mSkeleton.lock();
}

/// SKEL_SET_FLAGS : Lock a Skeleton pointer and activate dirty flags of X for
/// the tree that this BodyNode belongs to, as well as the flag for the Skeleton
/// overall
#define SKEL_SET_FLAGS( X ) { SkeletonPtr skel = getSkeleton(); if(skel) {      \
                            skel->mTreeCache[mTreeIndex].mDirty. X = true;      \
                            skel->mSkelCache.mDirty. X = true; } }

/// SET_FLAGS : A version of SKEL_SET_FLAGS that assumes a SkeletonPtr named
/// 'skel' has already been locked
#define SET_FLAGS( X ) skel->mTreeCache[mTreeIndex].mDirty. X = true;           \
                       skel->mSkelCache.mDirty. X = true;

/// CHECK_FLAG : Check if the dirty flag X for the tree of this BodyNode is
/// active
#define CHECK_FLAG( X ) skel->mTreeCache[mTreeIndex].mDirty. X

//==============================================================================
typedef std::set<Entity*> EntityPtrSet;

//==============================================================================
std::size_t BodyNode::msBodyNodeCount = 0;

namespace detail {

//==============================================================================
void setAllNodeStates(BodyNode* bodyNode, const AllNodeStates& states)
{
  bodyNode->setAllNodeStates(states);
}

//==============================================================================
AllNodeStates getAllNodeStates(const BodyNode* bodyNode)
{
  return bodyNode->getAllNodeStates();
}

//==============================================================================
void setAllNodeProperties(BodyNode* bodyNode,
                          const AllNodeProperties& properties)
{
  bodyNode->setAllNodeProperties(properties);
}

//==============================================================================
AllNodeProperties getAllNodeProperties(const BodyNode* bodyNode)
{
  return bodyNode->getAllNodeProperties();
}

//==============================================================================
BodyNodeState::BodyNodeState(const Eigen::Vector6d& Fext)
  : mFext(Fext)
{
  // Do nothing
}

//==============================================================================
BodyNodeAspectProperties::BodyNodeAspectProperties(
    const std::string& name,
    const Inertia& _inertia,
    bool _isCollidable, double _frictionCoeff,
    double _restitutionCoeff, bool _gravityMode)
  : mName(name),
    mInertia(_inertia),
    mIsCollidable(_isCollidable),
    mFrictionCoeff(_frictionCoeff),
    mRestitutionCoeff(_restitutionCoeff),
    mGravityMode(_gravityMode)
{
  // Do nothing
}

} // namespace detail

//==============================================================================
BodyNode::~BodyNode()
{
  // Delete all Nodes
  mNodeMap.clear();
  mNodeDestructors.clear();

  delete mParentJoint;
}

//==============================================================================
SoftBodyNode* BodyNode::asSoftBodyNode()
{
  return nullptr;
}

//==============================================================================
const SoftBodyNode* BodyNode::asSoftBodyNode() const
{
  return nullptr;
}

//==============================================================================
void BodyNode::setAllNodeStates(const AllNodeStates& states)
{
  setNodesFromDataTypeMap<Node::State, &Node::setNodeState>(
        mNodeMap, states.getMap());
}

//==============================================================================
BodyNode::AllNodeStates BodyNode::getAllNodeStates() const
{
  detail::NodeStateMap nodeStates;
  extractDataFromNodeTypeMap<Node::State, &Node::getNodeState>(
        nodeStates, mNodeMap);
  return nodeStates;
}

//==============================================================================
void BodyNode::setAllNodeProperties(const AllNodeProperties& properties)
{
  setNodesFromDataTypeMap<Node::Properties, &Node::setNodeProperties>(
        mNodeMap, properties.getMap());
}

//==============================================================================
BodyNode::AllNodeProperties BodyNode::getAllNodeProperties() const
{
  // TODO(MXG): Make a version of this function that will fill in a
  // NodeProperties instance instead of creating a new one
  detail::NodePropertiesMap nodeProperties;
  extractDataFromNodeTypeMap<Node::Properties, &Node::getNodeProperties>(
        nodeProperties, mNodeMap);
  return nodeProperties;
}

//==============================================================================
void BodyNode::setProperties(const CompositeProperties& _properties)
{
  setCompositeProperties(_properties);
}

//==============================================================================
void BodyNode::setProperties(const AspectProperties& _properties)
{
  setAspectProperties(_properties);
}

//==============================================================================
void BodyNode::setAspectState(const AspectState& state)
{
  if(mAspectState.mFext != state.mFext)
  {
    mAspectState.mFext = state.mFext;
    SKEL_SET_FLAGS(mExternalForces);
  }
}

//==============================================================================
void BodyNode::setAspectProperties(const AspectProperties& properties)
{
  setName(properties.mName);
  setInertia(properties.mInertia);
  setGravityMode(properties.mGravityMode);
  setFrictionCoeff(properties.mFrictionCoeff);
  setRestitutionCoeff(properties.mRestitutionCoeff);
}

//==============================================================================
BodyNode::Properties BodyNode::getBodyNodeProperties() const
{
  return getCompositeProperties();
}

//==============================================================================
void BodyNode::copy(const BodyNode& otherBodyNode)
{
  if(this == &otherBodyNode)
    return;

  setCompositeProperties(otherBodyNode.getCompositeProperties());
}

//==============================================================================
void BodyNode::copy(const BodyNode* otherBodyNode)
{
  if(nullptr == otherBodyNode)
    return;

  copy(*otherBodyNode);
}

//==============================================================================
BodyNode& BodyNode::operator=(const BodyNode& otherBodyNode)
{
  copy(otherBodyNode);
  return *this;
}

//==============================================================================
void BodyNode::duplicateNodes(const BodyNode* otherBodyNode)
{
  if(nullptr == otherBodyNode)
  {
    dterr << "[BodyNode::duplicateNodes] You have asked to duplicate the Nodes "
          << "of a nullptr, which is not allowed!\n";
    assert(false);
    return;
  }

  const NodeMap& otherMap = otherBodyNode->mNodeMap;
  for(const auto& vec : otherMap)
  {
    for(const auto& node : vec.second)
      node->cloneNode(this)->attach();
  }
}

//==============================================================================
void BodyNode::matchNodes(const BodyNode* otherBodyNode)
{
  if(nullptr == otherBodyNode)
  {
    dterr << "[BodyNode::matchNodes] You have asked to match the Nodes of a "
          << "nullptr, which is not allowed!\n";
    assert(false);
    return;
  }

  for(auto& cleaner : mNodeDestructors)
    cleaner->getNode()->stageForRemoval();

  duplicateNodes(otherBodyNode);
}

//==============================================================================
const std::string& BodyNode::setName(const std::string& _name)
{
  // If it already has the requested name, do nothing
  if(mAspectProperties.mName == _name)
    return mAspectProperties.mName;

  const std::string oldName = mAspectProperties.mName;

  // If the BodyNode belongs to a Skeleton, consult the Skeleton's NameManager
  const SkeletonPtr& skel = getSkeleton();
  if(skel)
  {
    skel->mNameMgrForBodyNodes.removeName(mAspectProperties.mName);
    SoftBodyNode* softnode = dynamic_cast<SoftBodyNode*>(this);
    if(softnode)
      skel->mNameMgrForSoftBodyNodes.removeName(mAspectProperties.mName);

    mAspectProperties.mName = _name;
    skel->addEntryToBodyNodeNameMgr(this);

    if(softnode)
      skel->addEntryToSoftBodyNodeNameMgr(softnode);
  }
  else
  {
    mAspectProperties.mName = _name;
  }

  incrementVersion();
  Entity::mNameChangedSignal.raise(this, oldName, mAspectProperties.mName);

  // Return the final name (which might have been altered by the Skeleton's
  // NameManager)
  return mAspectProperties.mName;
}

//==============================================================================
const std::string& BodyNode::getName() const
{
  return mAspectProperties.mName;
}

//==============================================================================
void BodyNode::setGravityMode(bool _gravityMode)
{
  if (mAspectProperties.mGravityMode == _gravityMode)
    return;

  mAspectProperties.mGravityMode = _gravityMode;

  SKEL_SET_FLAGS(mGravityForces);
  SKEL_SET_FLAGS(mCoriolisAndGravityForces);

  incrementVersion();
}

//==============================================================================
bool BodyNode::getGravityMode() const
{
  return mAspectProperties.mGravityMode;
}

//==============================================================================
bool BodyNode::isCollidable() const
{
  return mAspectProperties.mIsCollidable;
}

//==============================================================================
void BodyNode::setCollidable(bool _isCollidable)
{
  mAspectProperties.mIsCollidable = _isCollidable;
}

//==============================================================================
void BodyNode::setMass(double _mass)
{
  assert(_mass >= 0.0 && "Negative mass is not allowable.");

  mAspectProperties.mInertia.setMass(_mass);

  notifyArticulatedInertiaUpdate();
  const SkeletonPtr& skel = getSkeleton();
  if(skel)
    skel->updateTotalMass();
}

//==============================================================================
double BodyNode::getMass() const
{
  return mAspectProperties.mInertia.getMass();
}

//==============================================================================
void BodyNode::setMomentOfInertia(double _Ixx, double _Iyy, double _Izz,
                                  double _Ixy, double _Ixz, double _Iyz)
{
  mAspectProperties.mInertia.setMoment(
        _Ixx, _Iyy, _Izz,
        _Ixy, _Ixz, _Iyz);

  notifyArticulatedInertiaUpdate();
}

//==============================================================================
void BodyNode::getMomentOfInertia(
    double& _Ixx, double& _Iyy, double& _Izz,
    double& _Ixy, double& _Ixz, double& _Iyz) const
{
  _Ixx = mAspectProperties.mInertia.getParameter(Inertia::I_XX);
  _Iyy = mAspectProperties.mInertia.getParameter(Inertia::I_YY);
  _Izz = mAspectProperties.mInertia.getParameter(Inertia::I_ZZ);

  _Ixy = mAspectProperties.mInertia.getParameter(Inertia::I_XY);
  _Ixz = mAspectProperties.mInertia.getParameter(Inertia::I_XZ);
  _Iyz = mAspectProperties.mInertia.getParameter(Inertia::I_YZ);
}

//==============================================================================
const Eigen::Matrix6d& BodyNode::getSpatialInertia() const
{
  return mAspectProperties.mInertia.getSpatialTensor();
}

//==============================================================================
void BodyNode::setInertia(const Inertia& _inertia)
{
  if(_inertia == mAspectProperties.mInertia)
    return;

  mAspectProperties.mInertia = _inertia;

  notifyArticulatedInertiaUpdate();
  const SkeletonPtr& skel = getSkeleton();
  if(skel)
    skel->updateTotalMass();

  incrementVersion();
}

//==============================================================================
const Inertia& BodyNode::getInertia() const
{
  return mAspectProperties.mInertia;
}

//==============================================================================
const math::Inertia& BodyNode::getArticulatedInertia() const
{
  const ConstSkeletonPtr& skel = getSkeleton();
  if( skel && CHECK_FLAG(mArticulatedInertia) )
    skel->updateArticulatedInertia(mTreeIndex);

  return mArtInertia;
}

//==============================================================================
const math::Inertia& BodyNode::getArticulatedInertiaImplicit() const
{
  const ConstSkeletonPtr& skel = getSkeleton();
  if( skel && CHECK_FLAG(mArticulatedInertia) )
    skel->updateArticulatedInertia(mTreeIndex);

  return mArtInertiaImplicit;
}

//==============================================================================
void BodyNode::setLocalCOM(const Eigen::Vector3d& _com)
{
  mAspectProperties.mInertia.setLocalCOM(_com);

  notifyArticulatedInertiaUpdate();
}

//==============================================================================
const Eigen::Vector3d& BodyNode::getLocalCOM() const
{
  return mAspectProperties.mInertia.getLocalCOM();
}

//==============================================================================
Eigen::Vector3d BodyNode::getCOM(const Frame* _withRespectTo) const
{
  return getTransform(_withRespectTo) * getLocalCOM();
}

//==============================================================================
Eigen::Vector3d BodyNode::getCOMLinearVelocity(const Frame* _relativeTo,
                                            const Frame* _inCoordinatesOf) const
{
  return getLinearVelocity(getLocalCOM(), _relativeTo, _inCoordinatesOf);
}

//==============================================================================
Eigen::Vector6d BodyNode::getCOMSpatialVelocity() const
{
  return getSpatialVelocity(getLocalCOM());
}

//==============================================================================
Eigen::Vector6d BodyNode::getCOMSpatialVelocity(const Frame* _relativeTo,
                                            const Frame* _inCoordinatesOf) const
{
  return getSpatialVelocity(getLocalCOM(), _relativeTo, _inCoordinatesOf);
}

//==============================================================================
Eigen::Vector3d BodyNode::getCOMLinearAcceleration(const Frame* _relativeTo,
                                            const Frame* _inCoordinatesOf) const
{
  return getLinearAcceleration(getLocalCOM(), _relativeTo, _inCoordinatesOf);
}

//==============================================================================
Eigen::Vector6d BodyNode::getCOMSpatialAcceleration() const
{
  return getSpatialAcceleration(getLocalCOM());
}

//==============================================================================
Eigen::Vector6d BodyNode::getCOMSpatialAcceleration(const Frame* _relativeTo,
                                            const Frame* _inCoordinatesOf) const
{
  return getSpatialAcceleration(getLocalCOM(), _relativeTo, _inCoordinatesOf);
}

//==============================================================================
void BodyNode::setFrictionCoeff(double _coeff)
{
  if(mAspectProperties.mFrictionCoeff == _coeff)
    return;

  assert(0.0 <= _coeff
         && "Coefficient of friction should be non-negative value.");
  mAspectProperties.mFrictionCoeff = _coeff;

  incrementVersion();
}

//==============================================================================
double BodyNode::getFrictionCoeff() const
{
  return mAspectProperties.mFrictionCoeff;
}

//==============================================================================
void BodyNode::setRestitutionCoeff(double _coeff)
{
  if(_coeff == mAspectProperties.mRestitutionCoeff)
    return;

  assert(0.0 <= _coeff && _coeff <= 1.0
         && "Coefficient of restitution should be in range of [0, 1].");
  mAspectProperties.mRestitutionCoeff = _coeff;

  incrementVersion();
}

//==============================================================================
double BodyNode::getRestitutionCoeff() const
{
  return mAspectProperties.mRestitutionCoeff;
}

//==============================================================================
std::size_t BodyNode::getIndexInSkeleton() const
{
  return mIndexInSkeleton;
}

//==============================================================================
std::size_t BodyNode::getIndexInTree() const
{
  return mIndexInTree;
}

//==============================================================================
std::size_t BodyNode::getTreeIndex() const
{
  return mTreeIndex;
}

//==============================================================================
static bool checkSkeletonNodeAgreement(
    const BodyNode* _bodyNode,
    const ConstSkeletonPtr& _newSkeleton, const BodyNode* _newParent,
    const std::string& _function,
    const std::string& _operation)
{
  if(nullptr == _newSkeleton)
  {
    dterr << "[BodyNode::" << _function << "] Attempting to " << _operation
          << " a BodyNode tree starting " << "from [" << _bodyNode->getName()
          << "] in the Skeleton named [" << _bodyNode->getSkeleton()->getName()
          << "] into a nullptr Skeleton.\n";
    return false;
  }

  if(_newParent && _newSkeleton != _newParent->getSkeleton())
  {
    dterr << "[BodyNode::" << _function << "] Mismatch between the specified "
          << "Skeleton [" << _newSkeleton->getName() << "] (" << _newSkeleton
          << ") and the specified new parent BodyNode ["
          << _newParent->getName() << "] whose actual Skeleton is named ["
          << _newParent->getSkeleton()->getName() <<  "] ("
          << _newParent->getSkeleton() << ") while attempting to " << _operation
          << " the BodyNode [" << _bodyNode->getName() << "] from the "
          << "Skeleton named [" << _bodyNode->getSkeleton()->getName() << "] ("
          << _bodyNode->getSkeleton() << ").\n";
    return false;
  }

  return true;
}

//==============================================================================
SkeletonPtr BodyNode::remove(const std::string& _name)
{
  return split(_name);
}

//==============================================================================
bool BodyNode::moveTo(BodyNode* _newParent)
{
  if(nullptr == _newParent)
    return getSkeleton()->moveBodyNodeTree(
          getParentJoint(), this, getSkeleton(), nullptr);
  else
    return getSkeleton()->moveBodyNodeTree(
          getParentJoint(), this, _newParent->getSkeleton(), _newParent);
}

//==============================================================================
bool BodyNode::moveTo(const SkeletonPtr& _newSkeleton, BodyNode* _newParent)
{
  if(checkSkeletonNodeAgreement(
       this, _newSkeleton, _newParent, "moveTo", "move"))
  {
    return getSkeleton()->moveBodyNodeTree(
          getParentJoint(), this, _newSkeleton, _newParent);
  }

  return false;
}

//==============================================================================
SkeletonPtr BodyNode::split(const std::string& _skeletonName)
{
  const SkeletonPtr& skel =
      Skeleton::create(getSkeleton()->getAspectProperties());
  skel->setName(_skeletonName);
  moveTo(skel, nullptr);
  return skel;
}

//==============================================================================
std::pair<Joint*, BodyNode*> BodyNode::copyTo(BodyNode* _newParent,
                                              bool _recursive)
{
  if(nullptr == _newParent)
    return getSkeleton()->cloneBodyNodeTree(
          nullptr, this, getSkeleton(), nullptr, _recursive);
  else
    return getSkeleton()->cloneBodyNodeTree(
          nullptr, this, _newParent->getSkeleton(), _newParent, _recursive);
}

//==============================================================================
std::pair<Joint*, BodyNode*> BodyNode::copyTo(const SkeletonPtr& _newSkeleton,
                                              BodyNode* _newParent,
                                              bool _recursive) const
{
  if(checkSkeletonNodeAgreement(
       this, _newSkeleton, _newParent, "copyTo", "copy"))
  {
    return getSkeleton()->cloneBodyNodeTree(
          nullptr, this, _newSkeleton, _newParent, _recursive);
  }

  return std::pair<Joint*, BodyNode*>(nullptr, nullptr);
}

//==============================================================================
SkeletonPtr BodyNode::copyAs(const std::string& _skeletonName,
                             bool _recursive) const
{
  const SkeletonPtr& skel =
      Skeleton::create(getSkeleton()->getAspectProperties());
  skel->setName(_skeletonName);
  copyTo(skel, nullptr, _recursive);
  return skel;
}

//==============================================================================
SkeletonPtr BodyNode::getSkeleton()
{
  return mSkeleton.lock();
}

//==============================================================================
ConstSkeletonPtr BodyNode::getSkeleton() const
{
  return mSkeleton.lock();
}

//==============================================================================
Joint* BodyNode::getParentJoint()
{
  return mParentJoint;
}

//==============================================================================
const Joint* BodyNode::getParentJoint() const
{
  return mParentJoint;
}

//==============================================================================
BodyNode* BodyNode::getParentBodyNode()
{
  return mParentBodyNode;
}

//==============================================================================
const BodyNode* BodyNode::getParentBodyNode() const
{
  return mParentBodyNode;
}

//==============================================================================
void BodyNode::addChildBodyNode(BodyNode* _body)
{
  assert(_body != nullptr);

  if(std::find(mChildBodyNodes.begin(), mChildBodyNodes.end(), _body) !=
     mChildBodyNodes.end())
  {
    dtwarn << "[BodyNode::addChildBodyNode] Attempting to add a BodyNode '"
           << _body->getName() << "' as a child BodyNode of '" << getName()
           << "', which is already its parent." << std::endl;
    return;
  }

  mChildBodyNodes.push_back(_body);
  _body->mParentBodyNode = this;
  _body->changeParentFrame(this);
}

//==============================================================================
std::size_t BodyNode::getNumChildBodyNodes() const
{
  return mChildBodyNodes.size();
}

//==============================================================================
BodyNode* BodyNode::getChildBodyNode(std::size_t _index)
{
  return common::getVectorObjectIfAvailable<BodyNode*>(_index, mChildBodyNodes);
}

//==============================================================================
const BodyNode* BodyNode::getChildBodyNode(std::size_t _index) const
{
  return common::getVectorObjectIfAvailable<BodyNode*>(_index, mChildBodyNodes);
}

//==============================================================================
std::size_t BodyNode::getNumChildJoints() const
{
  return mChildBodyNodes.size();
}

//==============================================================================
Joint* BodyNode::getChildJoint(std::size_t _index)
{
  BodyNode* childBodyNode = getChildBodyNode(_index);

  if(childBodyNode)
    return childBodyNode->getParentJoint();
  else
    return nullptr;
}

//==============================================================================
const Joint* BodyNode::getChildJoint(std::size_t _index) const
{
  return const_cast<BodyNode*>(this)->getChildJoint(_index);
}

//==============================================================================
DART_BAKE_SPECIALIZED_NODE_DEFINITIONS( BodyNode, ShapeNode )

//==============================================================================
ShapeNode* BodyNode::createShapeNode(const ShapePtr& shape)
{
  ShapeNode::BasicProperties properties;
  properties.mShape = shape;

  return createShapeNode(properties, true);
}

//==============================================================================
ShapeNode* BodyNode::createShapeNode(const ShapePtr& shape,
                                     const std::string& name)
{
  ShapeNode::BasicProperties properties;
  properties.mShape = shape;
  properties.mName = name;

  return createShapeNode(properties, false);
}

//==============================================================================
ShapeNode* BodyNode::createShapeNode(const ShapePtr& shape, const char* name)
{
  return createShapeNode(shape, std::string(name));
}

//==============================================================================
<<<<<<< HEAD
std::size_t BodyNode::getNumShapeNodes() const
{
  return getNumNodes<ShapeNode>();
}

//==============================================================================
ShapeNode* BodyNode::getShapeNode(std::size_t index)
{
  return getNode<ShapeNode>(index);
}

//==============================================================================
const ShapeNode* BodyNode::getShapeNode(std::size_t index) const
{
  return getNode<ShapeNode>(index);
}

//==============================================================================
=======
>>>>>>> 297d2f68
const std::vector<ShapeNode*> BodyNode::getShapeNodes()
{
  const auto numShapeNodes = getNumShapeNodes();

  std::vector<ShapeNode*> shapeNodes(numShapeNodes);

  for (auto i = 0u; i < numShapeNodes; ++i)
    shapeNodes[i] = getShapeNode(i);

  return shapeNodes;
}

//==============================================================================
const std::vector<const ShapeNode*> BodyNode::getShapeNodes() const
{
  const auto numShapeNodes = getNumShapeNodes();

  std::vector<const ShapeNode*> shapeNodes(numShapeNodes);

  for (auto i = 0u; i < numShapeNodes; ++i)
    shapeNodes[i] = getShapeNode(i);

  return shapeNodes;
}

//==============================================================================
void BodyNode::removeAllShapeNodes()
{
  auto shapeNodes = getShapeNodes();
  for (auto shapeNode : shapeNodes)
    shapeNode->remove();
}

//==============================================================================
DART_BAKE_SPECIALIZED_NODE_DEFINITIONS( BodyNode, EndEffector )

//==============================================================================
EndEffector* BodyNode::createEndEffector(
    const EndEffector::BasicProperties& _properties)
{
  return createNode<EndEffector>(_properties);
}

//==============================================================================
EndEffector* BodyNode::createEndEffector(const std::string& _name)
{
  EndEffector::BasicProperties properties;
  properties.mName = _name;

  return createNode<EndEffector>(properties);
}

//==============================================================================
EndEffector* BodyNode::createEndEffector(const char* _name)
{
  return createEndEffector(std::string(_name));
}

//==============================================================================
DART_BAKE_SPECIALIZED_NODE_DEFINITIONS( BodyNode, Marker )

//==============================================================================
<<<<<<< HEAD
std::size_t BodyNode::getNumMarkers() const
=======
Marker* BodyNode::createMarker(const std::string& name,
                               const Eigen::Vector3d& position,
                               const Eigen::Vector4d& color)
>>>>>>> 297d2f68
{
  Marker::BasicProperties properties;
  properties.mName = name;
  properties.mRelativeTf.translation() = position;
  properties.mColor = color;

<<<<<<< HEAD
//==============================================================================
Marker* BodyNode::getMarker(std::size_t _index)
{
  return common::getVectorObjectIfAvailable<Marker*>(_index, mMarkers);
}

//==============================================================================
const Marker* BodyNode::getMarker(std::size_t _index) const
=======
  return createNode<Marker>(properties);
}

//==============================================================================
Marker* BodyNode::createMarker(const Marker::BasicProperties& properties)
>>>>>>> 297d2f68
{
  return createNode<Marker>(properties);
}

//==============================================================================
bool BodyNode::dependsOn(std::size_t _genCoordIndex) const
{
  return std::binary_search(mDependentGenCoordIndices.begin(),
                            mDependentGenCoordIndices.end(),
                            _genCoordIndex);
}

//==============================================================================
std::size_t BodyNode::getNumDependentGenCoords() const
{
  return mDependentGenCoordIndices.size();
}

//==============================================================================
std::size_t BodyNode::getDependentGenCoordIndex(std::size_t _arrayIndex) const
{
  assert(_arrayIndex < mDependentGenCoordIndices.size());

  return mDependentGenCoordIndices[_arrayIndex];
}

//==============================================================================
const std::vector<std::size_t>& BodyNode::getDependentGenCoordIndices() const
{
  return mDependentGenCoordIndices;
}

//==============================================================================
std::size_t BodyNode::getNumDependentDofs() const
{
  return mDependentDofs.size();
}

//==============================================================================
DegreeOfFreedom* BodyNode::getDependentDof(std::size_t _index)
{
  return common::getVectorObjectIfAvailable<DegreeOfFreedom*>(
        _index, mDependentDofs);
}

//==============================================================================
const DegreeOfFreedom* BodyNode::getDependentDof(std::size_t _index) const
{
  return common::getVectorObjectIfAvailable<DegreeOfFreedom*>(
        _index, mDependentDofs);
}

//==============================================================================
const std::vector<DegreeOfFreedom*>& BodyNode::getDependentDofs()
{
  return mDependentDofs;
}

//==============================================================================
const std::vector<const DegreeOfFreedom*>& BodyNode::getDependentDofs() const
{
  return mConstDependentDofs;
}

//==============================================================================
const std::vector<const DegreeOfFreedom*> BodyNode::getChainDofs() const
{
  // TODO(MXG): Consider templating the Criteria for const BodyNodes so that we
  // don't need a const_cast here. That said, the const_cast isn't hurting
  // anything, because the Criteria function would work just as well operating
  // on const BodyNodes.
  Chain::Criteria criteria(const_cast<BodyNode*>(this), nullptr);
  std::vector<BodyNode*> bn_chain = criteria.satisfy();
  std::vector<const DegreeOfFreedom*> dofs;
  dofs.reserve(getNumDependentGenCoords());
  for(std::vector<BodyNode*>::reverse_iterator rit = bn_chain.rbegin();
      rit != bn_chain.rend(); ++rit)
  {
    std::size_t nDofs = (*rit)->getParentJoint()->getNumDofs();
    for(std::size_t i=0; i<nDofs; ++i)
      dofs.push_back( (*rit)->getParentJoint()->getDof(i) );
  }

  return dofs;
}

//==============================================================================
const Eigen::Isometry3d& BodyNode::getRelativeTransform() const
{
  return mParentJoint->getLocalTransform();
}

//==============================================================================
const Eigen::Vector6d& BodyNode::getRelativeSpatialVelocity() const
{
  return mParentJoint->getLocalSpatialVelocity();
}

//==============================================================================
const Eigen::Vector6d& BodyNode::getRelativeSpatialAcceleration() const
{
  return mParentJoint->getLocalSpatialAcceleration();
}

//==============================================================================
const Eigen::Vector6d& BodyNode::getPrimaryRelativeAcceleration() const
{
  return mParentJoint->getLocalPrimaryAcceleration();
}

//==============================================================================
const Eigen::Vector6d& BodyNode::getPartialAcceleration() const
{
  if(mIsPartialAccelerationDirty)
    updatePartialAcceleration();

  return mPartialAcceleration;
}

//==============================================================================
const math::Jacobian& BodyNode::getJacobian() const
{
  if (mIsBodyJacobianDirty)
    updateBodyJacobian();

  return mBodyJacobian;
}

//==============================================================================
const math::Jacobian& BodyNode::getWorldJacobian() const
{
  if(mIsWorldJacobianDirty)
    updateWorldJacobian();

  return mWorldJacobian;
}

//==============================================================================
const math::Jacobian& BodyNode::getJacobianSpatialDeriv() const
{
  if(mIsBodyJacobianSpatialDerivDirty)
    updateBodyJacobianSpatialDeriv();

  return mBodyJacobianSpatialDeriv;
}

//==============================================================================
const math::Jacobian& BodyNode::getJacobianClassicDeriv() const
{
  if(mIsWorldJacobianClassicDerivDirty)
    updateWorldJacobianClassicDeriv();

  return mWorldJacobianClassicDeriv;
}

//==============================================================================
const Eigen::Vector6d& BodyNode::getBodyVelocityChange() const
{
  return mDelV;
}

//==============================================================================
void BodyNode::setColliding(bool _isColliding)
{
  mIsColliding = _isColliding;
}

//==============================================================================
bool BodyNode::isColliding()
{
  return mIsColliding;
}

//==============================================================================
void BodyNode::addExtForce(const Eigen::Vector3d& _force,
                           const Eigen::Vector3d& _offset,
                           bool _isForceLocal,
                           bool _isOffsetLocal)
{
  Eigen::Isometry3d T = Eigen::Isometry3d::Identity();
  Eigen::Vector6d F = Eigen::Vector6d::Zero();
  const Eigen::Isometry3d& W = getWorldTransform();

  if (_isOffsetLocal)
    T.translation() = _offset;
  else
    T.translation() = W.inverse() * _offset;

  if (_isForceLocal)
    F.tail<3>() = _force;
  else
    F.tail<3>() = W.linear().transpose() * _force;

  mAspectState.mFext += math::dAdInvT(T, F);

  SKEL_SET_FLAGS(mExternalForces);
}

//==============================================================================
void BodyNode::setExtForce(const Eigen::Vector3d& _force,
                           const Eigen::Vector3d& _offset,
                           bool _isForceLocal, bool _isOffsetLocal)
{
  Eigen::Isometry3d T = Eigen::Isometry3d::Identity();
  Eigen::Vector6d F = Eigen::Vector6d::Zero();
  const Eigen::Isometry3d& W = getWorldTransform();

  if (_isOffsetLocal)
    T.translation() = _offset;
  else
    T.translation() = W.inverse() * _offset;

  if (_isForceLocal)
    F.tail<3>() = _force;
  else
    F.tail<3>() = W.linear().transpose() * _force;

  mAspectState.mFext = math::dAdInvT(T, F);

  SKEL_SET_FLAGS(mExternalForces);
}

//==============================================================================
void BodyNode::addExtTorque(const Eigen::Vector3d& _torque, bool _isLocal)
{
  if (_isLocal)
    mAspectState.mFext.head<3>() += _torque;
  else
    mAspectState.mFext.head<3>() += getWorldTransform().linear().transpose() * _torque;

  SKEL_SET_FLAGS(mExternalForces);
}

//==============================================================================
void BodyNode::setExtTorque(const Eigen::Vector3d& _torque, bool _isLocal)
{
  if (_isLocal)
    mAspectState.mFext.head<3>() = _torque;
  else
    mAspectState.mFext.head<3>() = getWorldTransform().linear().transpose() * _torque;

  SKEL_SET_FLAGS(mExternalForces);
}

//==============================================================================
BodyNode::BodyNode(BodyNode* _parentBodyNode, Joint* _parentJoint,
                   const Properties& _properties)
  : Entity(ConstructFrame),
    Frame(Frame::World()),
    TemplatedJacobianNode<BodyNode>(this),
    mID(BodyNode::msBodyNodeCount++),
    mIsColliding(false),
    mParentJoint(_parentJoint),
    mParentBodyNode(nullptr),
    mPartialAcceleration(Eigen::Vector6d::Zero()),
    mIsPartialAccelerationDirty(true),
    mF(Eigen::Vector6d::Zero()),
    mFgravity(Eigen::Vector6d::Zero()),
    mArtInertia(Eigen::Matrix6d::Identity()),
    mArtInertiaImplicit(Eigen::Matrix6d::Identity()),
    mBiasForce(Eigen::Vector6d::Zero()),
    mCg_dV(Eigen::Vector6d::Zero()),
    mCg_F(Eigen::Vector6d::Zero()),
    mG_F(Eigen::Vector6d::Zero()),
    mFext_F(Eigen::Vector6d::Zero()),
    mM_dV(Eigen::Vector6d::Zero()),
    mM_F(Eigen::Vector6d::Zero()),
    mInvM_c(Eigen::Vector6d::Zero()),
    mInvM_U(Eigen::Vector6d::Zero()),
    mArbitrarySpatial(Eigen::Vector6d::Zero()),
    mDelV(Eigen::Vector6d::Zero()),
    mBiasImpulse(Eigen::Vector6d::Zero()),
    mConstraintImpulse(Eigen::Vector6d::Zero()),
    mImpF(Eigen::Vector6d::Zero()),
    onColShapeAdded(mColShapeAddedSignal),
    onColShapeRemoved(mColShapeRemovedSignal),
    onStructuralChange(mStructuralChangeSignal)
{
  // Generate an inert destructor to make sure that it will not try to
  // double-delete this BodyNode when it gets destroyed.
  mSelfDestructor = std::shared_ptr<NodeDestructor>(new NodeDestructor(nullptr));
  mDestructor = mSelfDestructor;
  mAmAttached = true;

  mParentJoint->mChildBodyNode = this;
  setProperties(_properties);

  if(_parentBodyNode)
    _parentBodyNode->addChildBodyNode(this);

  createAspect<Aspect>();
  createAspect<detail::NodeVectorProxyAspect>();
}

//==============================================================================
BodyNode::BodyNode(const std::tuple<BodyNode*, Joint*, Properties>& args)
  : BodyNode(std::get<0>(args), std::get<1>(args), std::get<2>(args))
{
  // The initializer list is delegating the construction
}

//==============================================================================
BodyNode* BodyNode::clone(BodyNode* _parentBodyNode, Joint* _parentJoint,
                          bool cloneNodes) const
{
  BodyNode* clonedBn =
      new BodyNode(_parentBodyNode, _parentJoint, getBodyNodeProperties());

  clonedBn->matchAspects(this);

  if(cloneNodes)
    clonedBn->matchNodes(this);

  return clonedBn;
}

//==============================================================================
Node* BodyNode::cloneNode(BodyNode* /*bn*/) const
{
  dterr << "[BodyNode::cloneNode] This function should never be called! Please "
        << "report this as an error!\n";
  assert(false);
  return nullptr;
}

//==============================================================================
void BodyNode::init(const SkeletonPtr& _skeleton)
{
  mSkeleton = _skeleton;
  assert(_skeleton);
  if(mReferenceCount > 0)
  {
    mReferenceSkeleton = mSkeleton.lock();
  }

  setVersionDependentObject(
        dynamic_cast<common::VersionCounter*>(mSkeleton.lock().get()));
  mParentJoint->setVersionDependentObject(
        dynamic_cast<common::VersionCounter*>(mSkeleton.lock().get()));

  // Put the scope around this so that 'lock' releases the mutex immediately
  // after we're done with it
  {
    std::lock_guard<std::mutex> lock(mLockedSkeleton->mMutex);
    mLockedSkeleton->mSkeleton = mSkeleton;
  }

  //--------------------------------------------------------------------------
  // Fill the list of generalized coordinates this node depends on, and sort
  // it.
  //--------------------------------------------------------------------------
  if (mParentBodyNode)
    mDependentGenCoordIndices = mParentBodyNode->mDependentGenCoordIndices;
  else
    mDependentGenCoordIndices.clear();

  for (std::size_t i = 0; i < mParentJoint->getNumDofs(); i++)
    mDependentGenCoordIndices.push_back(mParentJoint->getIndexInSkeleton(i));

  // Sort
  std::sort(mDependentGenCoordIndices.begin(), mDependentGenCoordIndices.end());

  mDependentDofs.clear();
  mDependentDofs.reserve(mDependentGenCoordIndices.size());
  mConstDependentDofs.clear();
  mConstDependentDofs.reserve(mDependentGenCoordIndices.size());
  for(const std::size_t& index : mDependentGenCoordIndices)
  {
    mDependentDofs.push_back(_skeleton->getDof(index));
    mConstDependentDofs.push_back(_skeleton->getDof(index));
  }

#ifndef NDEBUG
  // Check whether there is duplicated indices.
  std::size_t nDepGenCoordIndices = mDependentGenCoordIndices.size();
  for (std::size_t i = 0; i < nDepGenCoordIndices; ++i)
  {
    for (std::size_t j = i + 1; j < nDepGenCoordIndices; ++j)
    {
      assert(mDependentGenCoordIndices[i] !=
             mDependentGenCoordIndices[j] &&
             "Duplicated index is found in mDependentGenCoordIndices.");
    }
  }
#endif // NDEBUG

  //--------------------------------------------------------------------------
  // Set dimensions of dynamics matrices and vectors.
  //--------------------------------------------------------------------------
  std::size_t numDepGenCoords = getNumDependentGenCoords();
  mBodyJacobian.setZero(6, numDepGenCoords);
  mWorldJacobian.setZero(6, numDepGenCoords);
  mBodyJacobianSpatialDeriv.setZero(6, numDepGenCoords);
  mWorldJacobianClassicDeriv.setZero(6, numDepGenCoords);
  notifyTransformUpdate();
}

//==============================================================================
void BodyNode::processNewEntity(Entity* _newChildEntity)
{
  // If the Entity is a JacobianNode, add it to the list of JacobianNodes

  // Dev Note (MXG): There are two places where child JacobianNodes get added.
  // This is one place, and the constructor of the JacobianNode class is another
  // place. They get added in two different places because:
  // 1. This location only works for child BodyNodes. When a non-BodyNode gets
  //    constructed, its Entity becomes a child of this BodyNode frame during
  //    the Entity construction, so it cannot be dynamically cast to a
  //    JacobianNode at that time. But this is not an issue for BodyNodes,
  //    because BodyNodes become children of this Frame after construction is
  //    finished.
  // 2. The JacobianNode constructor only works for non-BodyNodes. When a
  //    JacobianNode is being used as a base for a BodyNode, it does not know
  //    the parent BodyNode.
  //
  // We should consider doing something to unify these two pipelines that are
  // currently independent of each other.
  if(JacobianNode* node = dynamic_cast<JacobianNode*>(_newChildEntity))
    mChildJacobianNodes.insert(node);

  // Here we want to sort out whether the Entity that has been added is a child
  // BodyNode or not

  // Check if it's a child BodyNode (if not, then it's just some other arbitrary
  // type of Entity)
  if(std::find(mChildBodyNodes.begin(), mChildBodyNodes.end(),
               _newChildEntity) != mChildBodyNodes.end())
    return;

  // Check if it's already accounted for in our Non-BodyNode Entities
  if(mNonBodyNodeEntities.find(_newChildEntity) != mNonBodyNodeEntities.end())
  {
    dtwarn << "[BodyNode::processNewEntity] Attempting to add an Entity ["
           << _newChildEntity->getName() << "] as a child Entity of ["
           << getName() << "], which is already its parent." << std::endl;
    return;
  }

  // Add it to the Non-BodyNode Entities
  mNonBodyNodeEntities.insert(_newChildEntity);
}

//==============================================================================
void BodyNode::processRemovedEntity(Entity* _oldChildEntity)
{
  std::vector<BodyNode*>::iterator it = std::find(mChildBodyNodes.begin(),
                                                  mChildBodyNodes.end(),
                                                  _oldChildEntity);
  if(it != mChildBodyNodes.end())
    mChildBodyNodes.erase(it);

  if(JacobianNode* node = dynamic_cast<JacobianNode*>(_oldChildEntity))
    mChildJacobianNodes.erase(node);

  if(std::find(mNonBodyNodeEntities.begin(), mNonBodyNodeEntities.end(),
               _oldChildEntity) != mNonBodyNodeEntities.end())
    mNonBodyNodeEntities.erase(_oldChildEntity);
}

//==============================================================================
void BodyNode::notifyTransformUpdate()
{
  notifyVelocityUpdate(); // Global Velocity depends on the Global Transform

  if(mNeedTransformUpdate)
    return;

  mNeedTransformUpdate = true;

  const SkeletonPtr& skel = getSkeleton();
  if(skel)
  {
    // All of these depend on the world transform of this BodyNode, so they must
    // be dirtied whenever mNeedTransformUpdate is dirtied, and if
    // mTransformUpdate is already dirty, then these must already be dirty as
    // well
    SET_FLAGS(mCoriolisForces);
    SET_FLAGS(mGravityForces);
    SET_FLAGS(mCoriolisAndGravityForces);
    SET_FLAGS(mExternalForces);
  }

  // Child BodyNodes and other generic Entities are notified separately to allow
  // some optimizations
  for(std::size_t i=0; i<mChildBodyNodes.size(); ++i)
    mChildBodyNodes[i]->notifyTransformUpdate();

  for(Entity* entity : mNonBodyNodeEntities)
    entity->notifyTransformUpdate();
}

//==============================================================================
void BodyNode::notifyVelocityUpdate()
{
  notifyAccelerationUpdate(); // Global Acceleration depends on Global Velocity

  if(mNeedVelocityUpdate)
    return;

  mNeedVelocityUpdate = true;
  mIsPartialAccelerationDirty = true;

  const SkeletonPtr& skel = getSkeleton();
  if(skel)
  {
    SET_FLAGS(mCoriolisForces);
    SET_FLAGS(mCoriolisAndGravityForces);
  }

  // Child BodyNodes and other generic Entities are notified separately to allow
  // some optimizations
  for(std::size_t i=0; i<mChildBodyNodes.size(); ++i)
    mChildBodyNodes[i]->notifyVelocityUpdate();

  for(Entity* entity : mNonBodyNodeEntities)
    entity->notifyVelocityUpdate();
}

//==============================================================================
void BodyNode::notifyAccelerationUpdate()
{
  // If we already know we need to update, just quit
  if(mNeedAccelerationUpdate)
    return;

  mNeedAccelerationUpdate = true;

  for(std::size_t i=0; i<mChildBodyNodes.size(); ++i)
    mChildBodyNodes[i]->notifyAccelerationUpdate();

  for(Entity* entity : mNonBodyNodeEntities)
    entity->notifyAccelerationUpdate();
}

//==============================================================================
void BodyNode::notifyArticulatedInertiaUpdate()
{
  const SkeletonPtr& skel = getSkeleton();
  if(skel)
    skel->notifyArticulatedInertiaUpdate(mTreeIndex);
}

//==============================================================================
void BodyNode::notifyExternalForcesUpdate()
{
  SKEL_SET_FLAGS(mExternalForces);
}

//==============================================================================
void BodyNode::notifyCoriolisUpdate()
{
  SKEL_SET_FLAGS(mCoriolisForces);
  SKEL_SET_FLAGS(mCoriolisAndGravityForces);
}

//==============================================================================
void BodyNode::updateTransform()
{
  // Calling getWorldTransform will update the transform if an update is needed
  getWorldTransform();
  assert(math::verifyTransform(mWorldTransform));
}

//==============================================================================
void BodyNode::updateVelocity()
{
  // Calling getSpatialVelocity will update the velocity if an update is needed
  getSpatialVelocity();
  assert(!math::isNan(mVelocity));
}

//==============================================================================
void BodyNode::updatePartialAcceleration() const
{
  // Compute partial acceleration
  mParentJoint->setPartialAccelerationTo(mPartialAcceleration,
                                         getSpatialVelocity());
  mIsPartialAccelerationDirty = false;
}

//==============================================================================
void BodyNode::updateAccelerationID()
{
  // Note: auto-updating has replaced this function
  getSpatialAcceleration();
  // Verification
  assert(!math::isNan(mAcceleration));
}

//==============================================================================
void BodyNode::updateTransmittedForceID(const Eigen::Vector3d& _gravity,
                                        bool _withExternalForces)
{
  // Gravity force
  const Eigen::Matrix6d& mI = mAspectProperties.mInertia.getSpatialTensor();
  if (mAspectProperties.mGravityMode == true)
    mFgravity.noalias() = mI * math::AdInvRLinear(getWorldTransform(),_gravity);
  else
    mFgravity.setZero();

  // Inertial force
  mF.noalias() = mI * getSpatialAcceleration();

  // External force
  if (_withExternalForces)
    mF -= mAspectState.mFext;

  // Verification
  assert(!math::isNan(mF));

  // Gravity force
  mF -= mFgravity;

  // Coriolis force
  const Eigen::Vector6d& V = getSpatialVelocity();
  mF -= math::dad(V, mI * V);

  //
  for (const auto& childBodyNode : mChildBodyNodes)
  {
    Joint* childJoint = childBodyNode->getParentJoint();
    assert(childJoint != nullptr);

    mF += math::dAdInvT(childJoint->getLocalTransform(),
                        childBodyNode->getBodyForce());
  }

  // Verification
  assert(!math::isNan(mF));
}

//==============================================================================
void BodyNode::updateArtInertia(double _timeStep) const
{
  // Set spatial inertia to the articulated body inertia
  mArtInertia = mAspectProperties.mInertia.getSpatialTensor();
  mArtInertiaImplicit = mArtInertia;

  // and add child articulated body inertia
  for (const auto& child : mChildBodyNodes)
  {
    Joint* childJoint = child->getParentJoint();

    childJoint->addChildArtInertiaTo(mArtInertia, child->mArtInertia);
    childJoint->addChildArtInertiaImplicitTo(mArtInertiaImplicit,
                                             child->mArtInertiaImplicit);
  }

  // Verification
//  assert(!math::isNan(mArtInertia));
  assert(!math::isNan(mArtInertiaImplicit));

  // Update parent joint's inverse of projected articulated body inertia
  mParentJoint->updateInvProjArtInertia(mArtInertia);
  mParentJoint->updateInvProjArtInertiaImplicit(mArtInertiaImplicit, _timeStep);

  // Verification
//  assert(!math::isNan(mArtInertia));
  assert(!math::isNan(mArtInertiaImplicit));
}

//==============================================================================
void BodyNode::updateBiasForce(const Eigen::Vector3d& _gravity,
                               double _timeStep)
{
  // Gravity force
  const Eigen::Matrix6d& mI = mAspectProperties.mInertia.getSpatialTensor();
  if (mAspectProperties.mGravityMode == true)
    mFgravity.noalias() = mI * math::AdInvRLinear(getWorldTransform(),_gravity);
  else
    mFgravity.setZero();

  // Set bias force
  const Eigen::Vector6d& V = getSpatialVelocity();
  mBiasForce = -math::dad(V, mI * V) - mAspectState.mFext - mFgravity;

  // Verification
  assert(!math::isNan(mBiasForce));

  // And add child bias force
  for (const auto& childBodyNode : mChildBodyNodes)
  {
    Joint* childJoint = childBodyNode->getParentJoint();

    childJoint->addChildBiasForceTo(mBiasForce,
                                childBodyNode->getArticulatedInertiaImplicit(),
                                childBodyNode->mBiasForce,
                                childBodyNode->getPartialAcceleration());
  }

  // Verification
  assert(!math::isNan(mBiasForce));

  // Update parent joint's total force with implicit joint damping and spring
  // forces
  mParentJoint->updateTotalForce( getArticulatedInertiaImplicit()
                                  * getPartialAcceleration() + mBiasForce,
                                  _timeStep);
}

//==============================================================================
void BodyNode::updateBiasImpulse()
{
  // Update impulsive bias force
  mBiasImpulse = -mConstraintImpulse;

  // And add child bias impulse
  for (auto& childBodyNode : mChildBodyNodes)
  {
    Joint* childJoint = childBodyNode->getParentJoint();

    childJoint->addChildBiasImpulseTo(mBiasImpulse,
                                      childBodyNode->getArticulatedInertia(),
                                      childBodyNode->mBiasImpulse);
  }

  // Verification
  assert(!math::isNan(mBiasImpulse));

  // Update parent joint's total force
  mParentJoint->updateTotalImpulse(mBiasImpulse);
}

//==============================================================================
void BodyNode::updateTransmittedForceFD()
{
  mF = mBiasForce;
  mF.noalias() += getArticulatedInertiaImplicit() * getSpatialAcceleration();

  assert(!math::isNan(mF));
}

//==============================================================================
void BodyNode::updateTransmittedImpulse()
{
  mImpF = mBiasImpulse;
  mImpF.noalias() += getArticulatedInertia() * mDelV;

  assert(!math::isNan(mImpF));
}

//==============================================================================
void BodyNode::updateAccelerationFD()
{
  if (mParentBodyNode)
  {
    // Update joint acceleration
    mParentJoint->updateAcceleration(getArticulatedInertiaImplicit(),
                                     mParentBodyNode->getSpatialAcceleration());
  }
  else
  {
    // Update joint acceleration
    mParentJoint->updateAcceleration(getArticulatedInertiaImplicit(),
                                     Eigen::Vector6d::Zero());
  }

  // Verify the spatial acceleration of this body
  assert(!math::isNan(mAcceleration));
}

//==============================================================================
void BodyNode::updateVelocityChangeFD()
{
  if (mParentBodyNode)
  {
    // Update joint velocity change
    mParentJoint->updateVelocityChange(getArticulatedInertia(),
                                       mParentBodyNode->mDelV);

    // Transmit spatial acceleration of parent body to this body
    mDelV = math::AdInvT(mParentJoint->getLocalTransform(),
                         mParentBodyNode->mDelV);
  }
  else
  {
    // Update joint velocity change
    mParentJoint->updateVelocityChange(getArticulatedInertia(),
                                       Eigen::Vector6d::Zero());

    // Transmit spatial acceleration of parent body to this body
    mDelV.setZero();
  }

  // Add parent joint's acceleration to this body
  mParentJoint->addVelocityChangeTo(mDelV);

  // Verify the spatial velocity change of this body
  assert(!math::isNan(mDelV));
}

//==============================================================================
void BodyNode::updateJointForceID(double _timeStep,
                                  bool _withDampingForces,
                                  bool _withSpringForces)
{
  assert(mParentJoint != nullptr);
  mParentJoint->updateForceID(mF, _timeStep,
                              _withDampingForces, _withSpringForces);
}

//==============================================================================
void BodyNode::updateJointForceFD(double _timeStep,
                                  bool _withDampingForces,
                                  bool _withSpringForces)
{
  assert(mParentJoint != nullptr);
  mParentJoint->updateForceFD(mF, _timeStep,
                              _withDampingForces, _withSpringForces);
}

//==============================================================================
void BodyNode::updateJointImpulseFD()
{
  assert(mParentJoint != nullptr);
  mParentJoint->updateImpulseFD(mF);
}

//==============================================================================
void BodyNode::updateConstrainedTerms(double _timeStep)
{
  // 1. dq = dq + del_dq
  // 2. ddq = ddq + del_dq / dt
  // 3. tau = tau + imp / dt
  mParentJoint->updateConstrainedTerms(_timeStep);

  //
  mF += mImpF / _timeStep;
}

//==============================================================================
void BodyNode::clearExternalForces()
{
  mAspectState.mFext.setZero();
  SKEL_SET_FLAGS(mExternalForces);
}

//==============================================================================
void BodyNode::clearInternalForces()
{
  mParentJoint->resetForces();
}

//==============================================================================
const Eigen::Vector6d& BodyNode::getExternalForceLocal() const
{
  return mAspectState.mFext;
}

//==============================================================================
Eigen::Vector6d BodyNode::getExternalForceGlobal() const
{
  return math::dAdInvT(getWorldTransform(), mAspectState.mFext);
}

//==============================================================================
void BodyNode::addConstraintImpulse(const Eigen::Vector3d& _constImp,
                                    const Eigen::Vector3d& _offset,
                                    bool _isImpulseLocal,
                                    bool _isOffsetLocal)
{
  // TODO(JS): Add contact sensor data here (DART 4.1)

  Eigen::Isometry3d T = Eigen::Isometry3d::Identity();
  Eigen::Vector6d F = Eigen::Vector6d::Zero();
  const Eigen::Isometry3d& W = getWorldTransform();

  if (_isOffsetLocal)
    T.translation() = _offset;
  else
    T.translation() = W.inverse() * _offset;

  if (_isImpulseLocal)
    F.tail<3>() = _constImp;
  else
    F.tail<3>() = W.linear().transpose() * _constImp;

  mConstraintImpulse += math::dAdInvT(T, F);
}

//==============================================================================
void BodyNode::clearConstraintImpulse()
{
  mDelV.setZero();
  mBiasImpulse.setZero();
  mConstraintImpulse.setZero();
  mImpF.setZero();

  mParentJoint->resetConstraintImpulses();
  mParentJoint->resetTotalImpulses();
  mParentJoint->resetVelocityChanges();
}

//==============================================================================
const Eigen::Vector6d& BodyNode::getBodyForce() const
{
  return mF;
}

//==============================================================================
void BodyNode::setConstraintImpulse(const Eigen::Vector6d& _constImp)
{
  assert(!math::isNan(_constImp));
  mConstraintImpulse = _constImp;
}

//==============================================================================
void BodyNode::addConstraintImpulse(const Eigen::Vector6d& _constImp)
{
  assert(!math::isNan(_constImp));
  mConstraintImpulse += _constImp;
}

//==============================================================================
const Eigen::Vector6d& BodyNode::getConstraintImpulse() const
{
  return mConstraintImpulse;
}

//==============================================================================
double BodyNode::getKineticEnergy() const
{
  const Eigen::Vector6d& V = getSpatialVelocity();
  const Eigen::Matrix6d& mI = mAspectProperties.mInertia.getSpatialTensor();
  return 0.5 * V.dot(mI * V);
}

//==============================================================================
double BodyNode::getPotentialEnergy(const Eigen::Vector3d& _gravity) const
{
  return -getMass() * getWorldTransform().translation().dot(_gravity);
}

//==============================================================================
Eigen::Vector3d BodyNode::getLinearMomentum() const
{
  const Eigen::Matrix6d& mI = mAspectProperties.mInertia.getSpatialTensor();
  return (mI * getSpatialVelocity()).tail<3>();
}

//==============================================================================
Eigen::Vector3d BodyNode::getAngularMomentum(const Eigen::Vector3d& _pivot)
{
  Eigen::Isometry3d T = Eigen::Isometry3d::Identity();
  const Eigen::Matrix6d& mI = mAspectProperties.mInertia.getSpatialTensor();
  T.translation() = _pivot;
  return math::dAdT(T, mI * getSpatialVelocity()).head<3>();
}

//==============================================================================
bool BodyNode::isReactive() const
{
  const ConstSkeletonPtr& skel = getSkeleton();
  if (skel && skel->isMobile() && getNumDependentGenCoords() > 0)
  {
    // Check if all the ancestor joints are motion prescribed.
    const BodyNode* body = this;
    while (body != nullptr)
    {
      if (body->mParentJoint->isDynamic())
        return true;

      body = body->mParentBodyNode;
    }
    // TODO: Checking if all the ancestor joints are motion prescribed is
    // expensive. It would be good to evaluate this in advance and update only
    // when necessary.

    return false;
  }
  else
  {
    return false;
  }
}

//==============================================================================
void BodyNode::aggregateCoriolisForceVector(Eigen::VectorXd& _C)
{
  aggregateCombinedVector(_C, Eigen::Vector3d::Zero());
}

//==============================================================================
void BodyNode::aggregateGravityForceVector(Eigen::VectorXd& _g,
                                           const Eigen::Vector3d& _gravity)
{
  const Eigen::Matrix6d& mI = mAspectProperties.mInertia.getSpatialTensor();
  if (mAspectProperties.mGravityMode == true)
    mG_F = mI * math::AdInvRLinear(getWorldTransform(), _gravity);
  else
    mG_F.setZero();

  for (std::vector<BodyNode*>::const_iterator it = mChildBodyNodes.begin();
       it != mChildBodyNodes.end(); ++it)
  {
    mG_F += math::dAdInvT((*it)->mParentJoint->getLocalTransform(),
                          (*it)->mG_F);
  }

  std::size_t nGenCoords = mParentJoint->getNumDofs();
  if (nGenCoords > 0)
  {
    Eigen::VectorXd g = -(mParentJoint->getLocalJacobian().transpose() * mG_F);
    std::size_t iStart = mParentJoint->getIndexInTree(0);
    _g.segment(iStart, nGenCoords) = g;
  }
}

//==============================================================================
void BodyNode::updateCombinedVector()
{
  if (mParentBodyNode)
  {
    mCg_dV = math::AdInvT(mParentJoint->getLocalTransform(),
                          mParentBodyNode->mCg_dV) + getPartialAcceleration();
  }
  else
  {
    mCg_dV = getPartialAcceleration();
  }
}

//==============================================================================
void BodyNode::aggregateCombinedVector(Eigen::VectorXd& _Cg,
                                       const Eigen::Vector3d& _gravity)
{
  // H(i) = I(i) * W(i) -
  //        dad{V}(I(i) * V(i)) + sum(k \in children) dAd_{T(i,j)^{-1}}(H(k))
  const Eigen::Matrix6d& mI = mAspectProperties.mInertia.getSpatialTensor();
  if (mAspectProperties.mGravityMode == true)
    mFgravity = mI * math::AdInvRLinear(getWorldTransform(), _gravity);
  else
    mFgravity.setZero();

  const Eigen::Vector6d& V = getSpatialVelocity();
  mCg_F = mI * mCg_dV;
  mCg_F -= mFgravity;
  mCg_F -= math::dad(V, mI * V);

  for (std::vector<BodyNode*>::iterator it = mChildBodyNodes.begin();
       it != mChildBodyNodes.end(); ++it)
  {
    mCg_F += math::dAdInvT((*it)->getParentJoint()->mT, (*it)->mCg_F);
  }

  std::size_t nGenCoords = mParentJoint->getNumDofs();
  if (nGenCoords > 0)
  {
    Eigen::VectorXd Cg
        = mParentJoint->getLocalJacobian().transpose() * mCg_F;
    std::size_t iStart = mParentJoint->getIndexInTree(0);
    _Cg.segment(iStart, nGenCoords) = Cg;
  }
}

//==============================================================================
void BodyNode::aggregateExternalForces(Eigen::VectorXd& _Fext)
{
  mFext_F = mAspectState.mFext;

  for (std::vector<BodyNode*>::const_iterator it = mChildBodyNodes.begin();
       it != mChildBodyNodes.end(); ++it)
  {
    mFext_F += math::dAdInvT((*it)->mParentJoint->getLocalTransform(),
                             (*it)->mFext_F);
  }

  std::size_t nGenCoords = mParentJoint->getNumDofs();
  if (nGenCoords > 0)
  {
    Eigen::VectorXd Fext = mParentJoint->getLocalJacobian().transpose()*mFext_F;
    std::size_t iStart = mParentJoint->getIndexInTree(0);
    _Fext.segment(iStart, nGenCoords) = Fext;
  }
}

//==============================================================================
void BodyNode::aggregateSpatialToGeneralized(Eigen::VectorXd& _generalized,
                                             const Eigen::Vector6d& _spatial)
{
  //
  mArbitrarySpatial = _spatial;

  //
  for (std::vector<BodyNode*>::const_iterator it = mChildBodyNodes.begin();
       it != mChildBodyNodes.end(); ++it)
  {
    mArbitrarySpatial += math::dAdInvT((*it)->mParentJoint->getLocalTransform(),
                                       (*it)->mArbitrarySpatial);
  }

  // Project the spatial quantity to generalized coordinates
  std::size_t iStart = mParentJoint->getIndexInTree(0);
  _generalized.segment(iStart, mParentJoint->getNumDofs())
      = mParentJoint->getSpatialToGeneralized(mArbitrarySpatial);
}

//==============================================================================
void BodyNode::updateMassMatrix()
{
  mM_dV.setZero();
  std::size_t dof = mParentJoint->getNumDofs();
  if (dof > 0)
  {
    mM_dV.noalias() += mParentJoint->getLocalJacobian()
                       * mParentJoint->getAccelerations();
    assert(!math::isNan(mM_dV));
  }
  if (mParentBodyNode)
    mM_dV += math::AdInvT(mParentJoint->getLocalTransform(),
                          mParentBodyNode->mM_dV);
  assert(!math::isNan(mM_dV));
}

//==============================================================================
void BodyNode::aggregateMassMatrix(Eigen::MatrixXd& _MCol, std::size_t _col)
{
  const Eigen::Matrix6d& mI = mAspectProperties.mInertia.getSpatialTensor();
  //
  mM_F.noalias() = mI * mM_dV;

  // Verification
  assert(!math::isNan(mM_F));

  //
  for (std::vector<BodyNode*>::const_iterator it = mChildBodyNodes.begin();
       it != mChildBodyNodes.end(); ++it)
  {
    mM_F += math::dAdInvT((*it)->getParentJoint()->getLocalTransform(),
                          (*it)->mM_F);
  }

  // Verification
  assert(!math::isNan(mM_F));

  //
  std::size_t dof = mParentJoint->getNumDofs();
  if (dof > 0)
  {
    std::size_t iStart = mParentJoint->getIndexInTree(0);
    _MCol.block(iStart, _col, dof, 1).noalias() =
        mParentJoint->getLocalJacobian().transpose() * mM_F;
  }
}

//==============================================================================
void BodyNode::aggregateAugMassMatrix(Eigen::MatrixXd& _MCol, std::size_t _col,
                                      double _timeStep)
{
  // TODO(JS): Need to be reimplemented
  const Eigen::Matrix6d& mI = mAspectProperties.mInertia.getSpatialTensor();

  //
  mM_F.noalias() = mI * mM_dV;

  // Verification
  assert(!math::isNan(mM_F));

  //
  for (std::vector<BodyNode*>::const_iterator it = mChildBodyNodes.begin();
       it != mChildBodyNodes.end(); ++it)
  {
    mM_F += math::dAdInvT((*it)->getParentJoint()->getLocalTransform(),
                          (*it)->mM_F);
  }

  // Verification
  assert(!math::isNan(mM_F));

  //
  std::size_t dof = mParentJoint->getNumDofs();
  if (dof > 0)
  {
    Eigen::MatrixXd K = Eigen::MatrixXd::Zero(dof, dof);
    Eigen::MatrixXd D = Eigen::MatrixXd::Zero(dof, dof);
    for (std::size_t i = 0; i < dof; ++i)
    {
      K(i, i) = mParentJoint->getSpringStiffness(i);
      D(i, i) = mParentJoint->getDampingCoefficient(i);
    }

    std::size_t iStart = mParentJoint->getIndexInTree(0);

    _MCol.block(iStart, _col, dof, 1).noalias()
        = mParentJoint->getLocalJacobian().transpose() * mM_F
          + D * (_timeStep * mParentJoint->getAccelerations())
          + K * (_timeStep * _timeStep * mParentJoint->getAccelerations());
  }
}

//==============================================================================
void BodyNode::updateInvMassMatrix()
{
  //
  mInvM_c.setZero();

  //
  for (std::vector<BodyNode*>::const_iterator it = mChildBodyNodes.begin();
       it != mChildBodyNodes.end(); ++it)
  {
    (*it)->getParentJoint()->addChildBiasForceForInvMassMatrix(
          mInvM_c, (*it)->getArticulatedInertia(), (*it)->mInvM_c);
  }

  // Verification
  assert(!math::isNan(mInvM_c));

  // Update parent joint's total force for inverse mass matrix
  mParentJoint->updateTotalForceForInvMassMatrix(mInvM_c);
}

//==============================================================================
void BodyNode::updateInvAugMassMatrix()
{
  //
  mInvM_c.setZero();

  //
  for (std::vector<BodyNode*>::const_iterator it = mChildBodyNodes.begin();
       it != mChildBodyNodes.end(); ++it)
  {
    (*it)->getParentJoint()->addChildBiasForceForInvAugMassMatrix(
          mInvM_c, (*it)->getArticulatedInertiaImplicit(), (*it)->mInvM_c);
  }

  // Verification
  assert(!math::isNan(mInvM_c));

  // Update parent joint's total force for inverse mass matrix
  mParentJoint->updateTotalForceForInvMassMatrix(mInvM_c);
}

//==============================================================================
void BodyNode::aggregateInvMassMatrix(Eigen::MatrixXd& _InvMCol, std::size_t _col)
{
  if (mParentBodyNode)
  {
    //
    mParentJoint->getInvMassMatrixSegment(
          _InvMCol, _col, getArticulatedInertia(), mParentBodyNode->mInvM_U);

    //
    mInvM_U = math::AdInvT(mParentJoint->getLocalTransform(),
                           mParentBodyNode->mInvM_U);
  }
  else
  {
    //
    mParentJoint->getInvMassMatrixSegment(
          _InvMCol, _col, getArticulatedInertia(), Eigen::Vector6d::Zero());

    //
    mInvM_U.setZero();
  }

  //
  mParentJoint->addInvMassMatrixSegmentTo(mInvM_U);
}

//==============================================================================
void BodyNode::aggregateInvAugMassMatrix(Eigen::MatrixXd& _InvMCol, std::size_t _col,
                                         double /*_timeStep*/)
{
  if (mParentBodyNode)
  {
    //
    mParentJoint->getInvAugMassMatrixSegment(
          _InvMCol, _col, getArticulatedInertiaImplicit(),
          mParentBodyNode->mInvM_U);

    //
    mInvM_U = math::AdInvT(mParentJoint->getLocalTransform(),
                           mParentBodyNode->mInvM_U);
  }
  else
  {
    //
    mParentJoint->getInvAugMassMatrixSegment(
          _InvMCol, _col, getArticulatedInertiaImplicit(),
          Eigen::Vector6d::Zero());

    //
    mInvM_U.setZero();
  }

  //
  mParentJoint->addInvMassMatrixSegmentTo(mInvM_U);
}

//==============================================================================
void BodyNode::updateBodyJacobian() const
{
  //--------------------------------------------------------------------------
  // Jacobian update
  //
  // J = | J1 J2 ... Jn |
  //   = | Ad(T(i,i-1), J_parent) J_local |
  //
  //   J_parent: (6 x parentDOF)
  //    J_local: (6 x localDOF)
  //         Ji: (6 x 1) se3
  //          n: number of dependent coordinates
  //--------------------------------------------------------------------------

  if(nullptr == mParentJoint)
    return;

  const std::size_t localDof     = mParentJoint->getNumDofs();
  assert(getNumDependentGenCoords() >= localDof);
  const std::size_t ascendantDof = getNumDependentGenCoords() - localDof;

  // Parent Jacobian
  if (mParentBodyNode)
  {
    assert(static_cast<std::size_t>(mParentBodyNode->getJacobian().cols())
           + mParentJoint->getNumDofs()
           == static_cast<std::size_t>(mBodyJacobian.cols()));

    assert(mParentJoint);
    mBodyJacobian.leftCols(ascendantDof) =
        math::AdInvTJac(mParentJoint->getLocalTransform(),
                        mParentBodyNode->getJacobian());
  }

  // Local Jacobian
  mBodyJacobian.rightCols(localDof) = mParentJoint->getLocalJacobian();

  mIsBodyJacobianDirty = false;
}

//==============================================================================
void BodyNode::updateWorldJacobian() const
{
  mWorldJacobian = math::AdRJac(getWorldTransform(), getJacobian());

  mIsWorldJacobianDirty = false;
}

//==============================================================================
void BodyNode::updateBodyJacobianSpatialDeriv() const
{
  //--------------------------------------------------------------------------
  // Body Jacobian first spatial derivative update
  //
  // dJ = | Ad(T(i, parent(i)), dJ_parent(i))    ad(V(i), S(i)) + dS(i) |
  //
  // T(i, parent(i)): Transformation from this BodyNode to the parent BodyNode
  // dJ             : Spatial Jacobian derivative (6 x dependentDOF)
  // dJ_parent      : Parent Jacobian derivative (6 x (dependentDOF - localDOF))
  // V(i)           : Spatial velocity (6 x 1)
  // S(i)           : Local spatial Jacobian (6 x localDOF)
  // dS(i)          : Local spatial Jacobian deriavative (6 x localDOF)
  // Ad(T(1,2), V)  : Transformation a spatial motion from frame 2 to frame 1
  // ad(V, W)       : Spatial cross product for spatial motions
  //--------------------------------------------------------------------------

  if (nullptr == mParentJoint)
    return;

  const auto numLocalDOFs = mParentJoint->getNumDofs();
  assert(getNumDependentGenCoords() >= numLocalDOFs);
  const auto numParentDOFs = getNumDependentGenCoords() - numLocalDOFs;

  // Parent Jacobian: Ad(T(i, parent(i)), dJ_parent(i))
  if (mParentBodyNode)
  {
    const auto& dJ_parent = mParentBodyNode->getJacobianSpatialDeriv();

    assert(static_cast<std::size_t>(dJ_parent.cols()) + mParentJoint->getNumDofs()
           == static_cast<std::size_t>(mBodyJacobianSpatialDeriv.cols()));

    mBodyJacobianSpatialDeriv.leftCols(numParentDOFs)
        = math::AdInvTJac(mParentJoint->getLocalTransform(), dJ_parent);
  }

  // Local Jacobian: ad(V(i), S(i)) + dS(i)
  mBodyJacobianSpatialDeriv.rightCols(numLocalDOFs)
      = math::adJac(getSpatialVelocity(), mParentJoint->getLocalJacobian())
        + mParentJoint->getLocalJacobianTimeDeriv();

  mIsBodyJacobianSpatialDerivDirty = false;
}

//==============================================================================
void BodyNode::updateWorldJacobianClassicDeriv() const
{
  //----------------------------------------------------------------------------
  // World Jacobian first classic deriv update
  //
  // dJr = |                   dJr_parent                                           dJr_local - Jr_local x w |
  //
  // dJl = | dJl_parent + Jr_parent x (v_local + w_parent x p) + dJr_parent x p     dJl_local - Jl_local x w |
  //
  // dJr: Rotational portion of Jacobian derivative
  // dJl: Linear portion of Jacobian derivative
  // dJr_parent: Parent rotational Jacobian derivative
  // dJl_parent: Parent linear Jacobian derivative
  // dJr_local: Local rotational Jacobian derivative (in World coordinates)
  // dJl_local: Local linear Jacobian derivative (in World coordinates)
  // v_local: Linear velocity relative to parent Frame
  // w_parent: Total angular velocity of the parent Frame
  // w: Total angular velocity of this Frame
  // p: Offset from origin of parent Frame

  if(nullptr == mParentJoint)
    return;

  const std::size_t numLocalDOFs = mParentJoint->getNumDofs();
  assert(getNumDependentGenCoords() >= numLocalDOFs);
  const std::size_t numParentDOFs = getNumDependentGenCoords() - numLocalDOFs;


  if(mParentBodyNode)
  {
    const math::Jacobian& dJ_parent =
        mParentBodyNode->getJacobianClassicDeriv();
    const math::Jacobian& J_parent = mParentBodyNode->getWorldJacobian();

    const Eigen::Vector3d& v_local = getLinearVelocity(mParentBodyNode,
                                                       Frame::World());
    const Eigen::Vector3d& w_parent = mParentFrame->getAngularVelocity();
    const Eigen::Vector3d& p = (getWorldTransform().translation()
                  - mParentBodyNode->getWorldTransform().translation()).eval();

    assert(static_cast<std::size_t>(dJ_parent.cols()) + mParentJoint->getNumDofs()
           == static_cast<std::size_t>(mWorldJacobianClassicDeriv.cols()));

    // dJr
    mWorldJacobianClassicDeriv.block(0,0,3,numParentDOFs)
        = dJ_parent.topRows<3>();
    mWorldJacobianClassicDeriv.block(3,0,3,numParentDOFs)
        = dJ_parent.bottomRows<3>()
          + J_parent.topRows<3>().colwise().cross(v_local + w_parent.cross(p))
          + dJ_parent.topRows<3>().colwise().cross(p);
  }

  const math::Jacobian& dJ_local = mParentJoint->getLocalJacobianTimeDeriv();
  const math::Jacobian& J_local = mParentJoint->getLocalJacobian();
  const Eigen::Isometry3d& T = getWorldTransform();
  const Eigen::Vector3d& w = getAngularVelocity();

  mWorldJacobianClassicDeriv.block(0,numParentDOFs,3,numLocalDOFs)
      = T.linear()*dJ_local.topRows<3>()
        - (T.linear()*J_local.topRows<3>()).colwise().cross(w);

  mWorldJacobianClassicDeriv.block(3,numParentDOFs,3,numLocalDOFs)
      = T.linear()*dJ_local.bottomRows<3>()
        - (T.linear()*J_local.bottomRows<3>()).colwise().cross(w);

  mIsWorldJacobianClassicDerivDirty = false;
}

}  // namespace dynamics
}  // namespace dart<|MERGE_RESOLUTION|>--- conflicted
+++ resolved
@@ -911,27 +911,6 @@
 }
 
 //==============================================================================
-<<<<<<< HEAD
-std::size_t BodyNode::getNumShapeNodes() const
-{
-  return getNumNodes<ShapeNode>();
-}
-
-//==============================================================================
-ShapeNode* BodyNode::getShapeNode(std::size_t index)
-{
-  return getNode<ShapeNode>(index);
-}
-
-//==============================================================================
-const ShapeNode* BodyNode::getShapeNode(std::size_t index) const
-{
-  return getNode<ShapeNode>(index);
-}
-
-//==============================================================================
-=======
->>>>>>> 297d2f68
 const std::vector<ShapeNode*> BodyNode::getShapeNodes()
 {
   const auto numShapeNodes = getNumShapeNodes();
@@ -994,35 +973,20 @@
 DART_BAKE_SPECIALIZED_NODE_DEFINITIONS( BodyNode, Marker )
 
 //==============================================================================
-<<<<<<< HEAD
-std::size_t BodyNode::getNumMarkers() const
-=======
 Marker* BodyNode::createMarker(const std::string& name,
                                const Eigen::Vector3d& position,
                                const Eigen::Vector4d& color)
->>>>>>> 297d2f68
 {
   Marker::BasicProperties properties;
   properties.mName = name;
   properties.mRelativeTf.translation() = position;
   properties.mColor = color;
 
-<<<<<<< HEAD
-//==============================================================================
-Marker* BodyNode::getMarker(std::size_t _index)
-{
-  return common::getVectorObjectIfAvailable<Marker*>(_index, mMarkers);
-}
-
-//==============================================================================
-const Marker* BodyNode::getMarker(std::size_t _index) const
-=======
   return createNode<Marker>(properties);
 }
 
 //==============================================================================
 Marker* BodyNode::createMarker(const Marker::BasicProperties& properties)
->>>>>>> 297d2f68
 {
   return createNode<Marker>(properties);
 }
