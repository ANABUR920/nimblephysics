/*
 * Copyright (c) 2011-2015, Georgia Tech Research Corporation
 * All rights reserved.
 *
 * Author(s): Sehoon Ha <sehoon.ha@gmail.com>,
 *            Jeongseok Lee <jslee02@gmail.com>
 *
 * Georgia Tech Graphics Lab and Humanoid Robotics Lab
 *
 * Directed by Prof. C. Karen Liu and Prof. Mike Stilman
 * <karenliu@cc.gatech.edu> <mstilman@cc.gatech.edu>
 *
 * This file is provided under the following "BSD-style" License:
 *   Redistribution and use in source and binary forms, with or
 *   without modification, are permitted provided that the following
 *   conditions are met:
 *   * Redistributions of source code must retain the above copyright
 *     notice, this list of conditions and the following disclaimer.
 *   * Redistributions in binary form must reproduce the above
 *     copyright notice, this list of conditions and the following
 *     disclaimer in the documentation and/or other materials provided
 *     with the distribution.
 *   THIS SOFTWARE IS PROVIDED BY THE COPYRIGHT HOLDERS AND
 *   CONTRIBUTORS "AS IS" AND ANY EXPRESS OR IMPLIED WARRANTIES,
 *   INCLUDING, BUT NOT LIMITED TO, THE IMPLIED WARRANTIES OF
 *   MERCHANTABILITY AND FITNESS FOR A PARTICULAR PURPOSE ARE
 *   DISCLAIMED. IN NO EVENT SHALL THE COPYRIGHT HOLDER OR
 *   CONTRIBUTORS BE LIABLE FOR ANY DIRECT, INDIRECT, INCIDENTAL,
 *   SPECIAL, EXEMPLARY, OR CONSEQUENTIAL DAMAGES (INCLUDING, BUT NOT
 *   LIMITED TO, PROCUREMENT OF SUBSTITUTE GOODS OR SERVICES; LOSS OF
 *   USE, DATA, OR PROFITS; OR BUSINESS INTERRUPTION) HOWEVER CAUSED
 *   AND ON ANY THEORY OF LIABILITY, WHETHER IN CONTRACT, STRICT
 *   LIABILITY, OR TORT (INCLUDING NEGLIGENCE OR OTHERWISE) ARISING IN
 *   ANY WAY OUT OF THE USE OF THIS SOFTWARE, EVEN IF ADVISED OF THE
 *   POSSIBILITY OF SUCH DAMAGE.
 */

#ifndef DART_DYNAMICS_BODYNODE_H_
#define DART_DYNAMICS_BODYNODE_H_

#include <string>
#include <vector>
#include <typeindex>
#include <unordered_set>
#include <unordered_map>

#include <Eigen/Dense>
#include <Eigen/StdVector>

#include "dart/config.h"
#include "dart/common/Signal.h"
#include "dart/math/Geometry.h"
#include "dart/dynamics/Node.h"
#include "dart/dynamics/Frame.h"
#include "dart/dynamics/Inertia.h"
//#include "dart/dynamics/Skeleton.h"
#include "dart/dynamics/Marker.h"
#include "dart/dynamics/SmartPointer.h"
#include "dart/dynamics/TemplatedJacobianNode.h"
#include "dart/dynamics/EndEffector.h"

const double DART_DEFAULT_FRICTION_COEFF = 1.0;
const double DART_DEFAULT_RESTITUTION_COEFF = 0.0;

namespace dart {
namespace renderer {
class RenderInterface;
}  // namespace renderer
}  // namespace dart

namespace dart {
namespace dynamics {

class GenCoord;
class Skeleton;
class Joint;
class DegreeOfFreedom;
class Shape;
class Marker;

/// BodyNode class represents a single node of the skeleton.
///
/// BodyNode is a basic element of the skeleton. BodyNodes are hierarchically
/// connected and have a set of core functions for calculating derivatives.
///
/// BodyNode inherits Frame, and a parent Frame of a BodyNode is the parent
/// BodyNode of the BodyNode.
class BodyNode :
    public virtual common::AddonManager,
    public SkeletonRefCountingBase,
    public TemplatedJacobianNode<BodyNode>
{
public:

  using ColShapeAddedSignal
      = common::Signal<void(const BodyNode*, ConstShapePtr _newColShape)>;

  using ColShapeRemovedSignal = ColShapeAddedSignal;

  using StructuralChangeSignal
      = common::Signal<void(const BodyNode*)>;

  using NodeMap = std::map<std::type_index, std::vector<Node*> >;

  using NodeDestructorSet = std::unordered_set<NodeDestructorPtr>;

  struct UniqueProperties
  {
    /// Inertia information for the BodyNode
    Inertia mInertia;

    /// Array of collision shapes
    std::vector<ShapePtr> mColShapes;

    /// Indicates whether this node is collidable;
    bool mIsCollidable;

    /// Coefficient of friction
    double mFrictionCoeff;

    /// Coefficient of restitution
    double mRestitutionCoeff;

    /// Gravity will be applied if true
    bool mGravityMode;

    /// Properties of the Markers belonging to this BodyNode
    std::vector<Marker::Properties> mMarkerProperties;

    /// Constructor
    UniqueProperties(
        const Inertia& _inertia = Inertia(),
        const std::vector<ShapePtr>& _collisionShapes = std::vector<ShapePtr>(),
        bool _isCollidable = true,
        double _frictionCoeff = DART_DEFAULT_FRICTION_COEFF,
        double _restitutionCoeff = DART_DEFAULT_RESTITUTION_COEFF,
        bool _gravityMode = true);

    virtual ~UniqueProperties() = default;

    // To get byte-aligned Eigen vectors
    EIGEN_MAKE_ALIGNED_OPERATOR_NEW
  };

  /// Composition of Entity and BodyNode properties
  struct Properties : Entity::Properties, UniqueProperties
  {
    /// Composed constructor
    Properties(
        const Entity::Properties& _entityProperties = Entity::Properties("BodyNode"),
        const UniqueProperties& _bodyNodeProperties = UniqueProperties());

    virtual ~Properties() = default;
  };

  using NodePropertiesVector = common::ExtensibleVector< std::unique_ptr<Node::Properties> >;
  using NodePropertiesMap = std::map< std::type_index, std::unique_ptr<NodePropertiesVector> >;
  using NodeProperties = common::ExtensibleMapHolder<NodePropertiesMap>;
  using AddonProperties = common::AddonManager::Properties;

  struct ExtendedProperties : Properties
  {
    /// Composed constructor
    ExtendedProperties(
<<<<<<< HEAD
        const Properties& standardProperties = Entity::Properties("BodyNode"),
=======
        const Properties& standardProperties = Properties(),
>>>>>>> 00310f31
        const NodeProperties& nodeProperties = NodeProperties(),
        const AddonProperties& addonProperties = AddonProperties());

    /// Composed move constructor
    ExtendedProperties(
        Properties&& standardProperties,
        NodeProperties&& nodeProperties,
        AddonProperties&& addonProperties);

<<<<<<< HEAD
    NodeProperties mNodeProperties;
=======
    /// Properties of all the Nodes attached to this BodyNode
    NodeProperties mNodeProperties;

    /// Properties of all the Addons attached to this BodyNode
>>>>>>> 00310f31
    AddonProperties mAddonProperties;
  };

  /// Destructor
  virtual ~BodyNode();

  /// Set the ExtendedProperties of this BodyNode
  void setProperties(const ExtendedProperties& _properties);

  /// Set the Properties of the attached Nodes
  void setProperties(const NodeProperties& _properties);

  /// Same as setAddonProperties()
  void setProperties(const AddonProperties& _properties);

  /// Set the Properties of this BodyNode
  void setProperties(const Properties& _properties);

  /// Set the UniqueProperties of this BodyNode
  void setProperties(const UniqueProperties& _properties);

  /// Get the Properties of this BodyNode
  Properties getBodyNodeProperties() const;

  /// Get the the Properties of the Nodes attached to this BodyNode
  NodeProperties getAttachedNodeProperties() const;

  /// The the full extended Properties of this BodyNode, including the
  /// Properties of its Addons, its attached Nodes, and the BodyNode itself.
  ExtendedProperties getExtendedProperties() const;

  /// Copy the Properties of another BodyNode
  void copy(const BodyNode& _otherBodyNode);

  /// Copy the Properties of another BodyNode
  void copy(const BodyNode* _otherBodyNode);

  /// Same as copy(const BodyNode&)
  BodyNode& operator=(const BodyNode& _otherBodyNode);

  /// Give this BodyNode a copy of each Node from otherBodyNode
  void duplicateNodes(const BodyNode* otherBodyNode);

  /// Make the Nodes of this BodyNode match the Nodes of otherBodyNode. All
  /// existing Nodes in this BodyNode will be removed.
  void matchNodes(const BodyNode* otherBodyNode);

  /// Set name. If the name is already taken, this will return an altered
  /// version which will be used by the Skeleton
  const std::string& setName(const std::string& _name) override;

  /// Set whether gravity affects this body
  /// \param[in] _gravityMode True to enable gravity
  void setGravityMode(bool _gravityMode);

  /// Return true if gravity mode is enabled
  bool getGravityMode() const;

  /// Return true if this body can collide with others bodies
  bool isCollidable() const;

  /// Set whether this body node will collide with others in the world
  /// \param[in] _isCollidable True to enable collisions
  void setCollidable(bool _isCollidable);

  /// Set the mass of the bodynode
  void setMass(double _mass);

  /// Return the mass of the bodynode
  double getMass() const;

  /// Set moment of inertia defined around the center of mass
  ///
  /// Principal moments of inertia (_Ixx, _Iyy, _Izz) must be positive or zero
  /// values.
  void setMomentOfInertia(
      double _Ixx, double _Iyy, double _Izz,
      double _Ixy = 0.0, double _Ixz = 0.0, double _Iyz = 0.0);

  /// Return moment of inertia defined around the center of mass
  void getMomentOfInertia(
      double& _Ixx, double& _Iyy, double& _Izz,
      double& _Ixy, double& _Ixz, double& _Iyz);

  /// Return spatial inertia
  const Eigen::Matrix6d& getSpatialInertia() const;

  /// Set the inertia data for this BodyNode
  void setInertia(const Inertia& _inertia);

  /// Get the inertia data for this BodyNode
  const Inertia& getInertia() const;

  /// Return the articulated body inertia
  const math::Inertia& getArticulatedInertia() const;

  /// Return the articulated body inertia for implicit joint damping and spring
  /// forces
  const math::Inertia& getArticulatedInertiaImplicit() const;

  /// Set center of mass expressed in body frame
  void setLocalCOM(const Eigen::Vector3d& _com);

  /// Return center of mass expressed in body frame
  const Eigen::Vector3d& getLocalCOM() const;

  /// Return the center of mass with respect to an arbitrary Frame
  Eigen::Vector3d getCOM(const Frame* _withRespectTo = Frame::World()) const;

  /// Return the linear velocity of the center of mass, expressed in terms of
  /// arbitrary Frames
  Eigen::Vector3d getCOMLinearVelocity(
                          const Frame* _relativeTo = Frame::World(),
                          const Frame* _inCoordinatesOf = Frame::World()) const;

  /// Return the spatial velocity of the center of mass, expressed in
  /// coordinates of this Frame and relative to the World Frame
  Eigen::Vector6d getCOMSpatialVelocity() const;

  /// Return the spatial velocity of the center of mass, expressed in terms of
  /// arbitrary Frames
  Eigen::Vector6d getCOMSpatialVelocity(const Frame* _relativeTo,
                                        const Frame* _inCoordinatesOf) const;

  /// Return the linear acceleration of the center of mass, expressed in terms
  /// of arbitary Frames
  Eigen::Vector3d getCOMLinearAcceleration(
                          const Frame* _relativeTo = Frame::World(),
                          const Frame* _inCoordinatesOf = Frame::World()) const;

  /// Return the acceleration of the center of mass expressed in coordinates of
  /// this BodyNode Frame and relative to the World Frame
  Eigen::Vector6d getCOMSpatialAcceleration() const;

  /// Return the spatial acceleration of the center of mass, expressed in terms
  /// of arbitrary Frames
  Eigen::Vector6d getCOMSpatialAcceleration(const Frame* _relativeTo,
                                            const Frame* _inCoordinatesOf) const;

  /// Set coefficient of friction in range of [0, ~]
  void setFrictionCoeff(double _coeff);

  /// Return frictional coefficient.
  double getFrictionCoeff() const;

  /// Set coefficient of restitution in range of [0, 1]
  void setRestitutionCoeff(double _coeff);

  /// Return coefficient of restitution
  double getRestitutionCoeff() const;

  //--------------------------------------------------------------------------
  // Structural Properties
  //--------------------------------------------------------------------------

  /// Add a collision Shape into the BodyNode
  void addCollisionShape(ShapePtr _shape);

  /// Remove a collision Shape from this BodyNode
  void removeCollisionShape(ShapePtr _shape);

  /// Remove all collision Shapes from this BodyNode
  void removeAllCollisionShapes();

  /// Return the number of collision shapes
  size_t getNumCollisionShapes() const;

  /// Return _index-th collision shape
  ShapePtr getCollisionShape(size_t _index);

  /// Return (const) _index-th collision shape
  ConstShapePtr getCollisionShape(size_t _index) const;

  /// Return the index of this BodyNode within its Skeleton
  size_t getIndexInSkeleton() const;

  /// Return the index of this BodyNode within its tree
  size_t getIndexInTree() const;

  /// Return the index of the tree that this BodyNode belongs to
  size_t getTreeIndex() const;

  /// Remove this BodyNode and all of its children (recursively) from their
  /// Skeleton. If a BodyNodePtr that references this BodyNode (or any of its
  /// children) still exists, the subtree will be moved into a new Skeleton
  /// with the given name. If the returned SkeletonPtr goes unused and no
  /// relevant BodyNodePtrs are held anywhere, then this BodyNode and all its
  /// children will be deleted.
  ///
  /// Note that this function is actually the same as split(), but given a
  /// different name for semantic reasons.
  SkeletonPtr remove(const std::string& _name = "temporary");

  /// Remove this BodyNode and all of its children (recursively) from their
  /// current parent BodyNode, and move them to another parent BodyNode. The new
  /// parent BodyNode can either be in a new Skeleton or the current one. If you
  /// pass in a nullptr, this BodyNode will become a new root BodyNode for its
  /// current Skeleton.
  ///
  /// Using this function will result in changes to the indexing of
  /// (potentially) all BodyNodes and Joints in the current Skeleton, even if
  /// the BodyNodes are kept within the same Skeleton.
  bool moveTo(BodyNode* _newParent);

  /// This is a version of moveTo(BodyNode*) that allows you to explicitly move
  /// this BodyNode into a different Skeleton. The key difference for this
  /// version of the function is that you can make this BodyNode a root node in
  /// a different Skeleton, which is not something that can be done by the other
  /// version.
  bool moveTo(const SkeletonPtr& _newSkeleton, BodyNode* _newParent);

#ifdef _WIN32
  template <typename JointType>
  static typename JointType::Properties createJointProperties()
  {
    return typename JointType::Properties();
  }

  template <typename NodeType>
  static typename NodeType::Properties createBodyNodeProperties()
  {
    return typename NodeType::Properties();
  }
#endif
  // TODO: Workaround for MSVC bug on template function specialization with
  // default argument. Please see #487 for detail

  /// A version of moveTo(BodyNode*) that also changes the Joint type of the
  /// parent Joint of this BodyNode. This function returns the pointer to the
  /// newly created Joint. The original parent Joint will be deleted.
  ///
  /// This function can be used to change the Joint type of the parent Joint of
  /// this BodyNode, but note that the indexing of the BodyNodes and Joints in
  /// this Skeleton will still be changed, even if only the Joint type is
  /// changed.
  template <class JointType>
  JointType* moveTo(BodyNode* _newParent,
#ifdef _WIN32
      const typename JointType::Properties& _joint
          = BodyNode::createJointProperties<JointType>());
#else
      const typename JointType::Properties& _joint
          = typename JointType::Properties());
#endif
  // TODO: Workaround for MSVC bug on template function specialization with
  // default argument. Please see #487 for detail

  /// A version of moveTo(SkeletonPtr, BodyNode*) that also changes the Joint
  /// type of the parent Joint of this BodyNode. This function returns the
  /// pointer to the newly created Joint. The original Joint will be deleted.
  template <class JointType>
  JointType* moveTo(const SkeletonPtr& _newSkeleton, BodyNode* _newParent,
#ifdef _WIN32
      const typename JointType::Properties& _joint
          = BodyNode::createJointProperties<JointType>());
#else
      const typename JointType::Properties& _joint
          = typename JointType::Properties());
#endif
  // TODO: Workaround for MSVC bug on template function specialization with
  // default argument. Please see #487 for detail

  /// Remove this BodyNode and all of its children (recursively) from their
  /// current Skeleton and move them into a newly created Skeleton. The newly
  /// created Skeleton will have the same Skeleton::Properties as the current
  /// Skeleton, except it will use the specified name. The return value is a
  /// shared_ptr to the newly created Skeleton.
  ///
  /// Note that the parent Joint of this BodyNode will remain the same. If you
  /// want to change the Joint type of this BodyNode's parent Joint (for
  /// example, make it a FreeJoint), then use the templated split<JointType>()
  /// function.
  SkeletonPtr split(const std::string& _skeletonName);

  /// A version of split(const std::string&) that also changes the Joint type of
  /// the parent Joint of this BodyNode.
  template <class JointType>
  SkeletonPtr split(const std::string& _skeletonName,
#ifdef _WIN32
      const typename JointType::Properties& _joint
          = BodyNode::createJointProperties<JointType>());
#else
      const typename JointType::Properties& _joint
          = typename JointType::Properties());
#endif
  // TODO: Workaround for MSVC bug on template function specialization with
  // default argument. Please see #487 for detail

  /// Change the Joint type of this BodyNode's parent Joint.
  ///
  /// Note that this function will change the indexing of (potentially) all
  /// BodyNodes and Joints in the Skeleton.
  template <class JointType>
  JointType* changeParentJointType(
#ifdef _WIN32
      const typename JointType::Properties& _joint
          = BodyNode::createJointProperties<JointType>());
#else
      const typename JointType::Properties& _joint
          = typename JointType::Properties());
#endif
  // TODO: Workaround for MSVC bug on template function specialization with
  // default argument. Please see #487 for detail

  /// Create clones of this BodyNode and all of its children recursively (unless
  /// _recursive is set to false) and attach the clones to the specified
  /// BodyNode. The specified BodyNode can be in this Skeleton or a different
  /// Skeleton. Passing in nullptr will set the copy as a root node of the
  /// current Skeleton.
  ///
  /// The return value is a pair of pointers to the root of the newly created
  /// BodyNode tree.
  std::pair<Joint*, BodyNode*> copyTo(BodyNode* _newParent,
                                      bool _recursive=true);

  /// Create clones of this BodyNode and all of its children recursively (unless
  /// recursive is set to false) and attach the clones to the specified BodyNode
  /// of the specified Skeleton.
  ///
  /// The key differences between this function and the copyTo(BodyNode*)
  /// version is that this one allows the copied BodyNode to be const and allows
  /// you to copy it as a root node of another Skeleton.
  ///
  /// The return value is a pair of pointers to the root of the newly created
  /// BodyNode tree.
  std::pair<Joint*, BodyNode*> copyTo(const SkeletonPtr& _newSkeleton,
                                      BodyNode* _newParent,
                                      bool _recursive=true) const;

  /// A version of copyTo(BodyNode*) that also changes the Joint type of the
  /// parent Joint of this BodyNode.
  template <class JointType>
  std::pair<JointType*, BodyNode*> copyTo(
      BodyNode* _newParent,
#ifdef _WIN32
      const typename JointType::Properties& _joint
          = BodyNode::createJointProperties<JointType>(),
#else
      const typename JointType::Properties& _joint
          = typename JointType::Properties(),
#endif
      bool _recursive = true);
  // TODO: Workaround for MSVC bug on template function specialization with
  // default argument. Please see #487 for detail

  /// A version of copyTo(Skeleton*,BodyNode*) that also changes the Joint type
  /// of the parent Joint of this BodyNode.
  template <class JointType>
  std::pair<JointType*, BodyNode*> copyTo(
      const SkeletonPtr& _newSkeleton, BodyNode* _newParent,
#ifdef _WIN32
      const typename JointType::Properties& _joint
          = BodyNode::createJointProperties<JointType>(),
#else
      const typename JointType::Properties& _joint
          = typename JointType::Properties(),
#endif
      bool _recursive = true) const;
  // TODO: Workaround for MSVC bug on template function specialization with
  // default argument. Please see #487 for detail

  /// Create clones of this BodyNode and all of its children (recursively) and
  /// create a new Skeleton with the specified name to attach them to. The
  /// Skeleton::Properties of the current Skeleton will also be copied into the
  /// new Skeleton that gets created.
  SkeletonPtr copyAs(const std::string& _skeletonName,
                     bool _recursive=true) const;

  /// A version of copyAs(const std::string&) that also changes the Joint type
  /// of the root BodyNode.
  template <class JointType>
  SkeletonPtr copyAs(
      const std::string& _skeletonName,
#ifdef _WIN32
      const typename JointType::Properties& _joint
          = BodyNode::createJointProperties<JointType>(),
#else
      const typename JointType::Properties& _joint
          = typename JointType::Properties(),
#endif
      bool _recursive=true) const;
  // TODO: Workaround for MSVC bug on template function specialization with
  // default argument. Please see #487 for detail

  // Documentation inherited
  SkeletonPtr getSkeleton() override;

  // Documentation inherited
  ConstSkeletonPtr getSkeleton() const override;

  /// Return the parent Joint of this BodyNode
  Joint* getParentJoint();

  /// Return the (const) parent Joint of this BodyNode
  const Joint* getParentJoint() const;

  /// Return the parent BodyNdoe of this BodyNode
  BodyNode* getParentBodyNode();

  /// Return the (const) parent BodyNode of this BodyNode
  const BodyNode* getParentBodyNode() const;

  /// Create a Joint and BodyNode pair as a child of this BodyNode
  template <class JointType, class NodeType = BodyNode>
  std::pair<JointType*, NodeType*> createChildJointAndBodyNodePair(
#ifdef _WIN32
      const typename JointType::Properties& _jointProperties
          = BodyNode::createJointProperties<JointType>(),
      const typename NodeType::Properties& _bodyProperties
          = BodyNode::createBodyNodeProperties<NodeType>());
#else
      const typename JointType::Properties& _jointProperties
          = typename JointType::Properties(),
      const typename NodeType::Properties& _bodyProperties
          = typename NodeType::Properties());
#endif
  // TODO: Workaround for MSVC bug on template function specialization with
  // default argument. Please see #487 for detail

  /// Return the number of child BodyNodes
  size_t getNumChildBodyNodes() const;

  /// Return the _index-th child BodyNode of this BodyNode
  BodyNode* getChildBodyNode(size_t _index);

  /// Return the (const) _index-th child BodyNode of this BodyNode
  const BodyNode* getChildBodyNode(size_t _index) const;

  /// Return the number of child Joints
  size_t getNumChildJoints() const;

  /// Return the _index-th child Joint of this BodyNode
  Joint* getChildJoint(size_t _index);

  /// Return the (const) _index-th child Joint of this BodyNode
  const Joint* getChildJoint(size_t _index) const;

  /// Get the number of Nodes corresponding to the specified type
  template <class NodeType>
  size_t getNumNodes() const;

  /// Get the Node of the specified type and the specified index
  template <class NodeType>
  NodeType* getNode(size_t index);

  /// Get the Node of the specified type and the specified index
  template <class NodeType>
  const NodeType* getNode(size_t index) const;

  /// Create some Node type and attach it to this BodyNode.
  template <class NodeType, typename ...Args>
  NodeType* createNode(Args&&... args);

  DART_SPECIALIZE_NODE_INTERNAL( EndEffector )

  /// Create an EndEffector attached to this BodyNode
  EndEffector* createEndEffector(const EndEffector::Properties& _properties);

  /// Create an EndEffector with the specified name
  EndEffector* createEndEffector(const std::string& _name = "EndEffector");

  /// Create an EndEffector with the specified name
  EndEffector* createEndEffector(const char* _name);

  /// Add a marker into the bodynode
  void addMarker(Marker* _marker);

  /// Return the number of markers of the bodynode
  size_t getNumMarkers() const;

  /// Return _index-th marker of the bodynode
  Marker* getMarker(size_t _index);

  /// Return (const) _index-th marker of the bodynode
  const Marker* getMarker(size_t _index) const;

  // Documentation inherited
  bool dependsOn(size_t _genCoordIndex) const override;

  // Documentation inherited
  size_t getNumDependentGenCoords() const override;

  // Documentation inherited
  size_t getDependentGenCoordIndex(size_t _arrayIndex) const override;

  // Documentation inherited
  const std::vector<size_t>& getDependentGenCoordIndices() const override;

  // Documentation inherited
  size_t getNumDependentDofs() const override;

  // Documentation inherited
  DegreeOfFreedom* getDependentDof(size_t _index) override;

  // Documentation inherited
  const DegreeOfFreedom* getDependentDof(size_t _index) const override;

  // Documentation inherited
  const std::vector<DegreeOfFreedom*>& getDependentDofs() override;

  // Documentation inherited
  const std::vector<const DegreeOfFreedom*>& getDependentDofs() const override;

  // Documentation inherited
  const std::vector<const DegreeOfFreedom*> getChainDofs() const override;

  //--------------------------------------------------------------------------
  // Properties updated by dynamics (kinematics)
  //--------------------------------------------------------------------------

  /// Get the transform of this BodyNode with respect to its parent BodyNode,
  /// which is also its parent Frame.
  const Eigen::Isometry3d& getRelativeTransform() const override;

  // Documentation inherited
  const Eigen::Vector6d& getRelativeSpatialVelocity() const override;

  // Documentation inherited
  const Eigen::Vector6d& getRelativeSpatialAcceleration() const override;

  // Documentation inherited
  const Eigen::Vector6d& getPrimaryRelativeAcceleration() const override;

  /// Return the partial acceleration of this body
  const Eigen::Vector6d& getPartialAcceleration() const override;

  /// Return the generalized Jacobian targeting the origin of this BodyNode. The
  /// Jacobian is expressed in the Frame of this BodyNode.
  const math::Jacobian& getJacobian() const override final;

  // Prevent the inherited getJacobian functions from being shadowed
  using TemplatedJacobianNode<BodyNode>::getJacobian;

  /// Return the generalized Jacobian targeting the origin of this BodyNode. The
  /// Jacobian is expressed in the World Frame.
  const math::Jacobian& getWorldJacobian() const override final;

  // Prevent the inherited getWorldJacobian functions from being shadowed
  using TemplatedJacobianNode<BodyNode>::getWorldJacobian;

  /// Return the spatial time derivative of the generalized Jacobian targeting
  /// the origin of this BodyNode. The Jacobian is expressed in this BodyNode's
  /// coordinate Frame.
  ///
  /// NOTE: Since this is a spatial time derivative, it should be used with
  /// spatial vectors. If you are using classical linear and angular
  /// acceleration vectors, then use getJacobianClassicDeriv(),
  /// getLinearJacobianDeriv(), or getAngularJacobianDeriv() instead.
  const math::Jacobian& getJacobianSpatialDeriv() const override final;

  // Prevent the inherited getJacobianSpatialDeriv functions from being shadowed
  using TemplatedJacobianNode<BodyNode>::getJacobianSpatialDeriv;

  /// Return the classical time derivative of the generalized Jacobian targeting
  /// the origin of this BodyNode. The Jacobian is expressed in the World
  /// coordinate Frame.
  ///
  /// NOTE: Since this is a classical time derivative, it should be used with
  /// classical linear and angular vectors. If you are using spatial vectors,
  /// use getJacobianSpatialDeriv() instead.
  const math::Jacobian& getJacobianClassicDeriv() const override final;

  // Prevent the inherited getJacobianClassicDeriv functions from being shadowed
  using TemplatedJacobianNode<BodyNode>::getJacobianClassicDeriv;

  /// Return the velocity change due to the constraint impulse
  const Eigen::Vector6d& getBodyVelocityChange() const;

  /// Set whether this body node is colliding with others. This is called by
  /// collision detector.
  /// \param[in] True if this body node is colliding.
  void setColliding(bool _isColliding);

  /// Return whether this body node is colliding with others
  /// \return True if this body node is colliding.
  bool isColliding();

  /// Add applying linear Cartesian forces to this node
  ///
  /// A force is defined by a point of application and a force vector. The
  /// last two parameters specify frames of the first two parameters.
  /// Coordinate transformations are applied when needed. The point of
  /// application and the force in local coordinates are stored in mContacts.
  /// When conversion is needed, make sure the transformations are avaialble.
  void addExtForce(const Eigen::Vector3d& _force,
                   const Eigen::Vector3d& _offset = Eigen::Vector3d::Zero(),
                   bool _isForceLocal = false,
                   bool _isOffsetLocal = true);

  /// Set Applying linear Cartesian forces to this node.
  void setExtForce(const Eigen::Vector3d& _force,
                   const Eigen::Vector3d& _offset = Eigen::Vector3d::Zero(),
                   bool _isForceLocal = false,
                   bool _isOffsetLocal = true);

  /// Add applying Cartesian torque to the node.
  ///
  /// The torque in local coordinates is accumulated in mExtTorqueBody.
  void addExtTorque(const Eigen::Vector3d& _torque, bool _isLocal = false);

  /// Set applying Cartesian torque to the node.
  ///
  /// The torque in local coordinates is accumulated in mExtTorqueBody.
  void setExtTorque(const Eigen::Vector3d& _torque, bool _isLocal = false);

  /// Clean up structures that store external forces: mContacts, mFext,
  /// mExtForceBody and mExtTorqueBody.
  ///
  /// Called by Skeleton::clearExternalForces.
  virtual void clearExternalForces();

  /// Clear out the generalized forces of the parent Joint and any other forces
  /// related to this BodyNode that are internal to the Skeleton. For example,
  /// the point mass forces for SoftBodyNodes.
  virtual void clearInternalForces();

  ///
  const Eigen::Vector6d& getExternalForceLocal() const;

  ///
  Eigen::Vector6d getExternalForceGlobal() const;

  /// Get spatial body force transmitted from the parent joint.
  ///
  /// The spatial body force is transmitted to this BodyNode from the parent
  /// body through the connecting joint. It is expressed in this BodyNode's
  /// frame.
  const Eigen::Vector6d& getBodyForce() const;

  //----------------------------------------------------------------------------
  // Constraints
  //   - Following functions are managed by constraint solver.
  //----------------------------------------------------------------------------

  /// Return true if the body can react to force or constraint impulse.
  ///
  /// A body node is reactive if the skeleton is mobile and the number of
  /// dependent generalized coordinates is non zero.
  bool isReactive() const;

  /// Set constraint impulse
  /// \param[in] _constImp Spatial constraint impulse w.r.t. body frame
  void setConstraintImpulse(const Eigen::Vector6d& _constImp);

  /// Add constraint impulse
  /// \param[in] _constImp Spatial constraint impulse w.r.t. body frame
  void addConstraintImpulse(const Eigen::Vector6d& _constImp);

  /// Add constraint impulse
  void addConstraintImpulse(const Eigen::Vector3d& _constImp,
                            const Eigen::Vector3d& _offset,
                            bool _isImpulseLocal = false,
                            bool _isOffsetLocal = true);

  /// Clear constraint impulse
  virtual void clearConstraintImpulse();

  /// Return constraint impulse
  const Eigen::Vector6d& getConstraintImpulse() const;

  //----------------------------------------------------------------------------
  // Energies
  //----------------------------------------------------------------------------

  /// Return kinetic energy.
  virtual double getKineticEnergy() const;

  /// Return potential energy.
  virtual double getPotentialEnergy(const Eigen::Vector3d& _gravity) const;

  /// Return linear momentum.
  Eigen::Vector3d getLinearMomentum() const;

  /// Return angular momentum.
  Eigen::Vector3d getAngularMomentum(
      const Eigen::Vector3d& _pivot = Eigen::Vector3d::Zero());

  //----------------------------------------------------------------------------
  // Rendering
  //----------------------------------------------------------------------------

  /// Render the markers
  void drawMarkers(renderer::RenderInterface* _ri = nullptr,
                   const Eigen::Vector4d& _color = Eigen::Vector4d::Ones(),
                   bool _useDefaultColor = true) const;

  //----------------------------------------------------------------------------
  // Notifications
  //----------------------------------------------------------------------------

  // Documentation inherited
  void notifyTransformUpdate() override;

  // Documentation inherited
  void notifyVelocityUpdate() override;

  // Documentation inherited
  void notifyAccelerationUpdate() override;

  /// Notify the Skeleton that the tree of this BodyNode needs an articulated
  /// inertia update
  void notifyArticulatedInertiaUpdate();

  /// Tell the Skeleton that the external forces need to be updated
  void notifyExternalForcesUpdate();

  /// Tell the Skeleton that the coriolis forces need to be update
  void notifyCoriolisUpdate();

  //----------------------------------------------------------------------------
  // Friendship
  //----------------------------------------------------------------------------

  friend class Skeleton;
  friend class Joint;
  friend class EndEffector;
  friend class SoftBodyNode;
  friend class PointMass;
  friend class Node;

protected:

  /// Constructor called by Skeleton class
  BodyNode(BodyNode* _parentBodyNode, Joint* _parentJoint,
           const Properties& _properties);

  /// Create a clone of this BodyNode. This may only be called by the Skeleton
  /// class.
  virtual BodyNode* clone(BodyNode* _parentBodyNode, Joint* _parentJoint,
                          bool cloneNodes) const;

  /// This is needed in order to inherit the Node class, but it does nothing
  Node* cloneNode(BodyNode* bn) const override final;

  /// Initialize the vector members with proper sizes.
  virtual void init(const SkeletonPtr& _skeleton);

  /// Add a child bodynode into the bodynode
  void addChildBodyNode(BodyNode* _body);

  //----------------------------------------------------------------------------
  /// \{ \name Recursive dynamics routines
  //----------------------------------------------------------------------------

  /// Separate generic child Entities from child BodyNodes for more efficient
  /// update notices
  void processNewEntity(Entity* _newChildEntity) override;

  /// Remove this Entity from mChildBodyNodes or mNonBodyNodeEntities
  void processRemovedEntity(Entity* _oldChildEntity) override;

  /// Update transformation
  virtual void updateTransform();

  /// Update spatial body velocity.
  virtual void updateVelocity();

  /// Update partial spatial body acceleration due to parent joint's velocity.
  virtual void updatePartialAcceleration() const;

  /// Update articulated body inertia for forward dynamics.
  /// \param[in] _timeStep Rquired for implicit joint stiffness and damping.
  virtual void updateArtInertia(double _timeStep) const;

  /// Update bias force associated with the articulated body inertia for forward
  /// dynamics.
  /// \param[in] _gravity Vector of gravitational acceleration
  /// \param[in] _timeStep Rquired for implicit joint stiffness and damping.
  virtual void updateBiasForce(const Eigen::Vector3d& _gravity,
                               double _timeStep);

  /// Update bias impulse associated with the articulated body inertia for
  /// impulse-based forward dynamics.
  virtual void updateBiasImpulse();

  /// Update spatial body acceleration with the partial spatial body
  /// acceleration for inverse dynamics.
  virtual void updateAccelerationID();

  /// Update spatial body acceleration for forward dynamics.
  virtual void updateAccelerationFD();

  /// Update spatical body velocity change for impluse-based forward dynamics.
  virtual void updateVelocityChangeFD();

  /// Update spatial body force for inverse dynamics.
  ///
  /// The spatial body force is transmitted to this BodyNode from the parent
  /// body through the connecting joint. It is expressed in this BodyNode's
  /// frame.
  virtual void updateTransmittedForceID(const Eigen::Vector3d& _gravity,
                                        bool _withExternalForces = false);

  /// Update spatial body force for forward dynamics.
  ///
  /// The spatial body force is transmitted to this BodyNode from the parent
  /// body through the connecting joint. It is expressed in this BodyNode's
  /// frame.
  virtual void updateTransmittedForceFD();

  /// Update spatial body force for impulse-based forward dynamics.
  ///
  /// The spatial body impulse is transmitted to this BodyNode from the parent
  /// body through the connecting joint. It is expressed in this BodyNode's
  /// frame.
  virtual void updateTransmittedImpulse();
  // TODO: Rename to updateTransmittedImpulseFD if impulse-based inverse
  // dynamics is implemented.

  /// Update the joint force for inverse dynamics.
  virtual void updateJointForceID(double _timeStep,
                                  double _withDampingForces,
                                  double _withSpringForces);

  /// Update the joint force for forward dynamics.
  virtual void updateJointForceFD(double _timeStep,
                                  double _withDampingForces,
                                  double _withSpringForces);

  /// Update the joint impulse for forward dynamics.
  virtual void updateJointImpulseFD();

  /// Update constrained terms due to the constraint impulses for foward
  /// dynamics.
  virtual void updateConstrainedTerms(double _timeStep);

  /// \}

  //----------------------------------------------------------------------------
  /// \{ \name Equations of motion related routines
  //----------------------------------------------------------------------------

  ///
  virtual void updateMassMatrix();
  virtual void aggregateMassMatrix(Eigen::MatrixXd& _MCol, size_t _col);
  virtual void aggregateAugMassMatrix(Eigen::MatrixXd& _MCol, size_t _col,
                                      double _timeStep);

  ///
  virtual void updateInvMassMatrix();
  virtual void updateInvAugMassMatrix();
  virtual void aggregateInvMassMatrix(Eigen::MatrixXd& _InvMCol, size_t _col);
  virtual void aggregateInvAugMassMatrix(Eigen::MatrixXd& _InvMCol, size_t _col,
                                         double _timeStep);

  ///
  virtual void aggregateCoriolisForceVector(Eigen::VectorXd& _C);

  ///
  virtual void aggregateGravityForceVector(Eigen::VectorXd& _g,
                                           const Eigen::Vector3d& _gravity);

  ///
  virtual void updateCombinedVector();
  virtual void aggregateCombinedVector(Eigen::VectorXd& _Cg,
                                       const Eigen::Vector3d& _gravity);

  /// Aggregate the external forces mFext in the generalized coordinates
  /// recursively
  virtual void aggregateExternalForces(Eigen::VectorXd& _Fext);

  ///
  virtual void aggregateSpatialToGeneralized(Eigen::VectorXd& _generalized,
                                             const Eigen::Vector6d& _spatial);

  /// Update body Jacobian. getJacobian() calls this function if
  /// mIsBodyJacobianDirty is true.
  void updateBodyJacobian() const;

  /// Update the World Jacobian. The commonality of using the World Jacobian
  /// makes it worth caching.
  void updateWorldJacobian() const;

  /// Update spatial time derivative of body Jacobian.
  /// getJacobianSpatialTimeDeriv() calls this function if
  /// mIsBodyJacobianSpatialDerivDirty is true.
  void updateBodyJacobianSpatialDeriv() const;

  /// Update classic time derivative of body Jacobian.
  /// getJacobianClassicDeriv() calls this function if
  /// mIsWorldJacobianClassicDerivDirty is true.
  void updateWorldJacobianClassicDeriv() const;

  /// \}

protected:

  //--------------------------------------------------------------------------
  // General properties
  //--------------------------------------------------------------------------

  /// A unique ID of this node globally.
  int mID;

  /// Counts the number of nodes globally.
  static size_t msBodyNodeCount;

  /// BodyNode-specific properties
  UniqueProperties mBodyP;

  /// Whether the node is currently in collision with another node.
  bool mIsColliding;

  //--------------------------------------------------------------------------
  // Structural Properties
  //--------------------------------------------------------------------------

  /// Index of this BodyNode in its Skeleton
  size_t mIndexInSkeleton;

  /// Index of this BodyNode in its Tree
  size_t mIndexInTree;

  /// Index of this BodyNode's tree
  size_t mTreeIndex;

  /// Parent joint
  Joint* mParentJoint;

  /// Parent body node
  BodyNode* mParentBodyNode;

  /// Array of child body nodes
  std::vector<BodyNode*> mChildBodyNodes;

  /// Array of child Entities that are not BodyNodes. Organizing them separately
  /// allows some performance optimizations.
  std::set<Entity*> mNonBodyNodeEntities;

  /// List of EndEffectors that are attached to this BodyNode
  std::vector<EndEffector*> mEndEffectors;

  /// List of markers associated
  std::vector<Marker*> mMarkers;

  /// Map that retrieves the Nodes of a specified type
  NodeMap mNodeMap;

  /// A set for storing the Node destructors
  NodeDestructorSet mNodeDestructors;

  /// A increasingly sorted list of dependent dof indices.
  std::vector<size_t> mDependentGenCoordIndices;

  /// A version of mDependentGenCoordIndices that holds DegreeOfFreedom pointers
  /// instead of indices
  std::vector<DegreeOfFreedom*> mDependentDofs;

  /// Same as mDependentDofs, but holds const pointers
  std::vector<const DegreeOfFreedom*> mConstDependentDofs;

  //--------------------------------------------------------------------------
  // Dynamical Properties
  //--------------------------------------------------------------------------

  /// Body Jacobian
  ///
  /// Do not use directly! Use getJacobian() to access this quantity
  mutable math::Jacobian mBodyJacobian;

  /// Cached World Jacobian
  ///
  /// Do not use directly! Use getJacobian() to access this quantity
  mutable math::Jacobian mWorldJacobian;

  /// Spatial time derivative of body Jacobian.
  ///
  /// Do not use directly! Use getJacobianSpatialDeriv() to access this quantity
  mutable math::Jacobian mBodyJacobianSpatialDeriv;

  /// Classic time derivative of Body Jacobian
  ///
  /// Do not use directly! Use getJacobianClassicDeriv() to access this quantity
  mutable math::Jacobian mWorldJacobianClassicDeriv;

  /// Partial spatial body acceleration due to parent joint's velocity
  ///
  /// Do not use directly! Use getPartialAcceleration() to access this quantity
  mutable Eigen::Vector6d mPartialAcceleration;
  // TODO(JS): Rename with more informative name

  /// Is the partial acceleration vector dirty
  mutable bool mIsPartialAccelerationDirty;

  /// Transmitted wrench from parent to the bodynode expressed in body-fixed
  /// frame
  Eigen::Vector6d mF;

  /// External spatial force
  Eigen::Vector6d mFext;

  /// Spatial gravity force
  Eigen::Vector6d mFgravity;

  /// Articulated body inertia
  ///
  /// Do not use directly! Use getArticulatedInertia() to access this quantity
  mutable math::Inertia mArtInertia;

  /// Articulated body inertia for implicit joint damping and spring forces
  ///
  /// DO not use directly! Use getArticulatedInertiaImplicit() to access this
  mutable math::Inertia mArtInertiaImplicit;

  /// Bias force
  Eigen::Vector6d mBiasForce;

  /// Cache data for combined vector of the system.
  Eigen::Vector6d mCg_dV;
  Eigen::Vector6d mCg_F;

  /// Cache data for gravity force vector of the system.
  Eigen::Vector6d mG_F;

  /// Cache data for external force vector of the system.
  Eigen::Vector6d mFext_F;

  /// Cache data for mass matrix of the system.
  Eigen::Vector6d mM_dV;
  Eigen::Vector6d mM_F;

  /// Cache data for inverse mass matrix of the system.
  Eigen::Vector6d mInvM_c;
  Eigen::Vector6d mInvM_U;

  /// Cache data for arbitrary spatial value
  Eigen::Vector6d mArbitrarySpatial;

  //------------------------- Impulse-based Dyanmics ---------------------------
  /// Velocity change due to to external impulsive force exerted on
  ///        bodies of the parent skeleton.
  Eigen::Vector6d mDelV;

  /// Impulsive bias force due to external impulsive force exerted on
  ///        bodies of the parent skeleton.
  Eigen::Vector6d mBiasImpulse;

  /// Constraint impulse: contact impulse, dynamic joint impulse
  Eigen::Vector6d mConstraintImpulse;

  // TODO(JS): rename with more informative one
  /// Generalized impulsive body force w.r.t. body frame.
  Eigen::Vector6d mImpF;

  /// Collision shape added signal
  ColShapeAddedSignal mColShapeAddedSignal;

  /// Collision shape removed signal
  ColShapeRemovedSignal mColShapeRemovedSignal;

  /// Structural change signal
  StructuralChangeSignal mStructuralChangeSignal;

public:
  // To get byte-aligned Eigen vectors
  EIGEN_MAKE_ALIGNED_OPERATOR_NEW

  //----------------------------------------------------------------------------
  /// \{ \name Slot registers
  //----------------------------------------------------------------------------

  /// Slot register for collision shape added signal
  common::SlotRegister<ColShapeAddedSignal> onColShapeAdded;

  /// Slot register for collision shape removed signal
  common::SlotRegister<ColShapeRemovedSignal> onColShapeRemoved;

  /// Raised when (1) parent BodyNode is changed, (2) moved between Skeletons,
  /// (3) parent Joint is changed
  mutable common::SlotRegister<StructuralChangeSignal> onStructuralChange;

  /// \}

private:

  /// Hold onto a reference to this BodyNode's own Destructor to make sure that
  /// it never gets destroyed.
  std::shared_ptr<NodeDestructor> mSelfDestructor;

};

DART_SPECIALIZE_NODE_EXTERNAL( BodyNode, EndEffector )

}  // namespace dynamics
}  // namespace dart

#include "dart/dynamics/detail/BodyNode.h"

#endif  // DART_DYNAMICS_BODYNODE_H_<|MERGE_RESOLUTION|>--- conflicted
+++ resolved
@@ -162,11 +162,7 @@
   {
     /// Composed constructor
     ExtendedProperties(
-<<<<<<< HEAD
-        const Properties& standardProperties = Entity::Properties("BodyNode"),
-=======
         const Properties& standardProperties = Properties(),
->>>>>>> 00310f31
         const NodeProperties& nodeProperties = NodeProperties(),
         const AddonProperties& addonProperties = AddonProperties());
 
@@ -176,14 +172,10 @@
         NodeProperties&& nodeProperties,
         AddonProperties&& addonProperties);
 
-<<<<<<< HEAD
-    NodeProperties mNodeProperties;
-=======
     /// Properties of all the Nodes attached to this BodyNode
     NodeProperties mNodeProperties;
 
     /// Properties of all the Addons attached to this BodyNode
->>>>>>> 00310f31
     AddonProperties mAddonProperties;
   };
 
