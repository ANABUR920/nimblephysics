--- conflicted
+++ resolved
@@ -578,13 +578,8 @@
     }
   }
 
-<<<<<<< HEAD
-  const Eigen::Vector6d& error = mIK->getErrorMethod().evalError(_q);
-  mIK->setConfiguration(_q);
-=======
   Eigen::Vector6d error = mIK->getErrorMethod().evalError(_q);
   mIK->setPositions(_q);
->>>>>>> 00816ec7
   mLastGradient.resize(_grad.size());
   computeGradient(error, mLastGradient);
   _grad = mLastGradient;
