--- conflicted
+++ resolved
@@ -888,12 +888,7 @@
   friend class BodyNode;
   friend class SoftBodyNode;
   friend class Joint;
-<<<<<<< HEAD
   template<class> friend class GeometricJoint;
-=======
-  friend class SingleDofJoint;
-  template<std::size_t> friend class MultiDofJoint;
->>>>>>> 439de079
   friend class DegreeOfFreedom;
   friend class Node;
   friend class ShapeNode;
