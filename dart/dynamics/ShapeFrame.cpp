--- conflicted
+++ resolved
@@ -36,12 +36,6 @@
 
 #include "dart/dynamics/ShapeFrame.h"
 
-<<<<<<< HEAD
-#include "dart/dynamics/ShapeNode.h"
-#include "dart/renderer/OpenGLRenderInterface.h"
-
-=======
->>>>>>> 896a678e
 namespace dart {
 namespace dynamics {
 
@@ -168,7 +162,7 @@
     const PropertiesData& properties)
   : AddonImplementation(mgr, properties)
 {
-//  mIsShapeNode = dynamic_cast<ShapeNode*>(mgr);
+  // Do nothing
 }
 
 //==============================================================================
