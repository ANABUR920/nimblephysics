#include <map>
#include <iostream>
#include <fstream>

#include "dart/common/Console.h"
#include "dart/dynamics/BodyNode.h"
#include "dart/dynamics/BoxShape.h"
#include "dart/dynamics/CylinderShape.h"
#include "dart/dynamics/EllipsoidShape.h"
#include "dart/dynamics/MeshShape.h"
#include "dart/dynamics/WeldJoint.h"
#include "dart/dynamics/PrismaticJoint.h"
#include "dart/dynamics/RevoluteJoint.h"
#include "dart/dynamics/ScrewJoint.h"
#include "dart/dynamics/TranslationalJoint.h"
#include "dart/dynamics/BallJoint.h"
#include "dart/dynamics/FreeJoint.h"
#include "dart/dynamics/EulerJoint.h"
#include "dart/dynamics/UniversalJoint.h"
#include "dart/dynamics/Skeleton.h"
#include "dart/simulation/World.h"
#include "dart/utils/SkelParser.h"
#include "dart/common/LocalResourceRetriever.h"
#include "dart/common/Uri.h"
#include "dart/utils/sdf/SdfParser.h"

namespace dart {
namespace utils {

simulation::WorldPtr SdfParser::readSdfFile(
  const std::string& _filename, const common::ResourceRetrieverPtr& _retriever)
{
  return readSdfFile(_filename, getResourceRetriever(_retriever),
    static_cast<simulation::WorldPtr (*)(
      tinyxml2::XMLElement*, const std::string&,
      const common::ResourceRetrieverPtr&)>(&SdfParser::readWorld));
}

simulation::WorldPtr SdfParser::readSdfFile(
    const std::string& _filename,
    const common::ResourceRetrieverPtr& _retriever,
    std::function<simulation::WorldPtr (
      tinyxml2::XMLElement*, const std::string&,
      const common::ResourceRetrieverPtr&)> xmlReader)
{
  //--------------------------------------------------------------------------
  // Load xml and create Document
  tinyxml2::XMLDocument _dartFile;
  try
  {
      openXMLFile(_dartFile, _filename.c_str(), _retriever);
  }
  catch(std::exception const& e)
  {
      dtwarn << "[SdfParser::readSdfFile] Loading file [" << _filename
             << "] failed: " << e.what() << "\n";
      return nullptr;
  }

  //--------------------------------------------------------------------------
  // Load DART
  tinyxml2::XMLElement* sdfElement = nullptr;
  sdfElement = _dartFile.FirstChildElement("sdf");
  if (sdfElement == nullptr)
      return nullptr;

  //--------------------------------------------------------------------------
  // version attribute
  std::string version = getAttribute(sdfElement, "version");
  // TODO: We need version aware SDF parser (see #264)
  // We support 1.4 only for now.
  if (version != "1.4" && version != "1.5")
  {
    dtwarn << "[SdfParser::readSdfFile] The file format of [" << _filename
           << "] was found to be [" << version << "], but we only support SDF "
           << "1.4 and 1.5!\n";
    return nullptr;
  }

  //--------------------------------------------------------------------------
  // Load World
  tinyxml2::XMLElement* worldElement = nullptr;
  worldElement = sdfElement->FirstChildElement("world");
  if (worldElement == nullptr)
      return nullptr;

  // Change path to a Unix-style path if given a Windows one
  // Windows can handle Unix-style paths (apparently)
  std::string unixFileName = _filename;
  std::replace(unixFileName.begin(), unixFileName.end(), '\\' , '/' );
  std::string skelPath = unixFileName.substr(0, unixFileName.rfind("/") + 1);

  return xmlReader(worldElement, skelPath, _retriever);
}

dynamics::SkeletonPtr SdfParser::readSkeleton(
  const std::string& _fileName, const common::ResourceRetrieverPtr& _retriever)
{
  return readSkeleton(_fileName, getResourceRetriever(_retriever),
    static_cast<dynamics::SkeletonPtr (*)(
      tinyxml2::XMLElement*, const std::string&,
      const common::ResourceRetrieverPtr&)>(&SdfParser::readSkeleton));
}

dynamics::SkeletonPtr SdfParser::readSkeleton(
    const std::string& _filename,
    const common::ResourceRetrieverPtr& _retriever,
    std::function<dynamics::SkeletonPtr(
      tinyxml2::XMLElement*, const std::string&,
      const common::ResourceRetrieverPtr&)> xmlReader)
{
  //--------------------------------------------------------------------------
  // Load xml and create Document
  tinyxml2::XMLDocument _dartFile;
  try
  {
      openXMLFile(_dartFile, _filename.c_str(), _retriever);
  }
  catch(std::exception const& e)
  {
      dtwarn << "[SdfParser::readSkeleton] Loading file [" << _filename
             << "] failed: " << e.what() << "\n";
      return nullptr;
  }

  //--------------------------------------------------------------------------
  // Load sdf
  tinyxml2::XMLElement* sdfElement = nullptr;
  sdfElement = _dartFile.FirstChildElement("sdf");
  if (sdfElement == nullptr)
      return nullptr;

  //--------------------------------------------------------------------------
  // version attribute
  std::string version = getAttribute(sdfElement, "version");
  // TODO: We need version aware SDF parser (see #264)
  // We support 1.4 only for now.
  if (version != "1.4" && version != "1.5")
  {
    dtwarn << "[SdfParser::readSdfFile] The file format of [" << _filename
           << "] was found to be [" << version << "], but we only support SDF "
           << "1.4 and 1.5!\n";
    return nullptr;
  }
  //--------------------------------------------------------------------------
  // Load skeleton
  tinyxml2::XMLElement* skelElement = nullptr;
  skelElement = sdfElement->FirstChildElement("model");
  if (skelElement == nullptr)
      return nullptr;

  // Change path to a Unix-style path if given a Windows one
  // Windows can handle Unix-style paths (apparently)
  std::string unixFileName = _filename;
  std::replace(unixFileName.begin(), unixFileName.end(), '\\' , '/' );
  std::string skelPath = unixFileName.substr(0, unixFileName.rfind("/") + 1);

  dynamics::SkeletonPtr newSkeleton = xmlReader(skelElement, skelPath, _retriever);

  return newSkeleton;
}

simulation::WorldPtr SdfParser::readWorld(
    tinyxml2::XMLElement* _worldElement,
    const std::string& _skelPath,
    const common::ResourceRetrieverPtr& _retriever)
{
  return readWorld(_worldElement, _skelPath, _retriever,
      static_cast<dynamics::SkeletonPtr (*)(
        tinyxml2::XMLElement*, const std::string&,
        const common::ResourceRetrieverPtr&)>(&SdfParser::readSkeleton));
}

simulation::WorldPtr SdfParser::readWorld(
    tinyxml2::XMLElement* _worldElement,
    const std::string& _skelPath,
    const common::ResourceRetrieverPtr& _retriever,
    std::function<dynamics::SkeletonPtr(
      tinyxml2::XMLElement*, const std::string&,
      const common::ResourceRetrieverPtr&)> skeletonReader)
{
  assert(_worldElement != nullptr);

  // Create a world
  simulation::WorldPtr newWorld(new simulation::World);

  //--------------------------------------------------------------------------
  // Name attribute
  std::string name = getAttribute(_worldElement, "name");
  newWorld->setName(name);

  //--------------------------------------------------------------------------
  // Load physics
  if (hasElement(_worldElement, "physics"))
  {
    tinyxml2::XMLElement* physicsElement = _worldElement->FirstChildElement("physics");
    readPhysics(physicsElement, newWorld);
  }

  //--------------------------------------------------------------------------
  // Load skeletons
  ElementEnumerator skeletonElements(_worldElement, "model");
  while (skeletonElements.next())
  {
    dynamics::SkeletonPtr newSkeleton
            = skeletonReader(skeletonElements.get(), _skelPath, _retriever);

    newWorld->addSkeleton(newSkeleton);
  }

  return newWorld;
}

void SdfParser::readPhysics(tinyxml2::XMLElement* _physicsElement,
                 simulation::WorldPtr _world)
{
    // Type attribute
//    std::string physicsEngineName = getAttribute(_physicsElement, "type");

    // Time step
    if (hasElement(_physicsElement, "max_step_size"))
    {
        double timeStep = getValueDouble(_physicsElement, "max_step_size");
        _world->setTimeStep(timeStep);
    }

    // Number of max contacts
//    if (hasElement(_physicsElement, "max_contacts"))
//    {
//        int timeStep = getValueInt(_physicsElement, "max_contacts");
//        _world->setMaxNumContacts(timeStep);
//    }

    // Gravity
    if (hasElement(_physicsElement, "gravity"))
    {
        Eigen::Vector3d gravity = getValueVector3d(_physicsElement, "gravity");
        _world->setGravity(gravity);
    }
}

dynamics::SkeletonPtr SdfParser::readSkeleton(
    tinyxml2::XMLElement* _skeletonElement,
    const std::string& _skelPath,
    const common::ResourceRetrieverPtr& _retriever)
{
  return readSkeleton(_skeletonElement, _skelPath, _retriever, &readBodyNode, &createPair);
}

dynamics::SkeletonPtr SdfParser::readSkeleton(
    tinyxml2::XMLElement* _skeletonElement,
    const std::string& _skelPath,
    const common::ResourceRetrieverPtr& _retriever,
    std::function<SDFBodyNode (tinyxml2::XMLElement*,
                   const Eigen::Isometry3d&,
                   const std::string&,
                   const common::ResourceRetrieverPtr&)> bodyReader,

    std::function<bool(dynamics::SkeletonPtr,
                       dynamics::BodyNode*,
                       const SDFJoint&,
                       const SDFBodyNode&)> pairCreator)
{
  assert(_skeletonElement != nullptr);

  Eigen::Isometry3d skeletonFrame = Eigen::Isometry3d::Identity();
  dynamics::SkeletonPtr newSkeleton = makeSkeleton(
        _skeletonElement, skeletonFrame);

  //--------------------------------------------------------------------------
  // Bodies
  BodyMap sdfBodyNodes = readAllBodyNodes(
    _skeletonElement, _skelPath, _retriever, skeletonFrame, bodyReader);

  //--------------------------------------------------------------------------
  // Joints
  JointMap sdfJoints = readAllJoints(_skeletonElement, skeletonFrame,
                                     sdfBodyNodes);

  // Iterate through the collected properties and construct the Skeleton from
  // the root nodes downward
  BodyMap::iterator body = sdfBodyNodes.begin();
  JointMap::const_iterator parentJoint;
  dynamics::BodyNode* parentBody;
  while(body != sdfBodyNodes.end())
  {
    NextResult result = getNextJointAndNodePair(
          body, parentJoint, parentBody, newSkeleton, sdfBodyNodes, sdfJoints);

    if(BREAK == result)
      break;
    else if(CONTINUE == result)
      continue;
    else if(CREATE_FREEJOINT_ROOT == result)
    {
      // If a root FreeJoint is needed for the parent of the current joint, then
      // create it
      SDFJoint rootJoint;
      rootJoint.properties =
          Eigen::make_aligned_shared<dynamics::FreeJoint::Properties>(
            dynamics::Joint::Properties("root", body->second.initTransform));
      rootJoint.type = "free";

      if(!pairCreator(newSkeleton, nullptr, rootJoint, body->second))
        break;

      sdfBodyNodes.erase(body);
      body = sdfBodyNodes.begin();

      continue;
    }

    if(!pairCreator(newSkeleton, parentBody, parentJoint->second, body->second))
      break;

    sdfBodyNodes.erase(body);
    body = sdfBodyNodes.begin();
  }

  // Set positions to their initial values
  newSkeleton->resetPositions();

  return newSkeleton;
}

bool SdfParser::createPair(dynamics::SkeletonPtr skeleton,
                           dynamics::BodyNode* parent,
                           const SDFJoint& newJoint, const SDFBodyNode& newBody)
{
  std::pair<dynamics::Joint*,dynamics::BodyNode*> pair =
      createJointAndNodePair<dynamics::BodyNode>(
        skeleton, parent, newJoint, newBody);

  if(!pair.first || !pair.second)
    return false;

  return true;
}

SdfParser::NextResult SdfParser::getNextJointAndNodePair(
    BodyMap::iterator& body,
    JointMap::const_iterator& parentJoint,
    dynamics::BodyNode*& parentBody,
    const dynamics::SkeletonPtr skeleton,
    BodyMap& sdfBodyNodes,
    const JointMap& sdfJoints)
{
  parentJoint = sdfJoints.find(body->first);
  if(parentJoint == sdfJoints.end())
  {
    return CREATE_FREEJOINT_ROOT;
  }

  const std::string& parentBodyName = parentJoint->second.parentName;
  const std::string& parentJointName = parentJoint->second.properties->mName;

  // Check if the parent Body is created yet
  parentBody = skeleton->getBodyNode(parentBodyName);
  if(nullptr == parentBody && parentBodyName != "world"
     && !parentBodyName.empty())
  {
    // Find the properties of the parent Joint of the current Joint, because it
    // does not seem to be created yet.
    BodyMap::iterator check_parent_body = sdfBodyNodes.find(parentBodyName);

    if(check_parent_body == sdfBodyNodes.end())
    {
      // The Body does not exist in the file
      dterr << "[SdfParser::getNextJointAndNodePair] Could not find Link "
            << "named [" << parentBodyName << "] requested as parent of "
            << "Joint [" << parentJointName << "]. We will now quit "
            << "parsing.\n";
      return BREAK;
    }
    else
    {
      body = check_parent_body;
      return CONTINUE; // Create the parent before creating the current Joint
    }
  }

  return VALID;
}

dynamics::SkeletonPtr SdfParser::makeSkeleton(
    tinyxml2::XMLElement* _skeletonElement,
    Eigen::Isometry3d& skeletonFrame)
{
  assert(_skeletonElement != nullptr);

  dynamics::SkeletonPtr newSkeleton = dynamics::Skeleton::create();

  //--------------------------------------------------------------------------
  // Name attribute
  std::string name = getAttribute(_skeletonElement, "name");
  newSkeleton->setName(name);

  //--------------------------------------------------------------------------
  // immobile attribute
  if (hasElement(_skeletonElement, "static"))
  {
      bool isStatic= getValueBool(_skeletonElement, "static");
      newSkeleton->setMobile(!isStatic);
  }

  //--------------------------------------------------------------------------
  // transformation
  if (hasElement(_skeletonElement, "pose"))
  {
      Eigen::Isometry3d W = getValueIsometry3dWithExtrinsicRotation(_skeletonElement, "pose");
      skeletonFrame = W;
  }

  return newSkeleton;
}

SdfParser::BodyMap SdfParser::readAllBodyNodes(
    tinyxml2::XMLElement* _skeletonElement,
    const std::string& _skelPath,
    const common::ResourceRetrieverPtr& _retriever, 
    const Eigen::Isometry3d& skeletonFrame)
{
  return readAllBodyNodes(_skeletonElement, _skelPath, _retriever,
                          skeletonFrame, &readBodyNode);
}

SdfParser::BodyMap SdfParser::readAllBodyNodes(
    tinyxml2::XMLElement* _skeletonElement,
    const std::string& _skelPath,
    const common::ResourceRetrieverPtr& _retriever, 
    const Eigen::Isometry3d& skeletonFrame,
    std::function<SDFBodyNode (
      tinyxml2::XMLElement*,
      const Eigen::Isometry3d&,
      const std::string&,
      const common::ResourceRetrieverPtr&)> bodyReader)
{
  ElementEnumerator bodies(_skeletonElement, "link");
  BodyMap sdfBodyNodes;
  while (bodies.next())
  {
    SDFBodyNode body = bodyReader(
          bodies.get(), skeletonFrame, _skelPath, _retriever);

    BodyMap::iterator it = sdfBodyNodes.find(body.properties->mName);
    if(it != sdfBodyNodes.end())
    {
      dtwarn << "[SdfParser::readAllBodyNodes] Duplicate name in file: "
             << body.properties->mName << "\n"
             << "Every Link must have a unique name!\n";
      continue;
    }

    sdfBodyNodes[body.properties->mName] = body;
  }

  return sdfBodyNodes;
}

SdfParser::SDFBodyNode SdfParser::readBodyNode(
        tinyxml2::XMLElement* _bodyNodeElement,
        const Eigen::Isometry3d& _skeletonFrame,
        const std::string& _skelPath,
        const common::ResourceRetrieverPtr& _retriever)
{
  assert(_bodyNodeElement != nullptr);

  dynamics::BodyNode::Properties properties;
  Eigen::Isometry3d initTransform = Eigen::Isometry3d::Identity();

  // Name attribute
  std::string name = getAttribute(_bodyNodeElement, "name");
  properties.mName = name;

  //--------------------------------------------------------------------------
  // gravity
  if (hasElement(_bodyNodeElement, "gravity"))
  {
    bool gravityMode = getValueBool(_bodyNodeElement, "gravity");
    properties.mGravityMode = gravityMode;
  }

  //--------------------------------------------------------------------------
  // self_collide
//    if (hasElement(_bodyElement, "self_collide"))
//    {
//        bool gravityMode = getValueBool(_bodyElement, "self_collide");
//    }

  //--------------------------------------------------------------------------
  // transformation
  if (hasElement(_bodyNodeElement, "pose"))
  {
    Eigen::Isometry3d W = getValueIsometry3dWithExtrinsicRotation(_bodyNodeElement, "pose");
    initTransform = _skeletonFrame * W;
  }
  else
  {
    initTransform = _skeletonFrame;
  }

  //--------------------------------------------------------------------------
  // visual
  ElementEnumerator vizShapes(_bodyNodeElement, "visual");
  while (vizShapes.next())
  {
    dynamics::ShapePtr newShape(readShape(vizShapes.get(), _skelPath, _retriever));
    if (newShape)
      properties.mVizShapes.push_back(newShape);
  }

  //--------------------------------------------------------------------------
  // collision
  ElementEnumerator collShapes(_bodyNodeElement, "collision");
  while (collShapes.next())
  {
    dynamics::ShapePtr newShape(readShape(collShapes.get(), _skelPath, _retriever));

    if (newShape)
      properties.mColShapes.push_back(newShape);
  }

  //--------------------------------------------------------------------------
  // inertia
  if (hasElement(_bodyNodeElement, "inertial"))
  {
    tinyxml2::XMLElement* inertiaElement = getElement(_bodyNodeElement, "inertial");

    // mass
    if (hasElement(inertiaElement, "mass"))
    {
      double mass = getValueDouble(inertiaElement, "mass");
      properties.mInertia.setMass(mass);
    }

    // offset
    if (hasElement(inertiaElement, "pose"))
    {
      Eigen::Isometry3d T = getValueIsometry3dWithExtrinsicRotation(inertiaElement, "pose");
      properties.mInertia.setLocalCOM(T.translation());
    }

    // inertia
    if (hasElement(inertiaElement, "inertia"))
    {
      tinyxml2::XMLElement* moiElement
              = getElement(inertiaElement, "inertia");

      double ixx = getValueDouble(moiElement, "ixx");
      double iyy = getValueDouble(moiElement, "iyy");
      double izz = getValueDouble(moiElement, "izz");

      double ixy = getValueDouble(moiElement, "ixy");
      double ixz = getValueDouble(moiElement, "ixz");
      double iyz = getValueDouble(moiElement, "iyz");

      properties.mInertia.setMoment(ixx, iyy, izz, ixy, ixz, iyz);
    }
    else if (properties.mVizShapes.size() > 0
             && properties.mVizShapes[0] != nullptr)
    {
      Eigen::Matrix3d Ic =
          properties.mVizShapes[0]->computeInertia(
            properties.mInertia.getMass());

      properties.mInertia.setMoment(Ic(0,0), Ic(1,1), Ic(2,2),
                                    Ic(0,1), Ic(0,2), Ic(1,2));
    }
  }

  SDFBodyNode sdfBodyNode;
  sdfBodyNode.properties =
      Eigen::make_aligned_shared<dynamics::BodyNode::Properties>(properties);
  sdfBodyNode.initTransform = initTransform;

  return sdfBodyNode;
}

dynamics::ShapePtr SdfParser::readShape(
  tinyxml2::XMLElement* _shapelement,
  const std::string& _skelPath,
  const common::ResourceRetrieverPtr& _retriever)
{
  dynamics::ShapePtr newShape;

  // type
  assert(hasElement(_shapelement, "geometry"));
  tinyxml2::XMLElement* geometryElement = getElement(_shapelement, "geometry");

  if (hasElement(geometryElement, "box"))
  {
    tinyxml2::XMLElement* boxElement = getElement(geometryElement, "box");

    Eigen::Vector3d size = getValueVector3d(boxElement, "size");

    newShape = dynamics::ShapePtr(new dynamics::BoxShape(size));
  }
  else if (hasElement(geometryElement, "sphere"))
  {
    tinyxml2::XMLElement* ellipsoidElement = getElement(geometryElement, "sphere");

    double radius = getValueDouble(ellipsoidElement, "radius");
    Eigen::Vector3d size(radius * 2, radius * 2, radius * 2);

    newShape = dynamics::ShapePtr(new dynamics::EllipsoidShape(size));
  }
  else if (hasElement(geometryElement, "cylinder"))
  {
    tinyxml2::XMLElement* cylinderElement = getElement(geometryElement, "cylinder");

    double radius = getValueDouble(cylinderElement, "radius");
    double height = getValueDouble(cylinderElement, "length");

    newShape = dynamics::ShapePtr(new dynamics::CylinderShape(radius, height));
  }
  else if (hasElement(geometryElement, "plane"))
  {
    // TODO: Don't support plane shape yet.
    tinyxml2::XMLElement* planeElement = getElement(geometryElement, "plane");

    Eigen::Vector2d visSize = getValueVector2d(planeElement, "size");
    // TODO: Need to use normal for correct orientation of the plane
    //Eigen::Vector3d normal = getValueVector3d(planeElement, "normal");

    Eigen::Vector3d size(visSize(0), visSize(1), 0.001);

    newShape = dynamics::ShapePtr(new dynamics::BoxShape(size));
  }
  else if (hasElement(geometryElement, "mesh"))
  {
    tinyxml2::XMLElement* meshEle = getElement(geometryElement, "mesh");
    // TODO(JS): We assume that uri is just file name for the mesh
    if (!hasElement(meshEle, "uri"))
    {
      // TODO(MXG): Figure out how to report the file name and line number of
      dtwarn << "[SdfParser::readShape] Mesh is missing a URI, which is "
             << "required in order to load it\n";
      return nullptr;
    }
    std::string           uri     = getValueString(meshEle, "uri");
<<<<<<< HEAD

    Eigen::Vector3d       scale   = hasElement(meshEle, "scale")?
          getValueVector3d(meshEle, "scale") : Eigen::Vector3d::Ones();

    const aiScene* model = dynamics::MeshShape::loadMesh(_skelPath + uri);
    if (model)
    {
      newShape = dynamics::ShapePtr(new dynamics::MeshShape(scale, model,
                                                            _skelPath));
    }
    else
    {
      dtwarn << "[SdfParser::readShape] Failed to load mesh model ["
             << uri << "].\n";
      return nullptr;
    }
=======
    Eigen::Vector3d       scale   = getValueVector3d(meshEle, "scale");

    const std::string meshUri = common::Uri::getRelativeUri(_skelPath, uri);
    const aiScene* model = dynamics::MeshShape::loadMesh(meshUri, _retriever);

    if (model)
      newShape = std::make_shared<dynamics::MeshShape>(
        scale, model, meshUri, _retriever);
    else
      dterr << "Fail to load model[" << meshUri << "]." << std::endl;
>>>>>>> d8c44d52
  }
  else
  {
    std::cout << "Invalid shape type." << std::endl;
    return nullptr;
  }

  // pose
  if (hasElement(_shapelement, "pose"))
  {
    Eigen::Isometry3d W = getValueIsometry3dWithExtrinsicRotation(_shapelement, "pose");
    newShape->setLocalTransform(W);
  }

  return newShape;
}

SdfParser::JointMap SdfParser::readAllJoints(
    tinyxml2::XMLElement* _skeletonElement,
    const Eigen::Isometry3d& skeletonFrame,
    const BodyMap& sdfBodyNodes)
{
  JointMap sdfJoints;
  ElementEnumerator joints(_skeletonElement, "joint");
  while (joints.next())
  {
    SDFJoint joint = readJoint(joints.get(), sdfBodyNodes, skeletonFrame);

    if(joint.childName.empty())
    {
      dterr << "[SdfParser::readAllJoints] Joint named ["
            << joint.properties->mName << "] does not have a valid child "
            << "Link, so it will not be added to the Skeleton\n";
      continue;
    }

    JointMap::iterator it = sdfJoints.find(joint.childName);
    if(it != sdfJoints.end())
    {
      dterr << "[SdfParser::readAllJoints] Joint named ["
            << joint.properties->mName << "] is claiming Link ["
            << joint.childName << "] as its child, but that is already "
            << "claimed by Joint [" << it->second.properties->mName
            << "]. Joint [" << joint.properties->mName
            << "] will be discarded\n";
      continue;
    }

    sdfJoints[joint.childName] = joint;
  }

  return sdfJoints;
}

SdfParser::SDFJoint SdfParser::readJoint(tinyxml2::XMLElement* _jointElement,
    const BodyMap& _sdfBodyNodes,
    const Eigen::Isometry3d& _skeletonFrame)
{
  assert(_jointElement != nullptr);

  //--------------------------------------------------------------------------
  // Type attribute
  std::string type = getAttribute(_jointElement, "type");
  assert(!type.empty());

  //--------------------------------------------------------------------------
  // Name attribute
  std::string name = getAttribute(_jointElement, "name");

  //--------------------------------------------------------------------------
  // parent
  BodyMap::const_iterator parent_it = _sdfBodyNodes.end();

  if (hasElement(_jointElement, "parent"))
  {
    std::string strParent = getValueString(_jointElement, "parent");

    if(strParent != std::string("world"))
    {
      parent_it = _sdfBodyNodes.find(strParent);

      if( parent_it == _sdfBodyNodes.end() )
      {
        dterr << "[SdfParser::readJoint] Cannot find a Link named ["
              << strParent << "] requested as the parent of the Joint named ["
              << name << "]\n";
        assert(0);
      }
    }
  }
  else
  {
    dterr << "[SdfParser::readJoint] You must set parent link for "
          << "the Joint [" << name << "]!\n";
    assert(0);
  }

  //--------------------------------------------------------------------------
  // child
  BodyMap::const_iterator child_it = _sdfBodyNodes.end();

  if (hasElement(_jointElement, "child"))
  {
    std::string strChild = getValueString(_jointElement, "child");

    child_it = _sdfBodyNodes.find(strChild);

    if ( child_it == _sdfBodyNodes.end() )
    {
      dterr << "[SdfParser::readJoint] Cannot find a Link named [" << strChild
            << "] requested as the child of the Joint named [" << name << "]\n";
      assert(0);
    }
  }
  else
  {
    dterr << "[SdfParser::readJoint] You must set the child link for the Joint "
          << "[" << name << "]!\n";
    assert(0);
  }

  SDFJoint newJoint;
  newJoint.parentName = (parent_it == _sdfBodyNodes.end())?
        "" : parent_it->first;
  newJoint.childName = (child_it == _sdfBodyNodes.end())?
        "" : child_it->first;

  //--------------------------------------------------------------------------
  // transformation
  Eigen::Isometry3d parentWorld = Eigen::Isometry3d::Identity();
  Eigen::Isometry3d childToJoint = Eigen::Isometry3d::Identity();
  Eigen::Isometry3d childWorld =  Eigen::Isometry3d::Identity();

  if (parent_it != _sdfBodyNodes.end())
    parentWorld = parent_it->second.initTransform;
  if (child_it != _sdfBodyNodes.end())
    childWorld = child_it->second.initTransform;
  if (hasElement(_jointElement, "pose"))
    childToJoint = getValueIsometry3dWithExtrinsicRotation(_jointElement, "pose");

  Eigen::Isometry3d parentToJoint = parentWorld.inverse()*childWorld*childToJoint;

  // TODO: Workaround!!
  Eigen::Isometry3d parentModelFrame =
      (childWorld * childToJoint).inverse() * _skeletonFrame;

  if (type == std::string("prismatic"))
    newJoint.properties =
        Eigen::make_aligned_shared<dynamics::PrismaticJoint::Properties>(
          readPrismaticJoint(_jointElement, parentModelFrame, name));
  if (type == std::string("revolute"))
    newJoint.properties =
        Eigen::make_aligned_shared<dynamics::RevoluteJoint::Properties>(
          readRevoluteJoint(_jointElement, parentModelFrame, name));
  if (type == std::string("screw"))
    newJoint.properties =
        Eigen::make_aligned_shared<dynamics::ScrewJoint::Properties>(
          readScrewJoint(_jointElement, parentModelFrame, name));
  if (type == std::string("revolute2"))
    newJoint.properties =
        Eigen::make_aligned_shared<dynamics::UniversalJoint::Properties>(
          readUniversalJoint(_jointElement, parentModelFrame, name));
  if (type == std::string("ball"))
    newJoint.properties =
        Eigen::make_aligned_shared<dynamics::BallJoint::Properties>(
          readBallJoint(_jointElement, parentModelFrame, name));

  newJoint.type = type;

  newJoint.properties->mName = name;

  newJoint.properties->mT_ChildBodyToJoint = childToJoint;
  newJoint.properties->mT_ParentBodyToJoint = parentToJoint;

  return newJoint;
}

static void reportMissingElement(const std::string& functionName,
                                 const std::string& elementName,
                                 const std::string& objectType,
                                 const std::string& objectName)
{
  dterr << "[SdfParser::" << functionName << "] Missing element " << elementName
        << " for " << objectType << " named " << objectName << "\n";
  assert(0);
}

static void readAxisElement(
    tinyxml2::XMLElement* axisElement,
    const Eigen::Isometry3d& _parentModelFrame,
    Eigen::Vector3d& axis,
    double& lower, double& upper, double& initial, double& rest,
    double& damping)
{
  // use_parent_model_frame
  bool useParentModelFrame = false;
  if (hasElement(axisElement, "use_parent_model_frame"))
    useParentModelFrame = getValueBool(axisElement, "use_parent_model_frame");

  // xyz
  Eigen::Vector3d xyz = getValueVector3d(axisElement, "xyz");
  if (useParentModelFrame)
  {
    xyz = _parentModelFrame * xyz;
  }
  axis = xyz;

  // dynamics
  if (hasElement(axisElement, "dynamics"))
  {
    tinyxml2::XMLElement* dynamicsElement
            = getElement(axisElement, "dynamics");

    // damping
    if (hasElement(dynamicsElement, "damping"))
    {
      damping = getValueDouble(dynamicsElement, "damping");
    }
  }

  // limit
  if (hasElement(axisElement, "limit"))
  {
    tinyxml2::XMLElement* limitElement
            = getElement(axisElement, "limit");

    // lower
    if (hasElement(limitElement, "lower"))
    {
      lower = getValueDouble(limitElement, "lower");
    }

    // upper
    if (hasElement(limitElement, "upper"))
    {
      upper = getValueDouble(limitElement, "upper");
    }
  }

  // If the zero position is out of our limits, we should change the initial
  // position instead of assuming zero
  if( 0.0 < lower || upper < 0.0 )
  {
    if( std::isfinite(lower) && std::isfinite(upper) )
      initial = (lower + upper) / 2.0;
    else if( std::isfinite(lower) )
      initial = lower;
    else if( std::isfinite(upper) )
      initial = upper;

    // Any other case means the limits are both +inf, both -inf, or one is a NaN

    // Apply the same logic to the rest position.
    rest = initial;
  }
}

dart::dynamics::WeldJoint::Properties SdfParser::readWeldJoint(
    tinyxml2::XMLElement* _jointElement,
    const Eigen::Isometry3d&,
    const std::string&)
{
    assert(_jointElement != nullptr);

    return dynamics::WeldJoint::Properties();
}

dynamics::RevoluteJoint::Properties SdfParser::readRevoluteJoint(
    tinyxml2::XMLElement* _revoluteJointElement,
    const Eigen::Isometry3d& _parentModelFrame,
    const std::string& _name)
{
  assert(_revoluteJointElement != nullptr);

  dynamics::RevoluteJoint::Properties newRevoluteJoint;

  //--------------------------------------------------------------------------
  // axis
  if (hasElement(_revoluteJointElement, "axis"))
  {
    tinyxml2::XMLElement* axisElement
            = getElement(_revoluteJointElement, "axis");

    readAxisElement(axisElement, _parentModelFrame,
                    newRevoluteJoint.mAxis,
                    newRevoluteJoint.mPositionLowerLimit,
                    newRevoluteJoint.mPositionUpperLimit,
                    newRevoluteJoint.mInitialPosition,
                    newRevoluteJoint.mRestPosition,
                    newRevoluteJoint.mDampingCoefficient);
  }
  else
  {
    reportMissingElement("readRevoluteJoint", "axis", "joint", _name);
  }

  return newRevoluteJoint;
}

dynamics::PrismaticJoint::Properties SdfParser::readPrismaticJoint(
    tinyxml2::XMLElement* _jointElement,
    const Eigen::Isometry3d& _parentModelFrame,
    const std::string& _name)
{
  assert(_jointElement != nullptr);

  dynamics::PrismaticJoint::Properties newPrismaticJoint;

  //--------------------------------------------------------------------------
  // axis
  if (hasElement(_jointElement, "axis"))
  {
    tinyxml2::XMLElement* axisElement
            = getElement(_jointElement, "axis");

    readAxisElement(axisElement, _parentModelFrame,
                    newPrismaticJoint.mAxis,
                    newPrismaticJoint.mPositionLowerLimit,
                    newPrismaticJoint.mPositionUpperLimit,
                    newPrismaticJoint.mInitialPosition,
                    newPrismaticJoint.mRestPosition,
                    newPrismaticJoint.mDampingCoefficient);
  }
  else
  {
    reportMissingElement("readPrismaticJoint", "axis", "joint", _name);
  }

  return newPrismaticJoint;
}

dynamics::ScrewJoint::Properties SdfParser::readScrewJoint(
    tinyxml2::XMLElement* _jointElement,
    const Eigen::Isometry3d& _parentModelFrame,
    const std::string& _name)
{
  assert(_jointElement != nullptr);

  dynamics::ScrewJoint::Properties newScrewJoint;

  //--------------------------------------------------------------------------
  // axis
  if (hasElement(_jointElement, "axis"))
  {
    tinyxml2::XMLElement* axisElement
            = getElement(_jointElement, "axis");

    readAxisElement(axisElement, _parentModelFrame,
                    newScrewJoint.mAxis,
                    newScrewJoint.mPositionLowerLimit,
                    newScrewJoint.mPositionUpperLimit,
                    newScrewJoint.mInitialPosition,
                    newScrewJoint.mRestPosition,
                    newScrewJoint.mDampingCoefficient);
  }
  else
  {
    reportMissingElement("readScrewJoint", "axis", "joint", _name);
  }

  // pitch
  if (hasElement(_jointElement, "thread_pitch"))
  {
      double pitch = getValueDouble(_jointElement, "thread_pitch");
      newScrewJoint.mPitch = pitch;
  }

  return newScrewJoint;
}

dynamics::UniversalJoint::Properties SdfParser::readUniversalJoint(
    tinyxml2::XMLElement* _jointElement,
    const Eigen::Isometry3d& _parentModelFrame,
    const std::string& _name)
{
  assert(_jointElement != nullptr);

  dynamics::UniversalJoint::Properties newUniversalJoint;

  //--------------------------------------------------------------------------
  // axis
  if (hasElement(_jointElement, "axis"))
  {
    tinyxml2::XMLElement* axisElement
            = getElement(_jointElement, "axis");

    readAxisElement(axisElement, _parentModelFrame,
                    newUniversalJoint.mAxis[0],
                    newUniversalJoint.mPositionLowerLimits[0],
                    newUniversalJoint.mPositionUpperLimits[0],
                    newUniversalJoint.mInitialPositions[0],
                    newUniversalJoint.mRestPositions[0],
                    newUniversalJoint.mDampingCoefficients[0]);
  }
  else
  {
    reportMissingElement("readUniversalJoint", "axis", "joint", _name);
  }

  //--------------------------------------------------------------------------
  // axis2
  if (hasElement(_jointElement, "axis2"))
  {
    tinyxml2::XMLElement* axis2Element
            = getElement(_jointElement, "axis2");

    readAxisElement(axis2Element, _parentModelFrame,
                    newUniversalJoint.mAxis[1],
                    newUniversalJoint.mPositionLowerLimits[1],
                    newUniversalJoint.mPositionUpperLimits[1],
                    newUniversalJoint.mInitialPositions[1],
                    newUniversalJoint.mRestPositions[1],
                    newUniversalJoint.mDampingCoefficients[1]);
  }
  else
  {
    reportMissingElement("readUniversalJoint", "axis2", "joint", _name);
  }

  return newUniversalJoint;
}

dynamics::BallJoint::Properties SdfParser::readBallJoint(
    tinyxml2::XMLElement* _jointElement,
    const Eigen::Isometry3d&,
    const std::string&)
{
  assert(_jointElement != nullptr);

  return dynamics::BallJoint::Properties();
}

dynamics::TranslationalJoint::Properties SdfParser::readTranslationalJoint(
    tinyxml2::XMLElement* _jointElement,
    const Eigen::Isometry3d&,
    const std::string&)
{
  assert(_jointElement != nullptr);

  return dynamics::TranslationalJoint::Properties();
}

dynamics::FreeJoint::Properties SdfParser::readFreeJoint(
    tinyxml2::XMLElement* _jointElement,
    const Eigen::Isometry3d&,
    const std::string&)
{
  assert(_jointElement != nullptr);

  return dynamics::FreeJoint::Properties();
}

common::ResourceRetrieverPtr SdfParser::getResourceRetriever(
    const common::ResourceRetrieverPtr& _retriever)
{
  if(_retriever)
    return _retriever;
  else
    return std::make_shared<common::LocalResourceRetriever>();
}

} // namespace utils
} // namespace dart<|MERGE_RESOLUTION|>--- conflicted
+++ resolved
@@ -638,25 +638,9 @@
       return nullptr;
     }
     std::string           uri     = getValueString(meshEle, "uri");
-<<<<<<< HEAD
 
     Eigen::Vector3d       scale   = hasElement(meshEle, "scale")?
           getValueVector3d(meshEle, "scale") : Eigen::Vector3d::Ones();
-
-    const aiScene* model = dynamics::MeshShape::loadMesh(_skelPath + uri);
-    if (model)
-    {
-      newShape = dynamics::ShapePtr(new dynamics::MeshShape(scale, model,
-                                                            _skelPath));
-    }
-    else
-    {
-      dtwarn << "[SdfParser::readShape] Failed to load mesh model ["
-             << uri << "].\n";
-      return nullptr;
-    }
-=======
-    Eigen::Vector3d       scale   = getValueVector3d(meshEle, "scale");
 
     const std::string meshUri = common::Uri::getRelativeUri(_skelPath, uri);
     const aiScene* model = dynamics::MeshShape::loadMesh(meshUri, _retriever);
@@ -665,8 +649,11 @@
       newShape = std::make_shared<dynamics::MeshShape>(
         scale, model, meshUri, _retriever);
     else
-      dterr << "Fail to load model[" << meshUri << "]." << std::endl;
->>>>>>> d8c44d52
+    {
+      dtwarn << "[SdfParser::readShape] Failed to load mesh model ["
+             << meshUri << "].\n";
+      return nullptr;
+    }
   }
   else
   {
