/*
 * Copyright (c) 2011-2018, The DART development contributors
 * All rights reserved.
 *
 * The list of contributors can be found at:
 *   https://github.com/dartsim/dart/blob/master/LICENSE
 *
 * This file is provided under the following "BSD-style" License:
 *   Redistribution and use in source and binary forms, with or
 *   without modification, are permitted provided that the following
 *   conditions are met:
 *   * Redistributions of source code must retain the above copyright
 *     notice, this list of conditions and the following disclaimer.
 *   * Redistributions in binary form must reproduce the above
 *     copyright notice, this list of conditions and the following
 *     disclaimer in the documentation and/or other materials provided
 *     with the distribution.
 *   THIS SOFTWARE IS PROVIDED BY THE COPYRIGHT HOLDERS AND
 *   CONTRIBUTORS "AS IS" AND ANY EXPRESS OR IMPLIED WARRANTIES,
 *   INCLUDING, BUT NOT LIMITED TO, THE IMPLIED WARRANTIES OF
 *   MERCHANTABILITY AND FITNESS FOR A PARTICULAR PURPOSE ARE
 *   DISCLAIMED. IN NO EVENT SHALL THE COPYRIGHT HOLDER OR
 *   CONTRIBUTORS BE LIABLE FOR ANY DIRECT, INDIRECT, INCIDENTAL,
 *   SPECIAL, EXEMPLARY, OR CONSEQUENTIAL DAMAGES (INCLUDING, BUT NOT
 *   LIMITED TO, PROCUREMENT OF SUBSTITUTE GOODS OR SERVICES; LOSS OF
 *   USE, DATA, OR PROFITS; OR BUSINESS INTERRUPTION) HOWEVER CAUSED
 *   AND ON ANY THEORY OF LIABILITY, WHETHER IN CONTRACT, STRICT
 *   LIABILITY, OR TORT (INCLUDING NEGLIGENCE OR OTHERWISE) ARISING IN
 *   ANY WAY OUT OF THE USE OF THIS SOFTWARE, EVEN IF ADVISED OF THE
 *   POSSIBILITY OF SUCH DAMAGE.
 */

#ifndef DART_OPTIMIZER_FUNCTION_HPP_
#define DART_OPTIMIZER_FUNCTION_HPP_

#include <memory>
#include <string>
#include <functional>

#include <Eigen/Dense>

namespace dart {
namespace optimizer {

class Function
{
public:
  /// Constructor
<<<<<<< HEAD
  explicit Function(const std::string& name = "function");
=======
  explicit Function(const std::string& _name = "function");
>>>>>>> 602b9ccf

  /// Destructor
  virtual ~Function();

<<<<<<< HEAD
  /// Set the name of this Function
  virtual void setName(const std::string& newName);

  /// Get the name of this Function
  const std::string& getName() const;

  /// Evaluate and return the objective function at the point x
  virtual double eval(const Eigen::VectorXd& x) const = 0;

  /// Evaluate and return the objective function at the point x
  virtual void evalGradient(const Eigen::VectorXd& x,
                            Eigen::Map<Eigen::VectorXd> grad) const;

  /// Evaluate and return the objective function at the point x.
=======
  /// Sets the name of this Function
  virtual void setName(const std::string& newName);

  /// Returns the name of this Function
  const std::string& getName() const;

  /// Evaluates and returns the objective function at the point x
  virtual double eval(const Eigen::VectorXd& x) = 0;

  /// Evaluates and returns the objective function at the point x
  virtual void evalGradient(const Eigen::VectorXd& _x,
                            Eigen::Map<Eigen::VectorXd> _grad);

  /// Evaluates and return the objective function at the point x.
>>>>>>> 602b9ccf
  ///
  /// If you have a raw array that the gradient will be passed in, then use
  /// evalGradient(const Eigen::VectorXd&, Eigen::Map<Eigen::VectorXd>)
  /// for better performance.
  void evalGradient(const Eigen::VectorXd& x, Eigen::VectorXd& grad) const;

<<<<<<< HEAD
  /// Evaluate and return the objective function at the point x
=======
  /// Evaluates and return the objective function at the point x
>>>>>>> 602b9ccf
  virtual void evalHessian(
      const Eigen::VectorXd& x,
      Eigen::Map<Eigen::VectorXd, Eigen::RowMajor> Hess) const;

protected:
  /// Name of this function
  std::string mName;
};

<<<<<<< HEAD
using FunctionPtr = std::shared_ptr<Function>;
=======
typedef std::shared_ptr<Function> FunctionPtr;
typedef std::unique_ptr<Function> UniqueFunctionPtr;
>>>>>>> 602b9ccf

using CostFunction = std::function<double(const Eigen::VectorXd&)>;

using GradientFunction = std::function<void(
    const Eigen::VectorXd&, Eigen::Map<Eigen::VectorXd>)>;

using HessianFunction = std::function<void(
    const Eigen::VectorXd&,
    Eigen::Map<Eigen::VectorXd, Eigen::RowMajor>)>;

/// ModularFunction uses C++11 std::function to allow you to easily swap
/// out the cost function, gradient function, and Hessian function during
/// runtime for an optimizer::Function instance.
class ModularFunction : public Function
{
public:
  /// Constructor
<<<<<<< HEAD
  explicit ModularFunction(const std::string& name = "modular_function");

  /// Destructor
  virtual ~ModularFunction();
=======
  explicit ModularFunction(const std::string& _name = "modular_function");

  /// Destructor
  ~ModularFunction() override;
>>>>>>> 602b9ccf

  /// eval() will now call whatever CostFunction you set using
  /// setCostFunction()
  double eval(const Eigen::VectorXd& x) const override;

  /// evalGradient() will now call whatever GradientFunction you set
  /// using setGradientFunction()
  void evalGradient(const Eigen::VectorXd& x,
                    Eigen::Map<Eigen::VectorXd> grad) const override;

  /// evalHessian() will now call whatever HessianFunction you set using
  /// setHessianFunction()
  void evalHessian(
      const Eigen::VectorXd& x,
      Eigen::Map<Eigen::VectorXd, Eigen::RowMajor> Hess) const override;

  /// Set the function that gets called by eval()
<<<<<<< HEAD
  void setCostFunction(CostFunction cost);
=======
  void setCostFunction(CostFunction _cost);
>>>>>>> 602b9ccf

  /// Replace the cost function with a constant-zero function. Passing in
  /// true will cause a warning to be printed out whenever eval() is called.
  void clearCostFunction(bool printWarning = true);

  /// Set the function that gets called by evalGradient()
<<<<<<< HEAD
  void setGradientFunction(GradientFunction gradient);
=======
  void setGradientFunction(GradientFunction _gradient);
>>>>>>> 602b9ccf

  /// Replace the gradient function with the default evalGradient() of
  /// the base Function class. A warning will be printed whenever evalGradient()
  /// gets called.
  void clearGradientFunction();

  /// Set the function that gets called by evalHessian()
<<<<<<< HEAD
  void setHessianFunction(HessianFunction hessian);
=======
  void setHessianFunction(HessianFunction _hessian);
>>>>>>> 602b9ccf

  /// Replace the Hessian function with the default evalHessian() of the
  /// base Function class. A warning will be printed whenever evalHessian() gets
  /// called.
  void clearHessianFunction();

protected:
  /// Storage for the cost function
  CostFunction mCostFunction;

  /// Storage for the gradient function
  GradientFunction mGradientFunction;

  /// Storage for the Hessian function
  HessianFunction mHessianFunction;
};

/// NullFunction is a constant-zero Function
class NullFunction : public Function
{
public:
  /// Constructor
<<<<<<< HEAD
  explicit NullFunction(const std::string& name = "null_function");

  /// Destructor
  virtual ~NullFunction();

  /// eval() will always return exactly zero
  double eval(const Eigen::VectorXd&) const override;

  /// evalGradient will always set grad to a zero vector that
=======
  explicit NullFunction(const std::string& _name = "null_function");

  /// Destructor
  ~NullFunction() override;

  /// eval() will always return exactly zero
  double eval(const Eigen::VectorXd&) override;

  /// evalGradient will always set _grad to a zero vector that
>>>>>>> 602b9ccf
  /// matches the dimensionality of _x
  void evalGradient(const Eigen::VectorXd& x,
                    Eigen::Map<Eigen::VectorXd> grad) const override;

<<<<<<< HEAD
  /// evalHessian() will always set Hess to a zero matrix that matches
=======
  /// evalHessian() will always set _Hess to a zero matrix that matches
>>>>>>> 602b9ccf
  /// the dimensionality of _x
  void evalHessian(
      const Eigen::VectorXd& _x,
      Eigen::Map<Eigen::VectorXd, Eigen::RowMajor> Hess) const override;
};

<<<<<<< HEAD
=======
/// class MultiFunction
>>>>>>> 602b9ccf
class MultiFunction
{
public:
  /// Constructor
  MultiFunction();

  /// Destructor
  virtual ~MultiFunction();

  /// Operator ()
<<<<<<< HEAD
  virtual void operator()(const Eigen::VectorXd& x,
                          Eigen::Map<Eigen::VectorXd>& f,
                          Eigen::Map<Eigen::MatrixXd>& grad) = 0;
=======
  virtual void operator()(const Eigen::VectorXd& _x,
                          Eigen::Map<Eigen::VectorXd>& _f,
                          Eigen::Map<Eigen::MatrixXd>& _grad) = 0;
>>>>>>> 602b9ccf
};

}  // namespace optimizer
}  // namespace dart

#endif  // DART_OPTIMIZER_FUNCTION_HPP_
<|MERGE_RESOLUTION|>--- conflicted
+++ resolved
@@ -33,9 +33,9 @@
 #ifndef DART_OPTIMIZER_FUNCTION_HPP_
 #define DART_OPTIMIZER_FUNCTION_HPP_
 
+#include <functional>
 #include <memory>
 #include <string>
-#include <functional>
 
 #include <Eigen/Dense>
 
@@ -46,57 +46,32 @@
 {
 public:
   /// Constructor
-<<<<<<< HEAD
   explicit Function(const std::string& name = "function");
-=======
-  explicit Function(const std::string& _name = "function");
->>>>>>> 602b9ccf
 
   /// Destructor
   virtual ~Function();
 
-<<<<<<< HEAD
-  /// Set the name of this Function
+  /// Sets the name of this Function
   virtual void setName(const std::string& newName);
 
-  /// Get the name of this Function
+  /// Returns the name of this Function
   const std::string& getName() const;
 
-  /// Evaluate and return the objective function at the point x
+  /// Evaluates and returns the objective function at the point x
   virtual double eval(const Eigen::VectorXd& x) const = 0;
 
-  /// Evaluate and return the objective function at the point x
+  /// Evaluates and returns the objective function at the point x
   virtual void evalGradient(const Eigen::VectorXd& x,
                             Eigen::Map<Eigen::VectorXd> grad) const;
 
-  /// Evaluate and return the objective function at the point x.
-=======
-  /// Sets the name of this Function
-  virtual void setName(const std::string& newName);
-
-  /// Returns the name of this Function
-  const std::string& getName() const;
-
-  /// Evaluates and returns the objective function at the point x
-  virtual double eval(const Eigen::VectorXd& x) = 0;
-
-  /// Evaluates and returns the objective function at the point x
-  virtual void evalGradient(const Eigen::VectorXd& _x,
-                            Eigen::Map<Eigen::VectorXd> _grad);
-
   /// Evaluates and return the objective function at the point x.
->>>>>>> 602b9ccf
   ///
   /// If you have a raw array that the gradient will be passed in, then use
   /// evalGradient(const Eigen::VectorXd&, Eigen::Map<Eigen::VectorXd>)
   /// for better performance.
   void evalGradient(const Eigen::VectorXd& x, Eigen::VectorXd& grad) const;
 
-<<<<<<< HEAD
-  /// Evaluate and return the objective function at the point x
-=======
   /// Evaluates and return the objective function at the point x
->>>>>>> 602b9ccf
   virtual void evalHessian(
       const Eigen::VectorXd& x,
       Eigen::Map<Eigen::VectorXd, Eigen::RowMajor> Hess) const;
@@ -106,12 +81,8 @@
   std::string mName;
 };
 
-<<<<<<< HEAD
 using FunctionPtr = std::shared_ptr<Function>;
-=======
-typedef std::shared_ptr<Function> FunctionPtr;
-typedef std::unique_ptr<Function> UniqueFunctionPtr;
->>>>>>> 602b9ccf
+using UniqueFunctionPtr = std::unique_ptr<Function>;
 
 using CostFunction = std::function<double(const Eigen::VectorXd&)>;
 
@@ -129,17 +100,10 @@
 {
 public:
   /// Constructor
-<<<<<<< HEAD
   explicit ModularFunction(const std::string& name = "modular_function");
 
   /// Destructor
-  virtual ~ModularFunction();
-=======
-  explicit ModularFunction(const std::string& _name = "modular_function");
-
-  /// Destructor
   ~ModularFunction() override;
->>>>>>> 602b9ccf
 
   /// eval() will now call whatever CostFunction you set using
   /// setCostFunction()
@@ -157,22 +121,14 @@
       Eigen::Map<Eigen::VectorXd, Eigen::RowMajor> Hess) const override;
 
   /// Set the function that gets called by eval()
-<<<<<<< HEAD
   void setCostFunction(CostFunction cost);
-=======
-  void setCostFunction(CostFunction _cost);
->>>>>>> 602b9ccf
 
   /// Replace the cost function with a constant-zero function. Passing in
   /// true will cause a warning to be printed out whenever eval() is called.
   void clearCostFunction(bool printWarning = true);
 
   /// Set the function that gets called by evalGradient()
-<<<<<<< HEAD
   void setGradientFunction(GradientFunction gradient);
-=======
-  void setGradientFunction(GradientFunction _gradient);
->>>>>>> 602b9ccf
 
   /// Replace the gradient function with the default evalGradient() of
   /// the base Function class. A warning will be printed whenever evalGradient()
@@ -180,11 +136,7 @@
   void clearGradientFunction();
 
   /// Set the function that gets called by evalHessian()
-<<<<<<< HEAD
   void setHessianFunction(HessianFunction hessian);
-=======
-  void setHessianFunction(HessianFunction _hessian);
->>>>>>> 602b9ccf
 
   /// Replace the Hessian function with the default evalHessian() of the
   /// base Function class. A warning will be printed whenever evalHessian() gets
@@ -207,46 +159,26 @@
 {
 public:
   /// Constructor
-<<<<<<< HEAD
   explicit NullFunction(const std::string& name = "null_function");
 
   /// Destructor
-  virtual ~NullFunction();
+  ~NullFunction() override;
 
   /// eval() will always return exactly zero
   double eval(const Eigen::VectorXd&) const override;
 
   /// evalGradient will always set grad to a zero vector that
-=======
-  explicit NullFunction(const std::string& _name = "null_function");
-
-  /// Destructor
-  ~NullFunction() override;
-
-  /// eval() will always return exactly zero
-  double eval(const Eigen::VectorXd&) override;
-
-  /// evalGradient will always set _grad to a zero vector that
->>>>>>> 602b9ccf
   /// matches the dimensionality of _x
   void evalGradient(const Eigen::VectorXd& x,
                     Eigen::Map<Eigen::VectorXd> grad) const override;
 
-<<<<<<< HEAD
   /// evalHessian() will always set Hess to a zero matrix that matches
-=======
-  /// evalHessian() will always set _Hess to a zero matrix that matches
->>>>>>> 602b9ccf
   /// the dimensionality of _x
   void evalHessian(
       const Eigen::VectorXd& _x,
       Eigen::Map<Eigen::VectorXd, Eigen::RowMajor> Hess) const override;
 };
 
-<<<<<<< HEAD
-=======
-/// class MultiFunction
->>>>>>> 602b9ccf
 class MultiFunction
 {
 public:
@@ -257,15 +189,9 @@
   virtual ~MultiFunction();
 
   /// Operator ()
-<<<<<<< HEAD
   virtual void operator()(const Eigen::VectorXd& x,
                           Eigen::Map<Eigen::VectorXd>& f,
                           Eigen::Map<Eigen::MatrixXd>& grad) = 0;
-=======
-  virtual void operator()(const Eigen::VectorXd& _x,
-                          Eigen::Map<Eigen::VectorXd>& _f,
-                          Eigen::Map<Eigen::MatrixXd>& _grad) = 0;
->>>>>>> 602b9ccf
 };
 
 }  // namespace optimizer
