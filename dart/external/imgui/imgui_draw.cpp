<<<<<<< HEAD
// dear imgui, v1.70
=======
// dear imgui, v1.71
>>>>>>> ae7f426a
// (drawing and font code)

/*

Index of this file:

// [SECTION] STB libraries implementation
// [SECTION] Style functions
// [SECTION] ImDrawList
// [SECTION] ImDrawListSplitter
// [SECTION] ImDrawData
// [SECTION] Helpers ShadeVertsXXX functions
// [SECTION] ImFontConfig
// [SECTION] ImFontAtlas
// [SECTION] ImFontAtlas glyph ranges helpers
// [SECTION] ImFontGlyphRangesBuilder
// [SECTION] ImFont
// [SECTION] Internal Render Helpers
// [SECTION] Decompression code
// [SECTION] Default font data (ProggyClean.ttf)

*/

#if defined(_MSC_VER) && !defined(_CRT_SECURE_NO_WARNINGS)
#define _CRT_SECURE_NO_WARNINGS
#endif

#include "imgui.h"
#ifndef IMGUI_DEFINE_MATH_OPERATORS
#define IMGUI_DEFINE_MATH_OPERATORS
#endif
#include "imgui_internal.h"

#include <stdio.h>      // vsnprintf, sscanf, printf
#if !defined(alloca)
#if defined(__GLIBC__) || defined(__sun) || defined(__CYGWIN__) || defined(__APPLE__) || defined(__SWITCH__)
#include <alloca.h>     // alloca (glibc uses <alloca.h>. Note that Cygwin may have _WIN32 defined, so the order matters here)
#elif defined(_WIN32)
#include <malloc.h>     // alloca
#if !defined(alloca)
#define alloca _alloca  // for clang with MS Codegen
#endif
#else
#include <stdlib.h>     // alloca
#endif
#endif

// Visual Studio warnings
#ifdef _MSC_VER
#pragma warning (disable: 4127) // condition expression is constant
#pragma warning (disable: 4505) // unreferenced local function has been removed (stb stuff)
#pragma warning (disable: 4996) // 'This function or variable may be unsafe': strcpy, strdup, sprintf, vsnprintf, sscanf, fopen
#endif

// Clang/GCC warnings with -Weverything
#if defined(__clang__)
#pragma clang diagnostic ignored "-Wold-style-cast"         // warning : use of old-style cast                              // yes, they are more terse.
#pragma clang diagnostic ignored "-Wfloat-equal"            // warning : comparing floating point with == or != is unsafe   // storing and comparing against same constants ok.
#pragma clang diagnostic ignored "-Wglobal-constructors"    // warning : declaration requires a global destructor           // similar to above, not sure what the exact difference is.
#pragma clang diagnostic ignored "-Wsign-conversion"        // warning : implicit conversion changes signedness             //
#if __has_warning("-Wzero-as-null-pointer-constant")
#pragma clang diagnostic ignored "-Wzero-as-null-pointer-constant"  // warning : zero as null pointer constant              // some standard header variations use #define NULL 0
#endif
#if __has_warning("-Wcomma")
#pragma clang diagnostic ignored "-Wcomma"                  // warning : possible misuse of comma operator here             //
#endif
#if __has_warning("-Wreserved-id-macro")
#pragma clang diagnostic ignored "-Wreserved-id-macro"      // warning : macro name is a reserved identifier                //
#endif
#if __has_warning("-Wdouble-promotion")
#pragma clang diagnostic ignored "-Wdouble-promotion"       // warning: implicit conversion from 'float' to 'double' when passing argument to function  // using printf() is a misery with this as C++ va_arg ellipsis changes float to double.
#endif
#elif defined(__GNUC__)
#pragma GCC diagnostic ignored "-Wunused-function"          // warning: 'xxxx' defined but not used
#pragma GCC diagnostic ignored "-Wdouble-promotion"         // warning: implicit conversion from 'float' to 'double' when passing argument to function
#pragma GCC diagnostic ignored "-Wconversion"               // warning: conversion to 'xxxx' from 'xxxx' may alter its value
#pragma GCC diagnostic ignored "-Wstack-protector"          // warning: stack protector not protecting local variables: variable length buffer
#if __GNUC__ >= 8
#pragma GCC diagnostic ignored "-Wclass-memaccess"          // warning: 'memset/memcpy' clearing/writing an object of type 'xxxx' with no trivial copy-assignment; use assignment or value-initialization instead
#endif
#endif

//-------------------------------------------------------------------------
// [SECTION] STB libraries implementation
//-------------------------------------------------------------------------

// Compile time options:
//#define IMGUI_STB_NAMESPACE           ImStb
//#define IMGUI_STB_TRUETYPE_FILENAME   "my_folder/stb_truetype.h"
//#define IMGUI_STB_RECT_PACK_FILENAME  "my_folder/stb_rect_pack.h"
//#define IMGUI_DISABLE_STB_TRUETYPE_IMPLEMENTATION
//#define IMGUI_DISABLE_STB_RECT_PACK_IMPLEMENTATION

#ifdef IMGUI_STB_NAMESPACE
namespace IMGUI_STB_NAMESPACE
{
#endif

#ifdef _MSC_VER
#pragma warning (push)
#pragma warning (disable: 4456)                             // declaration of 'xx' hides previous local declaration
#endif

#if defined(__clang__)
#pragma clang diagnostic push
#pragma clang diagnostic ignored "-Wunused-function"
#pragma clang diagnostic ignored "-Wmissing-prototypes"
#pragma clang diagnostic ignored "-Wimplicit-fallthrough"
#pragma clang diagnostic ignored "-Wcast-qual"              // warning : cast from 'const xxxx *' to 'xxx *' drops const qualifier //
#endif

#if defined(__GNUC__)
#pragma GCC diagnostic push
#pragma GCC diagnostic ignored "-Wtype-limits"              // warning: comparison is always true due to limited range of data type [-Wtype-limits]
#pragma GCC diagnostic ignored "-Wcast-qual"                // warning: cast from type 'const xxxx *' to type 'xxxx *' casts away qualifiers
#endif

#ifndef STB_RECT_PACK_IMPLEMENTATION                        // in case the user already have an implementation in the _same_ compilation unit (e.g. unity builds)
#ifndef IMGUI_DISABLE_STB_RECT_PACK_IMPLEMENTATION
#define STBRP_STATIC
#define STBRP_ASSERT(x)     IM_ASSERT(x)
#define STBRP_SORT          ImQsort
#define STB_RECT_PACK_IMPLEMENTATION
#endif
#ifdef IMGUI_STB_RECT_PACK_FILENAME
#include IMGUI_STB_RECT_PACK_FILENAME
#else
#include "imstb_rectpack.h"
#endif
#endif

#ifndef STB_TRUETYPE_IMPLEMENTATION                         // in case the user already have an implementation in the _same_ compilation unit (e.g. unity builds)
#ifndef IMGUI_DISABLE_STB_TRUETYPE_IMPLEMENTATION
#define STBTT_malloc(x,u)   ((void)(u), IM_ALLOC(x))
#define STBTT_free(x,u)     ((void)(u), IM_FREE(x))
#define STBTT_assert(x)     IM_ASSERT(x)
#define STBTT_fmod(x,y)     ImFmod(x,y)
#define STBTT_sqrt(x)       ImSqrt(x)
#define STBTT_pow(x,y)      ImPow(x,y)
#define STBTT_fabs(x)       ImFabs(x)
#define STBTT_ifloor(x)     ((int)ImFloorStd(x))
#define STBTT_iceil(x)      ((int)ImCeil(x))
#define STBTT_STATIC
#define STB_TRUETYPE_IMPLEMENTATION
#else
#define STBTT_DEF extern
#endif
#ifdef IMGUI_STB_TRUETYPE_FILENAME
#include IMGUI_STB_TRUETYPE_FILENAME
#else
#include "imstb_truetype.h"
#endif
#endif

#if defined(__GNUC__)
#pragma GCC diagnostic pop
#endif

#if defined(__clang__)
#pragma clang diagnostic pop
#endif

#if defined(_MSC_VER)
#pragma warning (pop)
#endif

#ifdef IMGUI_STB_NAMESPACE
} // namespace ImStb
using namespace IMGUI_STB_NAMESPACE;
#endif

//-----------------------------------------------------------------------------
// [SECTION] Style functions
//-----------------------------------------------------------------------------

void ImGui::StyleColorsDark(ImGuiStyle* dst)
{
    ImGuiStyle* style = dst ? dst : &ImGui::GetStyle();
    ImVec4* colors = style->Colors;

    colors[ImGuiCol_Text]                   = ImVec4(1.00f, 1.00f, 1.00f, 1.00f);
    colors[ImGuiCol_TextDisabled]           = ImVec4(0.50f, 0.50f, 0.50f, 1.00f);
    colors[ImGuiCol_WindowBg]               = ImVec4(0.06f, 0.06f, 0.06f, 0.94f);
    colors[ImGuiCol_ChildBg]                = ImVec4(0.00f, 0.00f, 0.00f, 0.00f);
    colors[ImGuiCol_PopupBg]                = ImVec4(0.08f, 0.08f, 0.08f, 0.94f);
    colors[ImGuiCol_Border]                 = ImVec4(0.43f, 0.43f, 0.50f, 0.50f);
    colors[ImGuiCol_BorderShadow]           = ImVec4(0.00f, 0.00f, 0.00f, 0.00f);
    colors[ImGuiCol_FrameBg]                = ImVec4(0.16f, 0.29f, 0.48f, 0.54f);
    colors[ImGuiCol_FrameBgHovered]         = ImVec4(0.26f, 0.59f, 0.98f, 0.40f);
    colors[ImGuiCol_FrameBgActive]          = ImVec4(0.26f, 0.59f, 0.98f, 0.67f);
    colors[ImGuiCol_TitleBg]                = ImVec4(0.04f, 0.04f, 0.04f, 1.00f);
    colors[ImGuiCol_TitleBgActive]          = ImVec4(0.16f, 0.29f, 0.48f, 1.00f);
    colors[ImGuiCol_TitleBgCollapsed]       = ImVec4(0.00f, 0.00f, 0.00f, 0.51f);
    colors[ImGuiCol_MenuBarBg]              = ImVec4(0.14f, 0.14f, 0.14f, 1.00f);
    colors[ImGuiCol_ScrollbarBg]            = ImVec4(0.02f, 0.02f, 0.02f, 0.53f);
    colors[ImGuiCol_ScrollbarGrab]          = ImVec4(0.31f, 0.31f, 0.31f, 1.00f);
    colors[ImGuiCol_ScrollbarGrabHovered]   = ImVec4(0.41f, 0.41f, 0.41f, 1.00f);
    colors[ImGuiCol_ScrollbarGrabActive]    = ImVec4(0.51f, 0.51f, 0.51f, 1.00f);
    colors[ImGuiCol_CheckMark]              = ImVec4(0.26f, 0.59f, 0.98f, 1.00f);
    colors[ImGuiCol_SliderGrab]             = ImVec4(0.24f, 0.52f, 0.88f, 1.00f);
    colors[ImGuiCol_SliderGrabActive]       = ImVec4(0.26f, 0.59f, 0.98f, 1.00f);
    colors[ImGuiCol_Button]                 = ImVec4(0.26f, 0.59f, 0.98f, 0.40f);
    colors[ImGuiCol_ButtonHovered]          = ImVec4(0.26f, 0.59f, 0.98f, 1.00f);
    colors[ImGuiCol_ButtonActive]           = ImVec4(0.06f, 0.53f, 0.98f, 1.00f);
    colors[ImGuiCol_Header]                 = ImVec4(0.26f, 0.59f, 0.98f, 0.31f);
    colors[ImGuiCol_HeaderHovered]          = ImVec4(0.26f, 0.59f, 0.98f, 0.80f);
    colors[ImGuiCol_HeaderActive]           = ImVec4(0.26f, 0.59f, 0.98f, 1.00f);
    colors[ImGuiCol_Separator]              = colors[ImGuiCol_Border];
    colors[ImGuiCol_SeparatorHovered]       = ImVec4(0.10f, 0.40f, 0.75f, 0.78f);
    colors[ImGuiCol_SeparatorActive]        = ImVec4(0.10f, 0.40f, 0.75f, 1.00f);
    colors[ImGuiCol_ResizeGrip]             = ImVec4(0.26f, 0.59f, 0.98f, 0.25f);
    colors[ImGuiCol_ResizeGripHovered]      = ImVec4(0.26f, 0.59f, 0.98f, 0.67f);
    colors[ImGuiCol_ResizeGripActive]       = ImVec4(0.26f, 0.59f, 0.98f, 0.95f);
    colors[ImGuiCol_Tab]                    = ImLerp(colors[ImGuiCol_Header],       colors[ImGuiCol_TitleBgActive], 0.80f);
    colors[ImGuiCol_TabHovered]             = colors[ImGuiCol_HeaderHovered];
    colors[ImGuiCol_TabActive]              = ImLerp(colors[ImGuiCol_HeaderActive], colors[ImGuiCol_TitleBgActive], 0.60f);
    colors[ImGuiCol_TabUnfocused]           = ImLerp(colors[ImGuiCol_Tab],          colors[ImGuiCol_TitleBg], 0.80f);
    colors[ImGuiCol_TabUnfocusedActive]     = ImLerp(colors[ImGuiCol_TabActive],    colors[ImGuiCol_TitleBg], 0.40f);
    colors[ImGuiCol_PlotLines]              = ImVec4(0.61f, 0.61f, 0.61f, 1.00f);
    colors[ImGuiCol_PlotLinesHovered]       = ImVec4(1.00f, 0.43f, 0.35f, 1.00f);
    colors[ImGuiCol_PlotHistogram]          = ImVec4(0.90f, 0.70f, 0.00f, 1.00f);
    colors[ImGuiCol_PlotHistogramHovered]   = ImVec4(1.00f, 0.60f, 0.00f, 1.00f);
    colors[ImGuiCol_TextSelectedBg]         = ImVec4(0.26f, 0.59f, 0.98f, 0.35f);
    colors[ImGuiCol_DragDropTarget]         = ImVec4(1.00f, 1.00f, 0.00f, 0.90f);
    colors[ImGuiCol_NavHighlight]           = ImVec4(0.26f, 0.59f, 0.98f, 1.00f);
    colors[ImGuiCol_NavWindowingHighlight]  = ImVec4(1.00f, 1.00f, 1.00f, 0.70f);
    colors[ImGuiCol_NavWindowingDimBg]      = ImVec4(0.80f, 0.80f, 0.80f, 0.20f);
    colors[ImGuiCol_ModalWindowDimBg]       = ImVec4(0.80f, 0.80f, 0.80f, 0.35f);
}

void ImGui::StyleColorsClassic(ImGuiStyle* dst)
{
    ImGuiStyle* style = dst ? dst : &ImGui::GetStyle();
    ImVec4* colors = style->Colors;

    colors[ImGuiCol_Text]                   = ImVec4(0.90f, 0.90f, 0.90f, 1.00f);
    colors[ImGuiCol_TextDisabled]           = ImVec4(0.60f, 0.60f, 0.60f, 1.00f);
    colors[ImGuiCol_WindowBg]               = ImVec4(0.00f, 0.00f, 0.00f, 0.70f);
    colors[ImGuiCol_ChildBg]                = ImVec4(0.00f, 0.00f, 0.00f, 0.00f);
    colors[ImGuiCol_PopupBg]                = ImVec4(0.11f, 0.11f, 0.14f, 0.92f);
    colors[ImGuiCol_Border]                 = ImVec4(0.50f, 0.50f, 0.50f, 0.50f);
    colors[ImGuiCol_BorderShadow]           = ImVec4(0.00f, 0.00f, 0.00f, 0.00f);
    colors[ImGuiCol_FrameBg]                = ImVec4(0.43f, 0.43f, 0.43f, 0.39f);
    colors[ImGuiCol_FrameBgHovered]         = ImVec4(0.47f, 0.47f, 0.69f, 0.40f);
    colors[ImGuiCol_FrameBgActive]          = ImVec4(0.42f, 0.41f, 0.64f, 0.69f);
    colors[ImGuiCol_TitleBg]                = ImVec4(0.27f, 0.27f, 0.54f, 0.83f);
    colors[ImGuiCol_TitleBgActive]          = ImVec4(0.32f, 0.32f, 0.63f, 0.87f);
    colors[ImGuiCol_TitleBgCollapsed]       = ImVec4(0.40f, 0.40f, 0.80f, 0.20f);
    colors[ImGuiCol_MenuBarBg]              = ImVec4(0.40f, 0.40f, 0.55f, 0.80f);
    colors[ImGuiCol_ScrollbarBg]            = ImVec4(0.20f, 0.25f, 0.30f, 0.60f);
    colors[ImGuiCol_ScrollbarGrab]          = ImVec4(0.40f, 0.40f, 0.80f, 0.30f);
    colors[ImGuiCol_ScrollbarGrabHovered]   = ImVec4(0.40f, 0.40f, 0.80f, 0.40f);
    colors[ImGuiCol_ScrollbarGrabActive]    = ImVec4(0.41f, 0.39f, 0.80f, 0.60f);
    colors[ImGuiCol_CheckMark]              = ImVec4(0.90f, 0.90f, 0.90f, 0.50f);
    colors[ImGuiCol_SliderGrab]             = ImVec4(1.00f, 1.00f, 1.00f, 0.30f);
    colors[ImGuiCol_SliderGrabActive]       = ImVec4(0.41f, 0.39f, 0.80f, 0.60f);
    colors[ImGuiCol_Button]                 = ImVec4(0.35f, 0.40f, 0.61f, 0.62f);
    colors[ImGuiCol_ButtonHovered]          = ImVec4(0.40f, 0.48f, 0.71f, 0.79f);
    colors[ImGuiCol_ButtonActive]           = ImVec4(0.46f, 0.54f, 0.80f, 1.00f);
    colors[ImGuiCol_Header]                 = ImVec4(0.40f, 0.40f, 0.90f, 0.45f);
    colors[ImGuiCol_HeaderHovered]          = ImVec4(0.45f, 0.45f, 0.90f, 0.80f);
    colors[ImGuiCol_HeaderActive]           = ImVec4(0.53f, 0.53f, 0.87f, 0.80f);
    colors[ImGuiCol_Separator]              = ImVec4(0.50f, 0.50f, 0.50f, 1.00f);
    colors[ImGuiCol_SeparatorHovered]       = ImVec4(0.60f, 0.60f, 0.70f, 1.00f);
    colors[ImGuiCol_SeparatorActive]        = ImVec4(0.70f, 0.70f, 0.90f, 1.00f);
    colors[ImGuiCol_ResizeGrip]             = ImVec4(1.00f, 1.00f, 1.00f, 0.16f);
    colors[ImGuiCol_ResizeGripHovered]      = ImVec4(0.78f, 0.82f, 1.00f, 0.60f);
    colors[ImGuiCol_ResizeGripActive]       = ImVec4(0.78f, 0.82f, 1.00f, 0.90f);
    colors[ImGuiCol_Tab]                    = ImLerp(colors[ImGuiCol_Header],       colors[ImGuiCol_TitleBgActive], 0.80f);
    colors[ImGuiCol_TabHovered]             = colors[ImGuiCol_HeaderHovered];
    colors[ImGuiCol_TabActive]              = ImLerp(colors[ImGuiCol_HeaderActive], colors[ImGuiCol_TitleBgActive], 0.60f);
    colors[ImGuiCol_TabUnfocused]           = ImLerp(colors[ImGuiCol_Tab],          colors[ImGuiCol_TitleBg], 0.80f);
    colors[ImGuiCol_TabUnfocusedActive]     = ImLerp(colors[ImGuiCol_TabActive],    colors[ImGuiCol_TitleBg], 0.40f);
    colors[ImGuiCol_PlotLines]              = ImVec4(1.00f, 1.00f, 1.00f, 1.00f);
    colors[ImGuiCol_PlotLinesHovered]       = ImVec4(0.90f, 0.70f, 0.00f, 1.00f);
    colors[ImGuiCol_PlotHistogram]          = ImVec4(0.90f, 0.70f, 0.00f, 1.00f);
    colors[ImGuiCol_PlotHistogramHovered]   = ImVec4(1.00f, 0.60f, 0.00f, 1.00f);
    colors[ImGuiCol_TextSelectedBg]         = ImVec4(0.00f, 0.00f, 1.00f, 0.35f);
    colors[ImGuiCol_DragDropTarget]         = ImVec4(1.00f, 1.00f, 0.00f, 0.90f);
    colors[ImGuiCol_NavHighlight]           = colors[ImGuiCol_HeaderHovered];
    colors[ImGuiCol_NavWindowingHighlight]  = ImVec4(1.00f, 1.00f, 1.00f, 0.70f);
    colors[ImGuiCol_NavWindowingDimBg]      = ImVec4(0.80f, 0.80f, 0.80f, 0.20f);
    colors[ImGuiCol_ModalWindowDimBg]       = ImVec4(0.20f, 0.20f, 0.20f, 0.35f);
}

// Those light colors are better suited with a thicker font than the default one + FrameBorder
void ImGui::StyleColorsLight(ImGuiStyle* dst)
{
    ImGuiStyle* style = dst ? dst : &ImGui::GetStyle();
    ImVec4* colors = style->Colors;

    colors[ImGuiCol_Text]                   = ImVec4(0.00f, 0.00f, 0.00f, 1.00f);
    colors[ImGuiCol_TextDisabled]           = ImVec4(0.60f, 0.60f, 0.60f, 1.00f);
    colors[ImGuiCol_WindowBg]               = ImVec4(0.94f, 0.94f, 0.94f, 1.00f);
    colors[ImGuiCol_ChildBg]                = ImVec4(0.00f, 0.00f, 0.00f, 0.00f);
    colors[ImGuiCol_PopupBg]                = ImVec4(1.00f, 1.00f, 1.00f, 0.98f);
    colors[ImGuiCol_Border]                 = ImVec4(0.00f, 0.00f, 0.00f, 0.30f);
    colors[ImGuiCol_BorderShadow]           = ImVec4(0.00f, 0.00f, 0.00f, 0.00f);
    colors[ImGuiCol_FrameBg]                = ImVec4(1.00f, 1.00f, 1.00f, 1.00f);
    colors[ImGuiCol_FrameBgHovered]         = ImVec4(0.26f, 0.59f, 0.98f, 0.40f);
    colors[ImGuiCol_FrameBgActive]          = ImVec4(0.26f, 0.59f, 0.98f, 0.67f);
    colors[ImGuiCol_TitleBg]                = ImVec4(0.96f, 0.96f, 0.96f, 1.00f);
    colors[ImGuiCol_TitleBgActive]          = ImVec4(0.82f, 0.82f, 0.82f, 1.00f);
    colors[ImGuiCol_TitleBgCollapsed]       = ImVec4(1.00f, 1.00f, 1.00f, 0.51f);
    colors[ImGuiCol_MenuBarBg]              = ImVec4(0.86f, 0.86f, 0.86f, 1.00f);
    colors[ImGuiCol_ScrollbarBg]            = ImVec4(0.98f, 0.98f, 0.98f, 0.53f);
    colors[ImGuiCol_ScrollbarGrab]          = ImVec4(0.69f, 0.69f, 0.69f, 0.80f);
    colors[ImGuiCol_ScrollbarGrabHovered]   = ImVec4(0.49f, 0.49f, 0.49f, 0.80f);
    colors[ImGuiCol_ScrollbarGrabActive]    = ImVec4(0.49f, 0.49f, 0.49f, 1.00f);
    colors[ImGuiCol_CheckMark]              = ImVec4(0.26f, 0.59f, 0.98f, 1.00f);
    colors[ImGuiCol_SliderGrab]             = ImVec4(0.26f, 0.59f, 0.98f, 0.78f);
    colors[ImGuiCol_SliderGrabActive]       = ImVec4(0.46f, 0.54f, 0.80f, 0.60f);
    colors[ImGuiCol_Button]                 = ImVec4(0.26f, 0.59f, 0.98f, 0.40f);
    colors[ImGuiCol_ButtonHovered]          = ImVec4(0.26f, 0.59f, 0.98f, 1.00f);
    colors[ImGuiCol_ButtonActive]           = ImVec4(0.06f, 0.53f, 0.98f, 1.00f);
    colors[ImGuiCol_Header]                 = ImVec4(0.26f, 0.59f, 0.98f, 0.31f);
    colors[ImGuiCol_HeaderHovered]          = ImVec4(0.26f, 0.59f, 0.98f, 0.80f);
    colors[ImGuiCol_HeaderActive]           = ImVec4(0.26f, 0.59f, 0.98f, 1.00f);
    colors[ImGuiCol_Separator]              = ImVec4(0.39f, 0.39f, 0.39f, 1.00f);
    colors[ImGuiCol_SeparatorHovered]       = ImVec4(0.14f, 0.44f, 0.80f, 0.78f);
    colors[ImGuiCol_SeparatorActive]        = ImVec4(0.14f, 0.44f, 0.80f, 1.00f);
    colors[ImGuiCol_ResizeGrip]             = ImVec4(0.80f, 0.80f, 0.80f, 0.56f);
    colors[ImGuiCol_ResizeGripHovered]      = ImVec4(0.26f, 0.59f, 0.98f, 0.67f);
    colors[ImGuiCol_ResizeGripActive]       = ImVec4(0.26f, 0.59f, 0.98f, 0.95f);
    colors[ImGuiCol_Tab]                    = ImLerp(colors[ImGuiCol_Header],       colors[ImGuiCol_TitleBgActive], 0.90f);
    colors[ImGuiCol_TabHovered]             = colors[ImGuiCol_HeaderHovered];
    colors[ImGuiCol_TabActive]              = ImLerp(colors[ImGuiCol_HeaderActive], colors[ImGuiCol_TitleBgActive], 0.60f);
    colors[ImGuiCol_TabUnfocused]           = ImLerp(colors[ImGuiCol_Tab],          colors[ImGuiCol_TitleBg], 0.80f);
    colors[ImGuiCol_TabUnfocusedActive]     = ImLerp(colors[ImGuiCol_TabActive],    colors[ImGuiCol_TitleBg], 0.40f);
    colors[ImGuiCol_PlotLines]              = ImVec4(0.39f, 0.39f, 0.39f, 1.00f);
    colors[ImGuiCol_PlotLinesHovered]       = ImVec4(1.00f, 0.43f, 0.35f, 1.00f);
    colors[ImGuiCol_PlotHistogram]          = ImVec4(0.90f, 0.70f, 0.00f, 1.00f);
    colors[ImGuiCol_PlotHistogramHovered]   = ImVec4(1.00f, 0.45f, 0.00f, 1.00f);
    colors[ImGuiCol_TextSelectedBg]         = ImVec4(0.26f, 0.59f, 0.98f, 0.35f);
    colors[ImGuiCol_DragDropTarget]         = ImVec4(0.26f, 0.59f, 0.98f, 0.95f);
    colors[ImGuiCol_NavHighlight]           = colors[ImGuiCol_HeaderHovered];
    colors[ImGuiCol_NavWindowingHighlight]  = ImVec4(0.70f, 0.70f, 0.70f, 0.70f);
    colors[ImGuiCol_NavWindowingDimBg]      = ImVec4(0.20f, 0.20f, 0.20f, 0.20f);
    colors[ImGuiCol_ModalWindowDimBg]       = ImVec4(0.20f, 0.20f, 0.20f, 0.35f);
}

//-----------------------------------------------------------------------------
// ImDrawList
//-----------------------------------------------------------------------------

ImDrawListSharedData::ImDrawListSharedData()
{
    Font = NULL;
    FontSize = 0.0f;
    CurveTessellationTol = 0.0f;
    ClipRectFullscreen = ImVec4(-8192.0f, -8192.0f, +8192.0f, +8192.0f);
    InitialFlags = ImDrawListFlags_None;

    // Const data
    for (int i = 0; i < IM_ARRAYSIZE(CircleVtx12); i++)
    {
        const float a = ((float)i * 2 * IM_PI) / (float)IM_ARRAYSIZE(CircleVtx12);
        CircleVtx12[i] = ImVec2(ImCos(a), ImSin(a));
    }
}

void ImDrawList::Clear()
{
    CmdBuffer.resize(0);
    IdxBuffer.resize(0);
    VtxBuffer.resize(0);
    Flags = _Data->InitialFlags;
    _VtxCurrentOffset = 0;
    _VtxCurrentIdx = 0;
    _VtxWritePtr = NULL;
    _IdxWritePtr = NULL;
    _ClipRectStack.resize(0);
    _TextureIdStack.resize(0);
    _Path.resize(0);
    _Splitter.Clear();
}

void ImDrawList::ClearFreeMemory()
{
    CmdBuffer.clear();
    IdxBuffer.clear();
    VtxBuffer.clear();
    _VtxCurrentIdx = 0;
    _VtxWritePtr = NULL;
    _IdxWritePtr = NULL;
    _ClipRectStack.clear();
    _TextureIdStack.clear();
    _Path.clear();
    _Splitter.ClearFreeMemory();
}

ImDrawList* ImDrawList::CloneOutput() const
{
    ImDrawList* dst = IM_NEW(ImDrawList(NULL));
    dst->CmdBuffer = CmdBuffer;
    dst->IdxBuffer = IdxBuffer;
    dst->VtxBuffer = VtxBuffer;
    dst->Flags = Flags;
    return dst;
}

// Using macros because C++ is a terrible language, we want guaranteed inline, no code in header, and no overhead in Debug builds
#define GetCurrentClipRect()    (_ClipRectStack.Size ? _ClipRectStack.Data[_ClipRectStack.Size-1]  : _Data->ClipRectFullscreen)
#define GetCurrentTextureId()   (_TextureIdStack.Size ? _TextureIdStack.Data[_TextureIdStack.Size-1] : (ImTextureID)NULL)

void ImDrawList::AddDrawCmd()
{
    ImDrawCmd draw_cmd;
    draw_cmd.ClipRect = GetCurrentClipRect();
    draw_cmd.TextureId = GetCurrentTextureId();
    draw_cmd.VtxOffset = _VtxCurrentOffset;
    draw_cmd.IdxOffset = IdxBuffer.Size;

    IM_ASSERT(draw_cmd.ClipRect.x <= draw_cmd.ClipRect.z && draw_cmd.ClipRect.y <= draw_cmd.ClipRect.w);
    CmdBuffer.push_back(draw_cmd);
}

void ImDrawList::AddCallback(ImDrawCallback callback, void* callback_data)
{
    ImDrawCmd* current_cmd = CmdBuffer.Size ? &CmdBuffer.back() : NULL;
    if (!current_cmd || current_cmd->ElemCount != 0 || current_cmd->UserCallback != NULL)
    {
        AddDrawCmd();
        current_cmd = &CmdBuffer.back();
    }
    current_cmd->UserCallback = callback;
    current_cmd->UserCallbackData = callback_data;

    AddDrawCmd(); // Force a new command after us (see comment below)
}

// Our scheme may appears a bit unusual, basically we want the most-common calls AddLine AddRect etc. to not have to perform any check so we always have a command ready in the stack.
// The cost of figuring out if a new command has to be added or if we can merge is paid in those Update** functions only.
void ImDrawList::UpdateClipRect()
{
    // If current command is used with different settings we need to add a new command
    const ImVec4 curr_clip_rect = GetCurrentClipRect();
    ImDrawCmd* curr_cmd = CmdBuffer.Size > 0 ? &CmdBuffer.Data[CmdBuffer.Size-1] : NULL;
    if (!curr_cmd || (curr_cmd->ElemCount != 0 && memcmp(&curr_cmd->ClipRect, &curr_clip_rect, sizeof(ImVec4)) != 0) || curr_cmd->UserCallback != NULL)
    {
        AddDrawCmd();
        return;
    }

    // Try to merge with previous command if it matches, else use current command
    ImDrawCmd* prev_cmd = CmdBuffer.Size > 1 ? curr_cmd - 1 : NULL;
    if (curr_cmd->ElemCount == 0 && prev_cmd && memcmp(&prev_cmd->ClipRect, &curr_clip_rect, sizeof(ImVec4)) == 0 && prev_cmd->TextureId == GetCurrentTextureId() && prev_cmd->UserCallback == NULL)
        CmdBuffer.pop_back();
    else
        curr_cmd->ClipRect = curr_clip_rect;
}

void ImDrawList::UpdateTextureID()
{
    // If current command is used with different settings we need to add a new command
    const ImTextureID curr_texture_id = GetCurrentTextureId();
    ImDrawCmd* curr_cmd = CmdBuffer.Size ? &CmdBuffer.back() : NULL;
    if (!curr_cmd || (curr_cmd->ElemCount != 0 && curr_cmd->TextureId != curr_texture_id) || curr_cmd->UserCallback != NULL)
    {
        AddDrawCmd();
        return;
    }

    // Try to merge with previous command if it matches, else use current command
    ImDrawCmd* prev_cmd = CmdBuffer.Size > 1 ? curr_cmd - 1 : NULL;
    if (curr_cmd->ElemCount == 0 && prev_cmd && prev_cmd->TextureId == curr_texture_id && memcmp(&prev_cmd->ClipRect, &GetCurrentClipRect(), sizeof(ImVec4)) == 0 && prev_cmd->UserCallback == NULL)
        CmdBuffer.pop_back();
    else
        curr_cmd->TextureId = curr_texture_id;
}

#undef GetCurrentClipRect
#undef GetCurrentTextureId

// Render-level scissoring. This is passed down to your render function but not used for CPU-side coarse clipping. Prefer using higher-level ImGui::PushClipRect() to affect logic (hit-testing and widget culling)
void ImDrawList::PushClipRect(ImVec2 cr_min, ImVec2 cr_max, bool intersect_with_current_clip_rect)
{
    ImVec4 cr(cr_min.x, cr_min.y, cr_max.x, cr_max.y);
    if (intersect_with_current_clip_rect && _ClipRectStack.Size)
    {
        ImVec4 current = _ClipRectStack.Data[_ClipRectStack.Size-1];
        if (cr.x < current.x) cr.x = current.x;
        if (cr.y < current.y) cr.y = current.y;
        if (cr.z > current.z) cr.z = current.z;
        if (cr.w > current.w) cr.w = current.w;
    }
    cr.z = ImMax(cr.x, cr.z);
    cr.w = ImMax(cr.y, cr.w);

    _ClipRectStack.push_back(cr);
    UpdateClipRect();
}

void ImDrawList::PushClipRectFullScreen()
{
    PushClipRect(ImVec2(_Data->ClipRectFullscreen.x, _Data->ClipRectFullscreen.y), ImVec2(_Data->ClipRectFullscreen.z, _Data->ClipRectFullscreen.w));
}

void ImDrawList::PopClipRect()
{
    IM_ASSERT(_ClipRectStack.Size > 0);
    _ClipRectStack.pop_back();
    UpdateClipRect();
}

void ImDrawList::PushTextureID(ImTextureID texture_id)
{
    _TextureIdStack.push_back(texture_id);
    UpdateTextureID();
}

void ImDrawList::PopTextureID()
{
    IM_ASSERT(_TextureIdStack.Size > 0);
    _TextureIdStack.pop_back();
    UpdateTextureID();
}

// NB: this can be called with negative count for removing primitives (as long as the result does not underflow)
void ImDrawList::PrimReserve(int idx_count, int vtx_count)
{
    // Large mesh support (when enabled)
    if (sizeof(ImDrawIdx) == 2 && (_VtxCurrentIdx + vtx_count >= (1 << 16)) && (Flags & ImDrawListFlags_AllowVtxOffset))
    {
        _VtxCurrentOffset = VtxBuffer.Size;
        _VtxCurrentIdx = 0;
        AddDrawCmd();
    }

    ImDrawCmd& draw_cmd = CmdBuffer.Data[CmdBuffer.Size-1];
    draw_cmd.ElemCount += idx_count;

    int vtx_buffer_old_size = VtxBuffer.Size;
    VtxBuffer.resize(vtx_buffer_old_size + vtx_count);
    _VtxWritePtr = VtxBuffer.Data + vtx_buffer_old_size;

    int idx_buffer_old_size = IdxBuffer.Size;
    IdxBuffer.resize(idx_buffer_old_size + idx_count);
    _IdxWritePtr = IdxBuffer.Data + idx_buffer_old_size;
}

// Fully unrolled with inline call to keep our debug builds decently fast.
void ImDrawList::PrimRect(const ImVec2& a, const ImVec2& c, ImU32 col)
{
    ImVec2 b(c.x, a.y), d(a.x, c.y), uv(_Data->TexUvWhitePixel);
    ImDrawIdx idx = (ImDrawIdx)_VtxCurrentIdx;
    _IdxWritePtr[0] = idx; _IdxWritePtr[1] = (ImDrawIdx)(idx+1); _IdxWritePtr[2] = (ImDrawIdx)(idx+2);
    _IdxWritePtr[3] = idx; _IdxWritePtr[4] = (ImDrawIdx)(idx+2); _IdxWritePtr[5] = (ImDrawIdx)(idx+3);
    _VtxWritePtr[0].pos = a; _VtxWritePtr[0].uv = uv; _VtxWritePtr[0].col = col;
    _VtxWritePtr[1].pos = b; _VtxWritePtr[1].uv = uv; _VtxWritePtr[1].col = col;
    _VtxWritePtr[2].pos = c; _VtxWritePtr[2].uv = uv; _VtxWritePtr[2].col = col;
    _VtxWritePtr[3].pos = d; _VtxWritePtr[3].uv = uv; _VtxWritePtr[3].col = col;
    _VtxWritePtr += 4;
    _VtxCurrentIdx += 4;
    _IdxWritePtr += 6;
}

void ImDrawList::PrimRectUV(const ImVec2& a, const ImVec2& c, const ImVec2& uv_a, const ImVec2& uv_c, ImU32 col)
{
    ImVec2 b(c.x, a.y), d(a.x, c.y), uv_b(uv_c.x, uv_a.y), uv_d(uv_a.x, uv_c.y);
    ImDrawIdx idx = (ImDrawIdx)_VtxCurrentIdx;
    _IdxWritePtr[0] = idx; _IdxWritePtr[1] = (ImDrawIdx)(idx+1); _IdxWritePtr[2] = (ImDrawIdx)(idx+2);
    _IdxWritePtr[3] = idx; _IdxWritePtr[4] = (ImDrawIdx)(idx+2); _IdxWritePtr[5] = (ImDrawIdx)(idx+3);
    _VtxWritePtr[0].pos = a; _VtxWritePtr[0].uv = uv_a; _VtxWritePtr[0].col = col;
    _VtxWritePtr[1].pos = b; _VtxWritePtr[1].uv = uv_b; _VtxWritePtr[1].col = col;
    _VtxWritePtr[2].pos = c; _VtxWritePtr[2].uv = uv_c; _VtxWritePtr[2].col = col;
    _VtxWritePtr[3].pos = d; _VtxWritePtr[3].uv = uv_d; _VtxWritePtr[3].col = col;
    _VtxWritePtr += 4;
    _VtxCurrentIdx += 4;
    _IdxWritePtr += 6;
}

void ImDrawList::PrimQuadUV(const ImVec2& a, const ImVec2& b, const ImVec2& c, const ImVec2& d, const ImVec2& uv_a, const ImVec2& uv_b, const ImVec2& uv_c, const ImVec2& uv_d, ImU32 col)
{
    ImDrawIdx idx = (ImDrawIdx)_VtxCurrentIdx;
    _IdxWritePtr[0] = idx; _IdxWritePtr[1] = (ImDrawIdx)(idx+1); _IdxWritePtr[2] = (ImDrawIdx)(idx+2);
    _IdxWritePtr[3] = idx; _IdxWritePtr[4] = (ImDrawIdx)(idx+2); _IdxWritePtr[5] = (ImDrawIdx)(idx+3);
    _VtxWritePtr[0].pos = a; _VtxWritePtr[0].uv = uv_a; _VtxWritePtr[0].col = col;
    _VtxWritePtr[1].pos = b; _VtxWritePtr[1].uv = uv_b; _VtxWritePtr[1].col = col;
    _VtxWritePtr[2].pos = c; _VtxWritePtr[2].uv = uv_c; _VtxWritePtr[2].col = col;
    _VtxWritePtr[3].pos = d; _VtxWritePtr[3].uv = uv_d; _VtxWritePtr[3].col = col;
    _VtxWritePtr += 4;
    _VtxCurrentIdx += 4;
    _IdxWritePtr += 6;
}

// On AddPolyline() and AddConvexPolyFilled() we intentionally avoid using ImVec2 and superflous function calls to optimize debug/non-inlined builds.
// Those macros expects l-values.
#define IM_NORMALIZE2F_OVER_ZERO(VX,VY)     { float d2 = VX*VX + VY*VY; if (d2 > 0.0f) { float inv_len = 1.0f / ImSqrt(d2); VX *= inv_len; VY *= inv_len; } }
#define IM_FIXNORMAL2F(VX,VY)               { float d2 = VX*VX + VY*VY; if (d2 < 0.5f) d2 = 0.5f; float inv_lensq = 1.0f / d2; VX *= inv_lensq; VY *= inv_lensq; }

// TODO: Thickness anti-aliased lines cap are missing their AA fringe.
// We avoid using the ImVec2 math operators here to reduce cost to a minimum for debug/non-inlined builds.
void ImDrawList::AddPolyline(const ImVec2* points, const int points_count, ImU32 col, bool closed, float thickness)
{
    if (points_count < 2)
        return;

    const ImVec2 uv = _Data->TexUvWhitePixel;

    int count = points_count;
    if (!closed)
        count = points_count-1;

    const bool thick_line = thickness > 1.0f;
    if (Flags & ImDrawListFlags_AntiAliasedLines)
    {
        // Anti-aliased stroke
        const float AA_SIZE = 1.0f;
        const ImU32 col_trans = col & ~IM_COL32_A_MASK;

        const int idx_count = thick_line ? count*18 : count*12;
        const int vtx_count = thick_line ? points_count*4 : points_count*3;
        PrimReserve(idx_count, vtx_count);

        // Temporary buffer
        ImVec2* temp_normals = (ImVec2*)alloca(points_count * (thick_line ? 5 : 3) * sizeof(ImVec2)); //-V630
        ImVec2* temp_points = temp_normals + points_count;

        for (int i1 = 0; i1 < count; i1++)
        {
            const int i2 = (i1+1) == points_count ? 0 : i1+1;
            float dx = points[i2].x - points[i1].x;
            float dy = points[i2].y - points[i1].y;
            IM_NORMALIZE2F_OVER_ZERO(dx, dy);
            temp_normals[i1].x = dy;
            temp_normals[i1].y = -dx;
        }
        if (!closed)
            temp_normals[points_count-1] = temp_normals[points_count-2];

        if (!thick_line)
        {
            if (!closed)
            {
                temp_points[0] = points[0] + temp_normals[0] * AA_SIZE;
                temp_points[1] = points[0] - temp_normals[0] * AA_SIZE;
                temp_points[(points_count-1)*2+0] = points[points_count-1] + temp_normals[points_count-1] * AA_SIZE;
                temp_points[(points_count-1)*2+1] = points[points_count-1] - temp_normals[points_count-1] * AA_SIZE;
            }

            // FIXME-OPT: Merge the different loops, possibly remove the temporary buffer.
            unsigned int idx1 = _VtxCurrentIdx;
            for (int i1 = 0; i1 < count; i1++)
            {
                const int i2 = (i1+1) == points_count ? 0 : i1+1;
                unsigned int idx2 = (i1+1) == points_count ? _VtxCurrentIdx : idx1+3;

                // Average normals
                float dm_x = (temp_normals[i1].x + temp_normals[i2].x) * 0.5f;
                float dm_y = (temp_normals[i1].y + temp_normals[i2].y) * 0.5f;
                IM_FIXNORMAL2F(dm_x, dm_y)
                dm_x *= AA_SIZE;
                dm_y *= AA_SIZE;

                // Add temporary vertexes
                ImVec2* out_vtx = &temp_points[i2*2];
                out_vtx[0].x = points[i2].x + dm_x;
                out_vtx[0].y = points[i2].y + dm_y;
                out_vtx[1].x = points[i2].x - dm_x;
                out_vtx[1].y = points[i2].y - dm_y;

                // Add indexes
                _IdxWritePtr[0] = (ImDrawIdx)(idx2+0); _IdxWritePtr[1] = (ImDrawIdx)(idx1+0); _IdxWritePtr[2] = (ImDrawIdx)(idx1+2);
                _IdxWritePtr[3] = (ImDrawIdx)(idx1+2); _IdxWritePtr[4] = (ImDrawIdx)(idx2+2); _IdxWritePtr[5] = (ImDrawIdx)(idx2+0);
                _IdxWritePtr[6] = (ImDrawIdx)(idx2+1); _IdxWritePtr[7] = (ImDrawIdx)(idx1+1); _IdxWritePtr[8] = (ImDrawIdx)(idx1+0);
                _IdxWritePtr[9] = (ImDrawIdx)(idx1+0); _IdxWritePtr[10]= (ImDrawIdx)(idx2+0); _IdxWritePtr[11]= (ImDrawIdx)(idx2+1);
                _IdxWritePtr += 12;

                idx1 = idx2;
            }

            // Add vertexes
            for (int i = 0; i < points_count; i++)
            {
                _VtxWritePtr[0].pos = points[i];          _VtxWritePtr[0].uv = uv; _VtxWritePtr[0].col = col;
                _VtxWritePtr[1].pos = temp_points[i*2+0]; _VtxWritePtr[1].uv = uv; _VtxWritePtr[1].col = col_trans;
                _VtxWritePtr[2].pos = temp_points[i*2+1]; _VtxWritePtr[2].uv = uv; _VtxWritePtr[2].col = col_trans;
                _VtxWritePtr += 3;
            }
        }
        else
        {
            const float half_inner_thickness = (thickness - AA_SIZE) * 0.5f;
            if (!closed)
            {
                temp_points[0] = points[0] + temp_normals[0] * (half_inner_thickness + AA_SIZE);
                temp_points[1] = points[0] + temp_normals[0] * (half_inner_thickness);
                temp_points[2] = points[0] - temp_normals[0] * (half_inner_thickness);
                temp_points[3] = points[0] - temp_normals[0] * (half_inner_thickness + AA_SIZE);
                temp_points[(points_count-1)*4+0] = points[points_count-1] + temp_normals[points_count-1] * (half_inner_thickness + AA_SIZE);
                temp_points[(points_count-1)*4+1] = points[points_count-1] + temp_normals[points_count-1] * (half_inner_thickness);
                temp_points[(points_count-1)*4+2] = points[points_count-1] - temp_normals[points_count-1] * (half_inner_thickness);
                temp_points[(points_count-1)*4+3] = points[points_count-1] - temp_normals[points_count-1] * (half_inner_thickness + AA_SIZE);
            }

            // FIXME-OPT: Merge the different loops, possibly remove the temporary buffer.
            unsigned int idx1 = _VtxCurrentIdx;
            for (int i1 = 0; i1 < count; i1++)
            {
                const int i2 = (i1+1) == points_count ? 0 : i1+1;
                unsigned int idx2 = (i1+1) == points_count ? _VtxCurrentIdx : idx1+4;

                // Average normals
                float dm_x = (temp_normals[i1].x + temp_normals[i2].x) * 0.5f;
                float dm_y = (temp_normals[i1].y + temp_normals[i2].y) * 0.5f;
                IM_FIXNORMAL2F(dm_x, dm_y);
                float dm_out_x = dm_x * (half_inner_thickness + AA_SIZE);
                float dm_out_y = dm_y * (half_inner_thickness + AA_SIZE);
                float dm_in_x = dm_x * half_inner_thickness;
                float dm_in_y = dm_y * half_inner_thickness;

                // Add temporary vertexes
                ImVec2* out_vtx = &temp_points[i2*4];
                out_vtx[0].x = points[i2].x + dm_out_x;
                out_vtx[0].y = points[i2].y + dm_out_y;
                out_vtx[1].x = points[i2].x + dm_in_x;
                out_vtx[1].y = points[i2].y + dm_in_y;
                out_vtx[2].x = points[i2].x - dm_in_x;
                out_vtx[2].y = points[i2].y - dm_in_y;
                out_vtx[3].x = points[i2].x - dm_out_x;
                out_vtx[3].y = points[i2].y - dm_out_y;

                // Add indexes
                _IdxWritePtr[0]  = (ImDrawIdx)(idx2+1); _IdxWritePtr[1]  = (ImDrawIdx)(idx1+1); _IdxWritePtr[2]  = (ImDrawIdx)(idx1+2);
                _IdxWritePtr[3]  = (ImDrawIdx)(idx1+2); _IdxWritePtr[4]  = (ImDrawIdx)(idx2+2); _IdxWritePtr[5]  = (ImDrawIdx)(idx2+1);
                _IdxWritePtr[6]  = (ImDrawIdx)(idx2+1); _IdxWritePtr[7]  = (ImDrawIdx)(idx1+1); _IdxWritePtr[8]  = (ImDrawIdx)(idx1+0);
                _IdxWritePtr[9]  = (ImDrawIdx)(idx1+0); _IdxWritePtr[10] = (ImDrawIdx)(idx2+0); _IdxWritePtr[11] = (ImDrawIdx)(idx2+1);
                _IdxWritePtr[12] = (ImDrawIdx)(idx2+2); _IdxWritePtr[13] = (ImDrawIdx)(idx1+2); _IdxWritePtr[14] = (ImDrawIdx)(idx1+3);
                _IdxWritePtr[15] = (ImDrawIdx)(idx1+3); _IdxWritePtr[16] = (ImDrawIdx)(idx2+3); _IdxWritePtr[17] = (ImDrawIdx)(idx2+2);
                _IdxWritePtr += 18;

                idx1 = idx2;
            }

            // Add vertexes
            for (int i = 0; i < points_count; i++)
            {
                _VtxWritePtr[0].pos = temp_points[i*4+0]; _VtxWritePtr[0].uv = uv; _VtxWritePtr[0].col = col_trans;
                _VtxWritePtr[1].pos = temp_points[i*4+1]; _VtxWritePtr[1].uv = uv; _VtxWritePtr[1].col = col;
                _VtxWritePtr[2].pos = temp_points[i*4+2]; _VtxWritePtr[2].uv = uv; _VtxWritePtr[2].col = col;
                _VtxWritePtr[3].pos = temp_points[i*4+3]; _VtxWritePtr[3].uv = uv; _VtxWritePtr[3].col = col_trans;
                _VtxWritePtr += 4;
            }
        }
        _VtxCurrentIdx += (ImDrawIdx)vtx_count;
    }
    else
    {
        // Non Anti-aliased Stroke
        const int idx_count = count*6;
        const int vtx_count = count*4;      // FIXME-OPT: Not sharing edges
        PrimReserve(idx_count, vtx_count);

        for (int i1 = 0; i1 < count; i1++)
        {
            const int i2 = (i1+1) == points_count ? 0 : i1+1;
            const ImVec2& p1 = points[i1];
            const ImVec2& p2 = points[i2];

            float dx = p2.x - p1.x;
            float dy = p2.y - p1.y;
            IM_NORMALIZE2F_OVER_ZERO(dx, dy);
            dx *= (thickness * 0.5f);
            dy *= (thickness * 0.5f);

            _VtxWritePtr[0].pos.x = p1.x + dy; _VtxWritePtr[0].pos.y = p1.y - dx; _VtxWritePtr[0].uv = uv; _VtxWritePtr[0].col = col;
            _VtxWritePtr[1].pos.x = p2.x + dy; _VtxWritePtr[1].pos.y = p2.y - dx; _VtxWritePtr[1].uv = uv; _VtxWritePtr[1].col = col;
            _VtxWritePtr[2].pos.x = p2.x - dy; _VtxWritePtr[2].pos.y = p2.y + dx; _VtxWritePtr[2].uv = uv; _VtxWritePtr[2].col = col;
            _VtxWritePtr[3].pos.x = p1.x - dy; _VtxWritePtr[3].pos.y = p1.y + dx; _VtxWritePtr[3].uv = uv; _VtxWritePtr[3].col = col;
            _VtxWritePtr += 4;

            _IdxWritePtr[0] = (ImDrawIdx)(_VtxCurrentIdx); _IdxWritePtr[1] = (ImDrawIdx)(_VtxCurrentIdx+1); _IdxWritePtr[2] = (ImDrawIdx)(_VtxCurrentIdx+2);
            _IdxWritePtr[3] = (ImDrawIdx)(_VtxCurrentIdx); _IdxWritePtr[4] = (ImDrawIdx)(_VtxCurrentIdx+2); _IdxWritePtr[5] = (ImDrawIdx)(_VtxCurrentIdx+3);
            _IdxWritePtr += 6;
            _VtxCurrentIdx += 4;
        }
    }
}

// We intentionally avoid using ImVec2 and its math operators here to reduce cost to a minimum for debug/non-inlined builds.
void ImDrawList::AddConvexPolyFilled(const ImVec2* points, const int points_count, ImU32 col)
{
    if (points_count < 3)
        return;

    const ImVec2 uv = _Data->TexUvWhitePixel;

    if (Flags & ImDrawListFlags_AntiAliasedFill)
    {
        // Anti-aliased Fill
        const float AA_SIZE = 1.0f;
        const ImU32 col_trans = col & ~IM_COL32_A_MASK;
        const int idx_count = (points_count-2)*3 + points_count*6;
        const int vtx_count = (points_count*2);
        PrimReserve(idx_count, vtx_count);

        // Add indexes for fill
        unsigned int vtx_inner_idx = _VtxCurrentIdx;
        unsigned int vtx_outer_idx = _VtxCurrentIdx+1;
        for (int i = 2; i < points_count; i++)
        {
            _IdxWritePtr[0] = (ImDrawIdx)(vtx_inner_idx); _IdxWritePtr[1] = (ImDrawIdx)(vtx_inner_idx+((i-1)<<1)); _IdxWritePtr[2] = (ImDrawIdx)(vtx_inner_idx+(i<<1));
            _IdxWritePtr += 3;
        }

        // Compute normals
        ImVec2* temp_normals = (ImVec2*)alloca(points_count * sizeof(ImVec2)); //-V630
        for (int i0 = points_count-1, i1 = 0; i1 < points_count; i0 = i1++)
        {
            const ImVec2& p0 = points[i0];
            const ImVec2& p1 = points[i1];
            float dx = p1.x - p0.x;
            float dy = p1.y - p0.y;
            IM_NORMALIZE2F_OVER_ZERO(dx, dy);
            temp_normals[i0].x = dy;
            temp_normals[i0].y = -dx;
        }

        for (int i0 = points_count-1, i1 = 0; i1 < points_count; i0 = i1++)
        {
            // Average normals
            const ImVec2& n0 = temp_normals[i0];
            const ImVec2& n1 = temp_normals[i1];
            float dm_x = (n0.x + n1.x) * 0.5f;
            float dm_y = (n0.y + n1.y) * 0.5f;
            IM_FIXNORMAL2F(dm_x, dm_y);
            dm_x *= AA_SIZE * 0.5f;
            dm_y *= AA_SIZE * 0.5f;

            // Add vertices
            _VtxWritePtr[0].pos.x = (points[i1].x - dm_x); _VtxWritePtr[0].pos.y = (points[i1].y - dm_y); _VtxWritePtr[0].uv = uv; _VtxWritePtr[0].col = col;        // Inner
            _VtxWritePtr[1].pos.x = (points[i1].x + dm_x); _VtxWritePtr[1].pos.y = (points[i1].y + dm_y); _VtxWritePtr[1].uv = uv; _VtxWritePtr[1].col = col_trans;  // Outer
            _VtxWritePtr += 2;

            // Add indexes for fringes
            _IdxWritePtr[0] = (ImDrawIdx)(vtx_inner_idx+(i1<<1)); _IdxWritePtr[1] = (ImDrawIdx)(vtx_inner_idx+(i0<<1)); _IdxWritePtr[2] = (ImDrawIdx)(vtx_outer_idx+(i0<<1));
            _IdxWritePtr[3] = (ImDrawIdx)(vtx_outer_idx+(i0<<1)); _IdxWritePtr[4] = (ImDrawIdx)(vtx_outer_idx+(i1<<1)); _IdxWritePtr[5] = (ImDrawIdx)(vtx_inner_idx+(i1<<1));
            _IdxWritePtr += 6;
        }
        _VtxCurrentIdx += (ImDrawIdx)vtx_count;
    }
    else
    {
        // Non Anti-aliased Fill
        const int idx_count = (points_count-2)*3;
        const int vtx_count = points_count;
        PrimReserve(idx_count, vtx_count);
        for (int i = 0; i < vtx_count; i++)
        {
            _VtxWritePtr[0].pos = points[i]; _VtxWritePtr[0].uv = uv; _VtxWritePtr[0].col = col;
            _VtxWritePtr++;
        }
        for (int i = 2; i < points_count; i++)
        {
            _IdxWritePtr[0] = (ImDrawIdx)(_VtxCurrentIdx); _IdxWritePtr[1] = (ImDrawIdx)(_VtxCurrentIdx+i-1); _IdxWritePtr[2] = (ImDrawIdx)(_VtxCurrentIdx+i);
            _IdxWritePtr += 3;
        }
        _VtxCurrentIdx += (ImDrawIdx)vtx_count;
    }
}

void ImDrawList::PathArcToFast(const ImVec2& centre, float radius, int a_min_of_12, int a_max_of_12)
{
    if (radius == 0.0f || a_min_of_12 > a_max_of_12)
    {
        _Path.push_back(centre);
        return;
    }
    _Path.reserve(_Path.Size + (a_max_of_12 - a_min_of_12 + 1));
    for (int a = a_min_of_12; a <= a_max_of_12; a++)
    {
        const ImVec2& c = _Data->CircleVtx12[a % IM_ARRAYSIZE(_Data->CircleVtx12)];
        _Path.push_back(ImVec2(centre.x + c.x * radius, centre.y + c.y * radius));
    }
}

void ImDrawList::PathArcTo(const ImVec2& centre, float radius, float a_min, float a_max, int num_segments)
{
    if (radius == 0.0f)
    {
        _Path.push_back(centre);
        return;
    }

    // Note that we are adding a point at both a_min and a_max.
    // If you are trying to draw a full closed circle you don't want the overlapping points!
    _Path.reserve(_Path.Size + (num_segments + 1));
    for (int i = 0; i <= num_segments; i++)
    {
        const float a = a_min + ((float)i / (float)num_segments) * (a_max - a_min);
        _Path.push_back(ImVec2(centre.x + ImCos(a) * radius, centre.y + ImSin(a) * radius));
    }
}

static void PathBezierToCasteljau(ImVector<ImVec2>* path, float x1, float y1, float x2, float y2, float x3, float y3, float x4, float y4, float tess_tol, int level)
{
    float dx = x4 - x1;
    float dy = y4 - y1;
    float d2 = ((x2 - x4) * dy - (y2 - y4) * dx);
    float d3 = ((x3 - x4) * dy - (y3 - y4) * dx);
    d2 = (d2 >= 0) ? d2 : -d2;
    d3 = (d3 >= 0) ? d3 : -d3;
    if ((d2+d3) * (d2+d3) < tess_tol * (dx*dx + dy*dy))
    {
        path->push_back(ImVec2(x4, y4));
    }
    else if (level < 10)
    {
        float x12 = (x1+x2)*0.5f,       y12 = (y1+y2)*0.5f;
        float x23 = (x2+x3)*0.5f,       y23 = (y2+y3)*0.5f;
        float x34 = (x3+x4)*0.5f,       y34 = (y3+y4)*0.5f;
        float x123 = (x12+x23)*0.5f,    y123 = (y12+y23)*0.5f;
        float x234 = (x23+x34)*0.5f,    y234 = (y23+y34)*0.5f;
        float x1234 = (x123+x234)*0.5f, y1234 = (y123+y234)*0.5f;

        PathBezierToCasteljau(path, x1,y1,        x12,y12,    x123,y123,  x1234,y1234, tess_tol, level+1);
        PathBezierToCasteljau(path, x1234,y1234,  x234,y234,  x34,y34,    x4,y4,       tess_tol, level+1);
    }
}

void ImDrawList::PathBezierCurveTo(const ImVec2& p2, const ImVec2& p3, const ImVec2& p4, int num_segments)
{
    ImVec2 p1 = _Path.back();
    if (num_segments == 0)
    {
        // Auto-tessellated
        PathBezierToCasteljau(&_Path, p1.x, p1.y, p2.x, p2.y, p3.x, p3.y, p4.x, p4.y, _Data->CurveTessellationTol, 0);
    }
    else
    {
        float t_step = 1.0f / (float)num_segments;
        for (int i_step = 1; i_step <= num_segments; i_step++)
        {
            float t = t_step * i_step;
            float u = 1.0f - t;
            float w1 = u*u*u;
            float w2 = 3*u*u*t;
            float w3 = 3*u*t*t;
            float w4 = t*t*t;
            _Path.push_back(ImVec2(w1*p1.x + w2*p2.x + w3*p3.x + w4*p4.x, w1*p1.y + w2*p2.y + w3*p3.y + w4*p4.y));
        }
    }
}

void ImDrawList::PathRect(const ImVec2& a, const ImVec2& b, float rounding, int rounding_corners)
{
    rounding = ImMin(rounding, ImFabs(b.x - a.x) * ( ((rounding_corners & ImDrawCornerFlags_Top)  == ImDrawCornerFlags_Top)  || ((rounding_corners & ImDrawCornerFlags_Bot)   == ImDrawCornerFlags_Bot)   ? 0.5f : 1.0f ) - 1.0f);
    rounding = ImMin(rounding, ImFabs(b.y - a.y) * ( ((rounding_corners & ImDrawCornerFlags_Left) == ImDrawCornerFlags_Left) || ((rounding_corners & ImDrawCornerFlags_Right) == ImDrawCornerFlags_Right) ? 0.5f : 1.0f ) - 1.0f);

    if (rounding <= 0.0f || rounding_corners == 0)
    {
        PathLineTo(a);
        PathLineTo(ImVec2(b.x, a.y));
        PathLineTo(b);
        PathLineTo(ImVec2(a.x, b.y));
    }
    else
    {
        const float rounding_tl = (rounding_corners & ImDrawCornerFlags_TopLeft) ? rounding : 0.0f;
        const float rounding_tr = (rounding_corners & ImDrawCornerFlags_TopRight) ? rounding : 0.0f;
        const float rounding_br = (rounding_corners & ImDrawCornerFlags_BotRight) ? rounding : 0.0f;
        const float rounding_bl = (rounding_corners & ImDrawCornerFlags_BotLeft) ? rounding : 0.0f;
        PathArcToFast(ImVec2(a.x + rounding_tl, a.y + rounding_tl), rounding_tl, 6, 9);
        PathArcToFast(ImVec2(b.x - rounding_tr, a.y + rounding_tr), rounding_tr, 9, 12);
        PathArcToFast(ImVec2(b.x - rounding_br, b.y - rounding_br), rounding_br, 0, 3);
        PathArcToFast(ImVec2(a.x + rounding_bl, b.y - rounding_bl), rounding_bl, 3, 6);
    }
}

void ImDrawList::AddLine(const ImVec2& a, const ImVec2& b, ImU32 col, float thickness)
{
    if ((col & IM_COL32_A_MASK) == 0)
        return;
    PathLineTo(a + ImVec2(0.5f,0.5f));
    PathLineTo(b + ImVec2(0.5f,0.5f));
    PathStroke(col, false, thickness);
}

// a: upper-left, b: lower-right. we don't render 1 px sized rectangles properly.
void ImDrawList::AddRect(const ImVec2& a, const ImVec2& b, ImU32 col, float rounding, int rounding_corners_flags, float thickness)
{
    if ((col & IM_COL32_A_MASK) == 0)
        return;
    if (Flags & ImDrawListFlags_AntiAliasedLines)
        PathRect(a + ImVec2(0.5f,0.5f), b - ImVec2(0.50f,0.50f), rounding, rounding_corners_flags);
    else
        PathRect(a + ImVec2(0.5f,0.5f), b - ImVec2(0.49f,0.49f), rounding, rounding_corners_flags); // Better looking lower-right corner and rounded non-AA shapes.
    PathStroke(col, true, thickness);
}

void ImDrawList::AddRectFilled(const ImVec2& a, const ImVec2& b, ImU32 col, float rounding, int rounding_corners_flags)
{
    if ((col & IM_COL32_A_MASK) == 0)
        return;
    if (rounding > 0.0f)
    {
        PathRect(a, b, rounding, rounding_corners_flags);
        PathFillConvex(col);
    }
    else
    {
        PrimReserve(6, 4);
        PrimRect(a, b, col);
    }
}

void ImDrawList::AddRectFilledMultiColor(const ImVec2& a, const ImVec2& c, ImU32 col_upr_left, ImU32 col_upr_right, ImU32 col_bot_right, ImU32 col_bot_left)
{
    if (((col_upr_left | col_upr_right | col_bot_right | col_bot_left) & IM_COL32_A_MASK) == 0)
        return;

    const ImVec2 uv = _Data->TexUvWhitePixel;
    PrimReserve(6, 4);
    PrimWriteIdx((ImDrawIdx)(_VtxCurrentIdx)); PrimWriteIdx((ImDrawIdx)(_VtxCurrentIdx+1)); PrimWriteIdx((ImDrawIdx)(_VtxCurrentIdx+2));
    PrimWriteIdx((ImDrawIdx)(_VtxCurrentIdx)); PrimWriteIdx((ImDrawIdx)(_VtxCurrentIdx+2)); PrimWriteIdx((ImDrawIdx)(_VtxCurrentIdx+3));
    PrimWriteVtx(a, uv, col_upr_left);
    PrimWriteVtx(ImVec2(c.x, a.y), uv, col_upr_right);
    PrimWriteVtx(c, uv, col_bot_right);
    PrimWriteVtx(ImVec2(a.x, c.y), uv, col_bot_left);
}

void ImDrawList::AddQuad(const ImVec2& a, const ImVec2& b, const ImVec2& c, const ImVec2& d, ImU32 col, float thickness)
{
    if ((col & IM_COL32_A_MASK) == 0)
        return;

    PathLineTo(a);
    PathLineTo(b);
    PathLineTo(c);
    PathLineTo(d);
    PathStroke(col, true, thickness);
}

void ImDrawList::AddQuadFilled(const ImVec2& a, const ImVec2& b, const ImVec2& c, const ImVec2& d, ImU32 col)
{
    if ((col & IM_COL32_A_MASK) == 0)
        return;

    PathLineTo(a);
    PathLineTo(b);
    PathLineTo(c);
    PathLineTo(d);
    PathFillConvex(col);
}

void ImDrawList::AddTriangle(const ImVec2& a, const ImVec2& b, const ImVec2& c, ImU32 col, float thickness)
{
    if ((col & IM_COL32_A_MASK) == 0)
        return;

    PathLineTo(a);
    PathLineTo(b);
    PathLineTo(c);
    PathStroke(col, true, thickness);
}

void ImDrawList::AddTriangleFilled(const ImVec2& a, const ImVec2& b, const ImVec2& c, ImU32 col)
{
    if ((col & IM_COL32_A_MASK) == 0)
        return;

    PathLineTo(a);
    PathLineTo(b);
    PathLineTo(c);
    PathFillConvex(col);
}

void ImDrawList::AddCircle(const ImVec2& centre, float radius, ImU32 col, int num_segments, float thickness)
{
    if ((col & IM_COL32_A_MASK) == 0 || num_segments <= 2)
        return;

    // Because we are filling a closed shape we remove 1 from the count of segments/points
    const float a_max = IM_PI*2.0f * ((float)num_segments - 1.0f) / (float)num_segments;
    PathArcTo(centre, radius-0.5f, 0.0f, a_max, num_segments - 1);
    PathStroke(col, true, thickness);
}

void ImDrawList::AddCircleFilled(const ImVec2& centre, float radius, ImU32 col, int num_segments)
{
    if ((col & IM_COL32_A_MASK) == 0 || num_segments <= 2)
        return;

    // Because we are filling a closed shape we remove 1 from the count of segments/points
    const float a_max = IM_PI*2.0f * ((float)num_segments - 1.0f) / (float)num_segments;
    PathArcTo(centre, radius, 0.0f, a_max, num_segments - 1);
    PathFillConvex(col);
}

void ImDrawList::AddBezierCurve(const ImVec2& pos0, const ImVec2& cp0, const ImVec2& cp1, const ImVec2& pos1, ImU32 col, float thickness, int num_segments)
{
    if ((col & IM_COL32_A_MASK) == 0)
        return;

    PathLineTo(pos0);
    PathBezierCurveTo(cp0, cp1, pos1, num_segments);
    PathStroke(col, false, thickness);
}

void ImDrawList::AddText(const ImFont* font, float font_size, const ImVec2& pos, ImU32 col, const char* text_begin, const char* text_end, float wrap_width, const ImVec4* cpu_fine_clip_rect)
{
    if ((col & IM_COL32_A_MASK) == 0)
        return;

    if (text_end == NULL)
        text_end = text_begin + strlen(text_begin);
    if (text_begin == text_end)
        return;

    // Pull default font/size from the shared ImDrawListSharedData instance
    if (font == NULL)
        font = _Data->Font;
    if (font_size == 0.0f)
        font_size = _Data->FontSize;

    IM_ASSERT(font->ContainerAtlas->TexID == _TextureIdStack.back());  // Use high-level ImGui::PushFont() or low-level ImDrawList::PushTextureId() to change font.

    ImVec4 clip_rect = _ClipRectStack.back();
    if (cpu_fine_clip_rect)
    {
        clip_rect.x = ImMax(clip_rect.x, cpu_fine_clip_rect->x);
        clip_rect.y = ImMax(clip_rect.y, cpu_fine_clip_rect->y);
        clip_rect.z = ImMin(clip_rect.z, cpu_fine_clip_rect->z);
        clip_rect.w = ImMin(clip_rect.w, cpu_fine_clip_rect->w);
    }
    font->RenderText(this, font_size, pos, col, clip_rect, text_begin, text_end, wrap_width, cpu_fine_clip_rect != NULL);
}

void ImDrawList::AddText(const ImVec2& pos, ImU32 col, const char* text_begin, const char* text_end)
{
    AddText(NULL, 0.0f, pos, col, text_begin, text_end);
}

void ImDrawList::AddImage(ImTextureID user_texture_id, const ImVec2& a, const ImVec2& b, const ImVec2& uv_a, const ImVec2& uv_b, ImU32 col)
{
    if ((col & IM_COL32_A_MASK) == 0)
        return;

    const bool push_texture_id = _TextureIdStack.empty() || user_texture_id != _TextureIdStack.back();
    if (push_texture_id)
        PushTextureID(user_texture_id);

    PrimReserve(6, 4);
    PrimRectUV(a, b, uv_a, uv_b, col);

    if (push_texture_id)
        PopTextureID();
}

void ImDrawList::AddImageQuad(ImTextureID user_texture_id, const ImVec2& a, const ImVec2& b, const ImVec2& c, const ImVec2& d, const ImVec2& uv_a, const ImVec2& uv_b, const ImVec2& uv_c, const ImVec2& uv_d, ImU32 col)
{
    if ((col & IM_COL32_A_MASK) == 0)
        return;

    const bool push_texture_id = _TextureIdStack.empty() || user_texture_id != _TextureIdStack.back();
    if (push_texture_id)
        PushTextureID(user_texture_id);

    PrimReserve(6, 4);
    PrimQuadUV(a, b, c, d, uv_a, uv_b, uv_c, uv_d, col);

    if (push_texture_id)
        PopTextureID();
}

void ImDrawList::AddImageRounded(ImTextureID user_texture_id, const ImVec2& a, const ImVec2& b, const ImVec2& uv_a, const ImVec2& uv_b, ImU32 col, float rounding, int rounding_corners)
{
    if ((col & IM_COL32_A_MASK) == 0)
        return;

    if (rounding <= 0.0f || (rounding_corners & ImDrawCornerFlags_All) == 0)
    {
        AddImage(user_texture_id, a, b, uv_a, uv_b, col);
        return;
    }

    const bool push_texture_id = _TextureIdStack.empty() || user_texture_id != _TextureIdStack.back();
    if (push_texture_id)
        PushTextureID(user_texture_id);

    int vert_start_idx = VtxBuffer.Size;
    PathRect(a, b, rounding, rounding_corners);
    PathFillConvex(col);
    int vert_end_idx = VtxBuffer.Size;
    ImGui::ShadeVertsLinearUV(this, vert_start_idx, vert_end_idx, a, b, uv_a, uv_b, true);

    if (push_texture_id)
        PopTextureID();
}


//-----------------------------------------------------------------------------
// ImDrawListSplitter
//-----------------------------------------------------------------------------
// FIXME: This may be a little confusing, trying to be a little too low-level/optimal instead of just doing vector swap..
//-----------------------------------------------------------------------------

void ImDrawListSplitter::ClearFreeMemory()
{
    for (int i = 0; i < _Channels.Size; i++)
    {
        if (i == _Current) 
            memset(&_Channels[i], 0, sizeof(_Channels[i]));  // Current channel is a copy of CmdBuffer/IdxBuffer, don't destruct again
        _Channels[i]._CmdBuffer.clear();
        _Channels[i]._IdxBuffer.clear();
    }
    _Current = 0;
    _Count = 1;
    _Channels.clear();
}

void ImDrawListSplitter::Split(ImDrawList* draw_list, int channels_count)
{
    IM_ASSERT(_Current == 0 && _Count <= 1);
    int old_channels_count = _Channels.Size;
    if (old_channels_count < channels_count)
        _Channels.resize(channels_count);
    _Count = channels_count;

    // Channels[] (24/32 bytes each) hold storage that we'll swap with draw_list->_CmdBuffer/_IdxBuffer
    // The content of Channels[0] at this point doesn't matter. We clear it to make state tidy in a debugger but we don't strictly need to.
    // When we switch to the next channel, we'll copy draw_list->_CmdBuffer/_IdxBuffer into Channels[0] and then Channels[1] into draw_list->CmdBuffer/_IdxBuffer
    memset(&_Channels[0], 0, sizeof(ImDrawChannel));
    for (int i = 1; i < channels_count; i++)
    {
        if (i >= old_channels_count)
        {
            IM_PLACEMENT_NEW(&_Channels[i]) ImDrawChannel();
        }
        else
        {
            _Channels[i]._CmdBuffer.resize(0);
            _Channels[i]._IdxBuffer.resize(0);
        }
        if (_Channels[i]._CmdBuffer.Size == 0)
        {
            ImDrawCmd draw_cmd;
            draw_cmd.ClipRect = draw_list->_ClipRectStack.back();
            draw_cmd.TextureId = draw_list->_TextureIdStack.back();
            _Channels[i]._CmdBuffer.push_back(draw_cmd);
        }
    }
}

static inline bool CanMergeDrawCommands(ImDrawCmd* a, ImDrawCmd* b)
{
    return memcmp(&a->ClipRect, &b->ClipRect, sizeof(a->ClipRect)) == 0 && a->TextureId == b->TextureId && a->VtxOffset == b->VtxOffset && !a->UserCallback && !b->UserCallback;
}

void ImDrawListSplitter::Merge(ImDrawList* draw_list)
{
    // Note that we never use or rely on channels.Size because it is merely a buffer that we never shrink back to 0 to keep all sub-buffers ready for use.
    if (_Count <= 1)
        return;

    SetCurrentChannel(draw_list, 0);
    if (draw_list->CmdBuffer.Size != 0 && draw_list->CmdBuffer.back().ElemCount == 0)
        draw_list->CmdBuffer.pop_back();

    // Calculate our final buffer sizes. Also fix the incorrect IdxOffset values in each command.
    int new_cmd_buffer_count = 0;
    int new_idx_buffer_count = 0;
    ImDrawCmd* last_cmd = (_Count > 0 && _Channels[0]._CmdBuffer.Size > 0) ? &_Channels[0]._CmdBuffer.back() : NULL;
    int idx_offset = last_cmd ? last_cmd->IdxOffset + last_cmd->ElemCount : 0;
    for (int i = 1; i < _Count; i++)
    {
        ImDrawChannel& ch = _Channels[i];
        if (ch._CmdBuffer.Size > 0 && ch._CmdBuffer.back().ElemCount == 0)
            ch._CmdBuffer.pop_back();
        if (ch._CmdBuffer.Size > 0 && last_cmd != NULL && CanMergeDrawCommands(last_cmd, &ch._CmdBuffer[0]))
        {
            // Merge previous channel last draw command with current channel first draw command if matching.
            last_cmd->ElemCount += ch._CmdBuffer[0].ElemCount;
            idx_offset += ch._CmdBuffer[0].ElemCount;
            ch._CmdBuffer.erase(ch._CmdBuffer.Data);
        }
        if (ch._CmdBuffer.Size > 0)
            last_cmd = &ch._CmdBuffer.back();
        new_cmd_buffer_count += ch._CmdBuffer.Size;
        new_idx_buffer_count += ch._IdxBuffer.Size;
        for (int cmd_n = 0; cmd_n < ch._CmdBuffer.Size; cmd_n++)
        {
            ch._CmdBuffer.Data[cmd_n].IdxOffset = idx_offset;
            idx_offset += ch._CmdBuffer.Data[cmd_n].ElemCount;
        }
    }
    draw_list->CmdBuffer.resize(draw_list->CmdBuffer.Size + new_cmd_buffer_count);
    draw_list->IdxBuffer.resize(draw_list->IdxBuffer.Size + new_idx_buffer_count);

    // Write commands and indices in order (they are fairly small structures, we don't copy vertices only indices)
    ImDrawCmd* cmd_write = draw_list->CmdBuffer.Data + draw_list->CmdBuffer.Size - new_cmd_buffer_count;
    ImDrawIdx* idx_write = draw_list->IdxBuffer.Data + draw_list->IdxBuffer.Size - new_idx_buffer_count;
    for (int i = 1; i < _Count; i++)
    {
        ImDrawChannel& ch = _Channels[i];
        if (int sz = ch._CmdBuffer.Size) { memcpy(cmd_write, ch._CmdBuffer.Data, sz * sizeof(ImDrawCmd)); cmd_write += sz; }
        if (int sz = ch._IdxBuffer.Size) { memcpy(idx_write, ch._IdxBuffer.Data, sz * sizeof(ImDrawIdx)); idx_write += sz; }
    }
    draw_list->_IdxWritePtr = idx_write;
    draw_list->UpdateClipRect(); // We call this instead of AddDrawCmd(), so that empty channels won't produce an extra draw call.
    _Count = 1;
}

void ImDrawListSplitter::SetCurrentChannel(ImDrawList* draw_list, int idx)
{
    IM_ASSERT(idx < _Count);
    if (_Current == idx) 
        return;
    // Overwrite ImVector (12/16 bytes), four times. This is merely a silly optimization instead of doing .swap()
    memcpy(&_Channels.Data[_Current]._CmdBuffer, &draw_list->CmdBuffer, sizeof(draw_list->CmdBuffer));
    memcpy(&_Channels.Data[_Current]._IdxBuffer, &draw_list->IdxBuffer, sizeof(draw_list->IdxBuffer));
    _Current = idx;
    memcpy(&draw_list->CmdBuffer, &_Channels.Data[idx]._CmdBuffer, sizeof(draw_list->CmdBuffer));
    memcpy(&draw_list->IdxBuffer, &_Channels.Data[idx]._IdxBuffer, sizeof(draw_list->IdxBuffer));
    draw_list->_IdxWritePtr = draw_list->IdxBuffer.Data + draw_list->IdxBuffer.Size;
}

//-----------------------------------------------------------------------------
// [SECTION] ImDrawData
//-----------------------------------------------------------------------------

// For backward compatibility: convert all buffers from indexed to de-indexed, in case you cannot render indexed. Note: this is slow and most likely a waste of resources. Always prefer indexed rendering!
void ImDrawData::DeIndexAllBuffers()
{
    ImVector<ImDrawVert> new_vtx_buffer;
    TotalVtxCount = TotalIdxCount = 0;
    for (int i = 0; i < CmdListsCount; i++)
    {
        ImDrawList* cmd_list = CmdLists[i];
        if (cmd_list->IdxBuffer.empty())
            continue;
        new_vtx_buffer.resize(cmd_list->IdxBuffer.Size);
        for (int j = 0; j < cmd_list->IdxBuffer.Size; j++)
            new_vtx_buffer[j] = cmd_list->VtxBuffer[cmd_list->IdxBuffer[j]];
        cmd_list->VtxBuffer.swap(new_vtx_buffer);
        cmd_list->IdxBuffer.resize(0);
        TotalVtxCount += cmd_list->VtxBuffer.Size;
    }
}

// Helper to scale the ClipRect field of each ImDrawCmd.
// Use if your final output buffer is at a different scale than draw_data->DisplaySize,
// or if there is a difference between your window resolution and framebuffer resolution.
void ImDrawData::ScaleClipRects(const ImVec2& fb_scale)
{
    for (int i = 0; i < CmdListsCount; i++)
    {
        ImDrawList* cmd_list = CmdLists[i];
        for (int cmd_i = 0; cmd_i < cmd_list->CmdBuffer.Size; cmd_i++)
        {
            ImDrawCmd* cmd = &cmd_list->CmdBuffer[cmd_i];
            cmd->ClipRect = ImVec4(cmd->ClipRect.x * fb_scale.x, cmd->ClipRect.y * fb_scale.y, cmd->ClipRect.z * fb_scale.x, cmd->ClipRect.w * fb_scale.y);
        }
    }
}

//-----------------------------------------------------------------------------
// [SECTION] Helpers ShadeVertsXXX functions
//-----------------------------------------------------------------------------

// Generic linear color gradient, write to RGB fields, leave A untouched.
void ImGui::ShadeVertsLinearColorGradientKeepAlpha(ImDrawList* draw_list, int vert_start_idx, int vert_end_idx, ImVec2 gradient_p0, ImVec2 gradient_p1, ImU32 col0, ImU32 col1)
{
    ImVec2 gradient_extent = gradient_p1 - gradient_p0;
    float gradient_inv_length2 = 1.0f / ImLengthSqr(gradient_extent);
    ImDrawVert* vert_start = draw_list->VtxBuffer.Data + vert_start_idx;
    ImDrawVert* vert_end = draw_list->VtxBuffer.Data + vert_end_idx;
    for (ImDrawVert* vert = vert_start; vert < vert_end; vert++)
    {
        float d = ImDot(vert->pos - gradient_p0, gradient_extent);
        float t = ImClamp(d * gradient_inv_length2, 0.0f, 1.0f);
        int r = ImLerp((int)(col0 >> IM_COL32_R_SHIFT) & 0xFF, (int)(col1 >> IM_COL32_R_SHIFT) & 0xFF, t);
        int g = ImLerp((int)(col0 >> IM_COL32_G_SHIFT) & 0xFF, (int)(col1 >> IM_COL32_G_SHIFT) & 0xFF, t);
        int b = ImLerp((int)(col0 >> IM_COL32_B_SHIFT) & 0xFF, (int)(col1 >> IM_COL32_B_SHIFT) & 0xFF, t);
        vert->col = (r << IM_COL32_R_SHIFT) | (g << IM_COL32_G_SHIFT) | (b << IM_COL32_B_SHIFT) | (vert->col & IM_COL32_A_MASK);
    }
}

// Distribute UV over (a, b) rectangle
void ImGui::ShadeVertsLinearUV(ImDrawList* draw_list, int vert_start_idx, int vert_end_idx, const ImVec2& a, const ImVec2& b, const ImVec2& uv_a, const ImVec2& uv_b, bool clamp)
{
    const ImVec2 size = b - a;
    const ImVec2 uv_size = uv_b - uv_a;
    const ImVec2 scale = ImVec2(
        size.x != 0.0f ? (uv_size.x / size.x) : 0.0f,
        size.y != 0.0f ? (uv_size.y / size.y) : 0.0f);

    ImDrawVert* vert_start = draw_list->VtxBuffer.Data + vert_start_idx;
    ImDrawVert* vert_end = draw_list->VtxBuffer.Data + vert_end_idx;
    if (clamp)
    {
        const ImVec2 min = ImMin(uv_a, uv_b);
        const ImVec2 max = ImMax(uv_a, uv_b);
        for (ImDrawVert* vertex = vert_start; vertex < vert_end; ++vertex)
            vertex->uv = ImClamp(uv_a + ImMul(ImVec2(vertex->pos.x, vertex->pos.y) - a, scale), min, max);
    }
    else
    {
        for (ImDrawVert* vertex = vert_start; vertex < vert_end; ++vertex)
            vertex->uv = uv_a + ImMul(ImVec2(vertex->pos.x, vertex->pos.y) - a, scale);
    }
}

//-----------------------------------------------------------------------------
// [SECTION] ImFontConfig
//-----------------------------------------------------------------------------

ImFontConfig::ImFontConfig()
{
    FontData = NULL;
    FontDataSize = 0;
    FontDataOwnedByAtlas = true;
    FontNo = 0;
    SizePixels = 0.0f;
    OversampleH = 3; // FIXME: 2 may be a better default?
    OversampleV = 1;
    PixelSnapH = false;
    GlyphExtraSpacing = ImVec2(0.0f, 0.0f);
    GlyphOffset = ImVec2(0.0f, 0.0f);
    GlyphRanges = NULL;
    GlyphMinAdvanceX = 0.0f;
    GlyphMaxAdvanceX = FLT_MAX;
    MergeMode = false;
    RasterizerFlags = 0x00;
    RasterizerMultiply = 1.0f;
    memset(Name, 0, sizeof(Name));
    DstFont = NULL;
}

//-----------------------------------------------------------------------------
// [SECTION] ImFontAtlas
//-----------------------------------------------------------------------------

// A work of art lies ahead! (. = white layer, X = black layer, others are blank)
// The white texels on the top left are the ones we'll use everywhere in Dear ImGui to render filled shapes.
const int FONT_ATLAS_DEFAULT_TEX_DATA_W_HALF = 108;
const int FONT_ATLAS_DEFAULT_TEX_DATA_H      = 27;
const unsigned int FONT_ATLAS_DEFAULT_TEX_DATA_ID = 0x80000000;
static const char FONT_ATLAS_DEFAULT_TEX_DATA_PIXELS[FONT_ATLAS_DEFAULT_TEX_DATA_W_HALF * FONT_ATLAS_DEFAULT_TEX_DATA_H + 1] =
{
    "..-         -XXXXXXX-    X    -           X           -XXXXXXX          -          XXXXXXX-     XX          "
    "..-         -X.....X-   X.X   -          X.X          -X.....X          -          X.....X-    X..X         "
    "---         -XXX.XXX-  X...X  -         X...X         -X....X           -           X....X-    X..X         "
    "X           -  X.X  - X.....X -        X.....X        -X...X            -            X...X-    X..X         "
    "XX          -  X.X  -X.......X-       X.......X       -X..X.X           -           X.X..X-    X..X         "
    "X.X         -  X.X  -XXXX.XXXX-       XXXX.XXXX       -X.X X.X          -          X.X X.X-    X..XXX       "
    "X..X        -  X.X  -   X.X   -          X.X          -XX   X.X         -         X.X   XX-    X..X..XXX    "
    "X...X       -  X.X  -   X.X   -    XX    X.X    XX    -      X.X        -        X.X      -    X..X..X..XX  "
    "X....X      -  X.X  -   X.X   -   X.X    X.X    X.X   -       X.X       -       X.X       -    X..X..X..X.X "
    "X.....X     -  X.X  -   X.X   -  X..X    X.X    X..X  -        X.X      -      X.X        -XXX X..X..X..X..X"
    "X......X    -  X.X  -   X.X   - X...XXXXXX.XXXXXX...X -         X.X   XX-XX   X.X         -X..XX........X..X"
    "X.......X   -  X.X  -   X.X   -X.....................X-          X.X X.X-X.X X.X          -X...X...........X"
    "X........X  -  X.X  -   X.X   - X...XXXXXX.XXXXXX...X -           X.X..X-X..X.X           - X..............X"
    "X.........X -XXX.XXX-   X.X   -  X..X    X.X    X..X  -            X...X-X...X            -  X.............X"
    "X..........X-X.....X-   X.X   -   X.X    X.X    X.X   -           X....X-X....X           -  X.............X"
    "X......XXXXX-XXXXXXX-   X.X   -    XX    X.X    XX    -          X.....X-X.....X          -   X............X"
    "X...X..X    ---------   X.X   -          X.X          -          XXXXXXX-XXXXXXX          -   X...........X "
    "X..X X..X   -       -XXXX.XXXX-       XXXX.XXXX       -------------------------------------    X..........X "
    "X.X  X..X   -       -X.......X-       X.......X       -    XX           XX    -           -    X..........X "
    "XX    X..X  -       - X.....X -        X.....X        -   X.X           X.X   -           -     X........X  "
    "      X..X          -  X...X  -         X...X         -  X..X           X..X  -           -     X........X  "
    "       XX           -   X.X   -          X.X          - X...XXXXXXXXXXXXX...X -           -     XXXXXXXXXX  "
    "------------        -    X    -           X           -X.....................X-           ------------------"
    "                    ----------------------------------- X...XXXXXXXXXXXXX...X -                             "
    "                                                      -  X..X           X..X  -                             "
    "                                                      -   X.X           X.X   -                             "
    "                                                      -    XX           XX    -                             "
};

static const ImVec2 FONT_ATLAS_DEFAULT_TEX_CURSOR_DATA[ImGuiMouseCursor_COUNT][3] =
{
    // Pos ........ Size ......... Offset ......
    { ImVec2( 0,3), ImVec2(12,19), ImVec2( 0, 0) }, // ImGuiMouseCursor_Arrow
    { ImVec2(13,0), ImVec2( 7,16), ImVec2( 1, 8) }, // ImGuiMouseCursor_TextInput
    { ImVec2(31,0), ImVec2(23,23), ImVec2(11,11) }, // ImGuiMouseCursor_ResizeAll
    { ImVec2(21,0), ImVec2( 9,23), ImVec2( 4,11) }, // ImGuiMouseCursor_ResizeNS
    { ImVec2(55,18),ImVec2(23, 9), ImVec2(11, 4) }, // ImGuiMouseCursor_ResizeEW
    { ImVec2(73,0), ImVec2(17,17), ImVec2( 8, 8) }, // ImGuiMouseCursor_ResizeNESW
    { ImVec2(55,0), ImVec2(17,17), ImVec2( 8, 8) }, // ImGuiMouseCursor_ResizeNWSE
    { ImVec2(91,0), ImVec2(17,22), ImVec2( 5, 0) }, // ImGuiMouseCursor_Hand
};

ImFontAtlas::ImFontAtlas()
{
    Locked = false;
    Flags = ImFontAtlasFlags_None;
    TexID = (ImTextureID)NULL;
    TexDesiredWidth = 0;
    TexGlyphPadding = 1;

    TexPixelsAlpha8 = NULL;
    TexPixelsRGBA32 = NULL;
    TexWidth = TexHeight = 0;
    TexUvScale = ImVec2(0.0f, 0.0f);
    TexUvWhitePixel = ImVec2(0.0f, 0.0f);
    for (int n = 0; n < IM_ARRAYSIZE(CustomRectIds); n++)
        CustomRectIds[n] = -1;
}

ImFontAtlas::~ImFontAtlas()
{
    IM_ASSERT(!Locked && "Cannot modify a locked ImFontAtlas between NewFrame() and EndFrame/Render()!");
    Clear();
}

void    ImFontAtlas::ClearInputData()
{
    IM_ASSERT(!Locked && "Cannot modify a locked ImFontAtlas between NewFrame() and EndFrame/Render()!");
    for (int i = 0; i < ConfigData.Size; i++)
        if (ConfigData[i].FontData && ConfigData[i].FontDataOwnedByAtlas)
        {
            IM_FREE(ConfigData[i].FontData);
            ConfigData[i].FontData = NULL;
        }

    // When clearing this we lose access to the font name and other information used to build the font.
    for (int i = 0; i < Fonts.Size; i++)
        if (Fonts[i]->ConfigData >= ConfigData.Data && Fonts[i]->ConfigData < ConfigData.Data + ConfigData.Size)
        {
            Fonts[i]->ConfigData = NULL;
            Fonts[i]->ConfigDataCount = 0;
        }
    ConfigData.clear();
    CustomRects.clear();
    for (int n = 0; n < IM_ARRAYSIZE(CustomRectIds); n++)
        CustomRectIds[n] = -1;
}

void    ImFontAtlas::ClearTexData()
{
    IM_ASSERT(!Locked && "Cannot modify a locked ImFontAtlas between NewFrame() and EndFrame/Render()!");
    if (TexPixelsAlpha8)
        IM_FREE(TexPixelsAlpha8);
    if (TexPixelsRGBA32)
        IM_FREE(TexPixelsRGBA32);
    TexPixelsAlpha8 = NULL;
    TexPixelsRGBA32 = NULL;
}

void    ImFontAtlas::ClearFonts()
{
    IM_ASSERT(!Locked && "Cannot modify a locked ImFontAtlas between NewFrame() and EndFrame/Render()!");
    for (int i = 0; i < Fonts.Size; i++)
        IM_DELETE(Fonts[i]);
    Fonts.clear();
}

void    ImFontAtlas::Clear()
{
    ClearInputData();
    ClearTexData();
    ClearFonts();
}

void    ImFontAtlas::GetTexDataAsAlpha8(unsigned char** out_pixels, int* out_width, int* out_height, int* out_bytes_per_pixel)
{
    // Build atlas on demand
    if (TexPixelsAlpha8 == NULL)
    {
        if (ConfigData.empty())
            AddFontDefault();
        Build();
    }

    *out_pixels = TexPixelsAlpha8;
    if (out_width) *out_width = TexWidth;
    if (out_height) *out_height = TexHeight;
    if (out_bytes_per_pixel) *out_bytes_per_pixel = 1;
}

void    ImFontAtlas::GetTexDataAsRGBA32(unsigned char** out_pixels, int* out_width, int* out_height, int* out_bytes_per_pixel)
{
    // Convert to RGBA32 format on demand
    // Although it is likely to be the most commonly used format, our font rendering is 1 channel / 8 bpp
    if (!TexPixelsRGBA32)
    {
        unsigned char* pixels = NULL;
        GetTexDataAsAlpha8(&pixels, NULL, NULL);
        if (pixels)
        {
            TexPixelsRGBA32 = (unsigned int*)IM_ALLOC((size_t)TexWidth * (size_t)TexHeight * 4);
            const unsigned char* src = pixels;
            unsigned int* dst = TexPixelsRGBA32;
            for (int n = TexWidth * TexHeight; n > 0; n--)
                *dst++ = IM_COL32(255, 255, 255, (unsigned int)(*src++));
        }
    }

    *out_pixels = (unsigned char*)TexPixelsRGBA32;
    if (out_width) *out_width = TexWidth;
    if (out_height) *out_height = TexHeight;
    if (out_bytes_per_pixel) *out_bytes_per_pixel = 4;
}

ImFont* ImFontAtlas::AddFont(const ImFontConfig* font_cfg)
{
    IM_ASSERT(!Locked && "Cannot modify a locked ImFontAtlas between NewFrame() and EndFrame/Render()!");
    IM_ASSERT(font_cfg->FontData != NULL && font_cfg->FontDataSize > 0);
    IM_ASSERT(font_cfg->SizePixels > 0.0f);

    // Create new font
    if (!font_cfg->MergeMode)
        Fonts.push_back(IM_NEW(ImFont));
    else
        IM_ASSERT(!Fonts.empty() && "Cannot use MergeMode for the first font"); // When using MergeMode make sure that a font has already been added before. You can use ImGui::GetIO().Fonts->AddFontDefault() to add the default imgui font.

    ConfigData.push_back(*font_cfg);
    ImFontConfig& new_font_cfg = ConfigData.back();
    if (new_font_cfg.DstFont == NULL)
        new_font_cfg.DstFont = Fonts.back();
    if (!new_font_cfg.FontDataOwnedByAtlas)
    {
        new_font_cfg.FontData = IM_ALLOC(new_font_cfg.FontDataSize);
        new_font_cfg.FontDataOwnedByAtlas = true;
        memcpy(new_font_cfg.FontData, font_cfg->FontData, (size_t)new_font_cfg.FontDataSize);
    }

    // Invalidate texture
    ClearTexData();
    return new_font_cfg.DstFont;
}

// Default font TTF is compressed with stb_compress then base85 encoded (see misc/fonts/binary_to_compressed_c.cpp for encoder)
static unsigned int stb_decompress_length(const unsigned char *input);
static unsigned int stb_decompress(unsigned char *output, const unsigned char *input, unsigned int length);
static const char*  GetDefaultCompressedFontDataTTFBase85();
static unsigned int Decode85Byte(char c)                                    { return c >= '\\' ? c-36 : c-35; }
static void         Decode85(const unsigned char* src, unsigned char* dst)
{
    while (*src)
    {
        unsigned int tmp = Decode85Byte(src[0]) + 85*(Decode85Byte(src[1]) + 85*(Decode85Byte(src[2]) + 85*(Decode85Byte(src[3]) + 85*Decode85Byte(src[4]))));
        dst[0] = ((tmp >> 0) & 0xFF); dst[1] = ((tmp >> 8) & 0xFF); dst[2] = ((tmp >> 16) & 0xFF); dst[3] = ((tmp >> 24) & 0xFF);   // We can't assume little-endianness.
        src += 5;
        dst += 4;
    }
}

// Load embedded ProggyClean.ttf at size 13, disable oversampling
ImFont* ImFontAtlas::AddFontDefault(const ImFontConfig* font_cfg_template)
{
    ImFontConfig font_cfg = font_cfg_template ? *font_cfg_template : ImFontConfig();
    if (!font_cfg_template)
    {
        font_cfg.OversampleH = font_cfg.OversampleV = 1;
        font_cfg.PixelSnapH = true;
    }
    if (font_cfg.SizePixels <= 0.0f)
        font_cfg.SizePixels = 13.0f * 1.0f;
    if (font_cfg.Name[0] == '\0')
        ImFormatString(font_cfg.Name, IM_ARRAYSIZE(font_cfg.Name), "ProggyClean.ttf, %dpx", (int)font_cfg.SizePixels);

    const char* ttf_compressed_base85 = GetDefaultCompressedFontDataTTFBase85();
    const ImWchar* glyph_ranges = font_cfg.GlyphRanges != NULL ? font_cfg.GlyphRanges : GetGlyphRangesDefault();
    ImFont* font = AddFontFromMemoryCompressedBase85TTF(ttf_compressed_base85, font_cfg.SizePixels, &font_cfg, glyph_ranges);
    font->DisplayOffset.y = 1.0f;
    return font;
}

ImFont* ImFontAtlas::AddFontFromFileTTF(const char* filename, float size_pixels, const ImFontConfig* font_cfg_template, const ImWchar* glyph_ranges)
{
    IM_ASSERT(!Locked && "Cannot modify a locked ImFontAtlas between NewFrame() and EndFrame/Render()!");
    size_t data_size = 0;
    void* data = ImFileLoadToMemory(filename, "rb", &data_size, 0);
    if (!data)
    {
        IM_ASSERT(0); // Could not load file.
        return NULL;
    }
    ImFontConfig font_cfg = font_cfg_template ? *font_cfg_template : ImFontConfig();
    if (font_cfg.Name[0] == '\0')
    {
        // Store a short copy of filename into into the font name for convenience
        const char* p;
        for (p = filename + strlen(filename); p > filename && p[-1] != '/' && p[-1] != '\\'; p--) {}
        ImFormatString(font_cfg.Name, IM_ARRAYSIZE(font_cfg.Name), "%s, %.0fpx", p, size_pixels);
    }
    return AddFontFromMemoryTTF(data, (int)data_size, size_pixels, &font_cfg, glyph_ranges);
}

// NB: Transfer ownership of 'ttf_data' to ImFontAtlas, unless font_cfg_template->FontDataOwnedByAtlas == false. Owned TTF buffer will be deleted after Build().
ImFont* ImFontAtlas::AddFontFromMemoryTTF(void* ttf_data, int ttf_size, float size_pixels, const ImFontConfig* font_cfg_template, const ImWchar* glyph_ranges)
{
    IM_ASSERT(!Locked && "Cannot modify a locked ImFontAtlas between NewFrame() and EndFrame/Render()!");
    ImFontConfig font_cfg = font_cfg_template ? *font_cfg_template : ImFontConfig();
    IM_ASSERT(font_cfg.FontData == NULL);
    font_cfg.FontData = ttf_data;
    font_cfg.FontDataSize = ttf_size;
    font_cfg.SizePixels = size_pixels;
    if (glyph_ranges)
        font_cfg.GlyphRanges = glyph_ranges;
    return AddFont(&font_cfg);
}

ImFont* ImFontAtlas::AddFontFromMemoryCompressedTTF(const void* compressed_ttf_data, int compressed_ttf_size, float size_pixels, const ImFontConfig* font_cfg_template, const ImWchar* glyph_ranges)
{
    const unsigned int buf_decompressed_size = stb_decompress_length((const unsigned char*)compressed_ttf_data);
    unsigned char* buf_decompressed_data = (unsigned char *)IM_ALLOC(buf_decompressed_size);
    stb_decompress(buf_decompressed_data, (const unsigned char*)compressed_ttf_data, (unsigned int)compressed_ttf_size);

    ImFontConfig font_cfg = font_cfg_template ? *font_cfg_template : ImFontConfig();
    IM_ASSERT(font_cfg.FontData == NULL);
    font_cfg.FontDataOwnedByAtlas = true;
    return AddFontFromMemoryTTF(buf_decompressed_data, (int)buf_decompressed_size, size_pixels, &font_cfg, glyph_ranges);
}

ImFont* ImFontAtlas::AddFontFromMemoryCompressedBase85TTF(const char* compressed_ttf_data_base85, float size_pixels, const ImFontConfig* font_cfg, const ImWchar* glyph_ranges)
{
    int compressed_ttf_size = (((int)strlen(compressed_ttf_data_base85) + 4) / 5) * 4;
    void* compressed_ttf = IM_ALLOC((size_t)compressed_ttf_size);
    Decode85((const unsigned char*)compressed_ttf_data_base85, (unsigned char*)compressed_ttf);
    ImFont* font = AddFontFromMemoryCompressedTTF(compressed_ttf, compressed_ttf_size, size_pixels, font_cfg, glyph_ranges);
    IM_FREE(compressed_ttf);
    return font;
}

int ImFontAtlas::AddCustomRectRegular(unsigned int id, int width, int height)
{
    IM_ASSERT(id >= 0x10000);
    IM_ASSERT(width > 0 && width <= 0xFFFF);
    IM_ASSERT(height > 0 && height <= 0xFFFF);
    CustomRect r;
    r.ID = id;
    r.Width = (unsigned short)width;
    r.Height = (unsigned short)height;
    CustomRects.push_back(r);
    return CustomRects.Size - 1; // Return index
}

int ImFontAtlas::AddCustomRectFontGlyph(ImFont* font, ImWchar id, int width, int height, float advance_x, const ImVec2& offset)
{
    IM_ASSERT(font != NULL);
    IM_ASSERT(width > 0 && width <= 0xFFFF);
    IM_ASSERT(height > 0 && height <= 0xFFFF);
    CustomRect r;
    r.ID = id;
    r.Width = (unsigned short)width;
    r.Height = (unsigned short)height;
    r.GlyphAdvanceX = advance_x;
    r.GlyphOffset = offset;
    r.Font = font;
    CustomRects.push_back(r);
    return CustomRects.Size - 1; // Return index
}

void ImFontAtlas::CalcCustomRectUV(const CustomRect* rect, ImVec2* out_uv_min, ImVec2* out_uv_max)
{
    IM_ASSERT(TexWidth > 0 && TexHeight > 0);   // Font atlas needs to be built before we can calculate UV coordinates
    IM_ASSERT(rect->IsPacked());                // Make sure the rectangle has been packed
    *out_uv_min = ImVec2((float)rect->X * TexUvScale.x, (float)rect->Y * TexUvScale.y);
    *out_uv_max = ImVec2((float)(rect->X + rect->Width) * TexUvScale.x, (float)(rect->Y + rect->Height) * TexUvScale.y);
}

bool ImFontAtlas::GetMouseCursorTexData(ImGuiMouseCursor cursor_type, ImVec2* out_offset, ImVec2* out_size, ImVec2 out_uv_border[2], ImVec2 out_uv_fill[2])
{
    if (cursor_type <= ImGuiMouseCursor_None || cursor_type >= ImGuiMouseCursor_COUNT)
        return false;
    if (Flags & ImFontAtlasFlags_NoMouseCursors)
        return false;

    IM_ASSERT(CustomRectIds[0] != -1);
    ImFontAtlas::CustomRect& r = CustomRects[CustomRectIds[0]];
    IM_ASSERT(r.ID == FONT_ATLAS_DEFAULT_TEX_DATA_ID);
    ImVec2 pos = FONT_ATLAS_DEFAULT_TEX_CURSOR_DATA[cursor_type][0] + ImVec2((float)r.X, (float)r.Y);
    ImVec2 size = FONT_ATLAS_DEFAULT_TEX_CURSOR_DATA[cursor_type][1];
    *out_size = size;
    *out_offset = FONT_ATLAS_DEFAULT_TEX_CURSOR_DATA[cursor_type][2];
    out_uv_border[0] = (pos) * TexUvScale;
    out_uv_border[1] = (pos + size) * TexUvScale;
    pos.x += FONT_ATLAS_DEFAULT_TEX_DATA_W_HALF + 1;
    out_uv_fill[0] = (pos) * TexUvScale;
    out_uv_fill[1] = (pos + size) * TexUvScale;
    return true;
}

bool    ImFontAtlas::Build()
{
    IM_ASSERT(!Locked && "Cannot modify a locked ImFontAtlas between NewFrame() and EndFrame/Render()!");
    return ImFontAtlasBuildWithStbTruetype(this);
}

void    ImFontAtlasBuildMultiplyCalcLookupTable(unsigned char out_table[256], float in_brighten_factor)
{
    for (unsigned int i = 0; i < 256; i++)
    {
        unsigned int value = (unsigned int)(i * in_brighten_factor);
        out_table[i] = value > 255 ? 255 : (value & 0xFF);
    }
}

void    ImFontAtlasBuildMultiplyRectAlpha8(const unsigned char table[256], unsigned char* pixels, int x, int y, int w, int h, int stride)
{
    unsigned char* data = pixels + x + y * stride;
    for (int j = h; j > 0; j--, data += stride)
        for (int i = 0; i < w; i++)
            data[i] = table[data[i]];
}

// Temporary data for one source font (multiple source fonts can be merged into one destination ImFont)
// (C++03 doesn't allow instancing ImVector<> with function-local types so we declare the type here.)
struct ImFontBuildSrcData
{
    stbtt_fontinfo      FontInfo;
    stbtt_pack_range    PackRange;          // Hold the list of codepoints to pack (essentially points to Codepoints.Data)
    stbrp_rect*         Rects;              // Rectangle to pack. We first fill in their size and the packer will give us their position.
    stbtt_packedchar*   PackedChars;        // Output glyphs
    const ImWchar*      SrcRanges;          // Ranges as requested by user (user is allowed to request too much, e.g. 0x0020..0xFFFF)
    int                 DstIndex;           // Index into atlas->Fonts[] and dst_tmp_array[]
    int                 GlyphsHighest;      // Highest requested codepoint
    int                 GlyphsCount;        // Glyph count (excluding missing glyphs and glyphs already set by an earlier source font)
    ImBoolVector        GlyphsSet;          // Glyph bit map (random access, 1-bit per codepoint. This will be a maximum of 8KB)
    ImVector<int>       GlyphsList;         // Glyph codepoints list (flattened version of GlyphsMap)
};

// Temporary data for one destination ImFont* (multiple source fonts can be merged into one destination ImFont)
struct ImFontBuildDstData
{
    int                 SrcCount;           // Number of source fonts targeting this destination font.
    int                 GlyphsHighest;
    int                 GlyphsCount;
    ImBoolVector        GlyphsSet;          // This is used to resolve collision when multiple sources are merged into a same destination font.
};

static void UnpackBoolVectorToFlatIndexList(const ImBoolVector* in, ImVector<int>* out)
{
    IM_ASSERT(sizeof(in->Storage.Data[0]) == sizeof(int));
    const int* it_begin = in->Storage.begin();
    const int* it_end = in->Storage.end();
    for (const int* it = it_begin; it < it_end; it++)
        if (int entries_32 = *it)
            for (int bit_n = 0; bit_n < 32; bit_n++)
                if (entries_32 & (1u << bit_n))
                    out->push_back((int)((it - it_begin) << 5) + bit_n);
}

bool    ImFontAtlasBuildWithStbTruetype(ImFontAtlas* atlas)
{
    IM_ASSERT(atlas->ConfigData.Size > 0);

    ImFontAtlasBuildRegisterDefaultCustomRects(atlas);

    // Clear atlas
    atlas->TexID = (ImTextureID)NULL;
    atlas->TexWidth = atlas->TexHeight = 0;
    atlas->TexUvScale = ImVec2(0.0f, 0.0f);
    atlas->TexUvWhitePixel = ImVec2(0.0f, 0.0f);
    atlas->ClearTexData();

    // Temporary storage for building
    ImVector<ImFontBuildSrcData> src_tmp_array;
    ImVector<ImFontBuildDstData> dst_tmp_array;
    src_tmp_array.resize(atlas->ConfigData.Size);
    dst_tmp_array.resize(atlas->Fonts.Size);
    memset(src_tmp_array.Data, 0, (size_t)src_tmp_array.size_in_bytes());
    memset(dst_tmp_array.Data, 0, (size_t)dst_tmp_array.size_in_bytes());

    // 1. Initialize font loading structure, check font data validity
    for (int src_i = 0; src_i < atlas->ConfigData.Size; src_i++)
    {
        ImFontBuildSrcData& src_tmp = src_tmp_array[src_i];
        ImFontConfig& cfg = atlas->ConfigData[src_i];
        IM_ASSERT(cfg.DstFont && (!cfg.DstFont->IsLoaded() || cfg.DstFont->ContainerAtlas == atlas));

        // Find index from cfg.DstFont (we allow the user to set cfg.DstFont. Also it makes casual debugging nicer than when storing indices)
        src_tmp.DstIndex = -1;
        for (int output_i = 0; output_i < atlas->Fonts.Size && src_tmp.DstIndex == -1; output_i++)
            if (cfg.DstFont == atlas->Fonts[output_i])
                src_tmp.DstIndex = output_i;
        IM_ASSERT(src_tmp.DstIndex != -1); // cfg.DstFont not pointing within atlas->Fonts[] array?
        if (src_tmp.DstIndex == -1)
            return false;

        // Initialize helper structure for font loading and verify that the TTF/OTF data is correct
        const int font_offset = stbtt_GetFontOffsetForIndex((unsigned char*)cfg.FontData, cfg.FontNo);
        IM_ASSERT(font_offset >= 0 && "FontData is incorrect, or FontNo cannot be found.");
        if (!stbtt_InitFont(&src_tmp.FontInfo, (unsigned char*)cfg.FontData, font_offset))
            return false;

        // Measure highest codepoints
        ImFontBuildDstData& dst_tmp = dst_tmp_array[src_tmp.DstIndex];
        src_tmp.SrcRanges = cfg.GlyphRanges ? cfg.GlyphRanges : atlas->GetGlyphRangesDefault();
        for (const ImWchar* src_range = src_tmp.SrcRanges; src_range[0] && src_range[1]; src_range += 2)
            src_tmp.GlyphsHighest = ImMax(src_tmp.GlyphsHighest, (int)src_range[1]);
        dst_tmp.SrcCount++;
        dst_tmp.GlyphsHighest = ImMax(dst_tmp.GlyphsHighest, src_tmp.GlyphsHighest);
    }

    // 2. For every requested codepoint, check for their presence in the font data, and handle redundancy or overlaps between source fonts to avoid unused glyphs.
    int total_glyphs_count = 0;
    for (int src_i = 0; src_i < src_tmp_array.Size; src_i++)
    {
        ImFontBuildSrcData& src_tmp = src_tmp_array[src_i];
        ImFontBuildDstData& dst_tmp = dst_tmp_array[src_tmp.DstIndex];
        src_tmp.GlyphsSet.Resize(src_tmp.GlyphsHighest + 1);
        if (dst_tmp.GlyphsSet.Storage.empty())
            dst_tmp.GlyphsSet.Resize(dst_tmp.GlyphsHighest + 1);

        for (const ImWchar* src_range = src_tmp.SrcRanges; src_range[0] && src_range[1]; src_range += 2)
            for (int codepoint = src_range[0]; codepoint <= src_range[1]; codepoint++)
            {
                if (dst_tmp.GlyphsSet.GetBit(codepoint))    // Don't overwrite existing glyphs. We could make this an option for MergeMode (e.g. MergeOverwrite==true)
                    continue;
                if (!stbtt_FindGlyphIndex(&src_tmp.FontInfo, codepoint))    // It is actually in the font?
                    continue;

                // Add to avail set/counters
                src_tmp.GlyphsCount++;
                dst_tmp.GlyphsCount++;
                src_tmp.GlyphsSet.SetBit(codepoint, true);
                dst_tmp.GlyphsSet.SetBit(codepoint, true);
                total_glyphs_count++;
            }
    }

    // 3. Unpack our bit map into a flat list (we now have all the Unicode points that we know are requested _and_ available _and_ not overlapping another)
    for (int src_i = 0; src_i < src_tmp_array.Size; src_i++)
    {
        ImFontBuildSrcData& src_tmp = src_tmp_array[src_i];
        src_tmp.GlyphsList.reserve(src_tmp.GlyphsCount);
        UnpackBoolVectorToFlatIndexList(&src_tmp.GlyphsSet, &src_tmp.GlyphsList);
        src_tmp.GlyphsSet.Clear();
        IM_ASSERT(src_tmp.GlyphsList.Size == src_tmp.GlyphsCount);
    }
    for (int dst_i = 0; dst_i < dst_tmp_array.Size; dst_i++)
        dst_tmp_array[dst_i].GlyphsSet.Clear();
    dst_tmp_array.clear();

    // Allocate packing character data and flag packed characters buffer as non-packed (x0=y0=x1=y1=0)
    // (We technically don't need to zero-clear buf_rects, but let's do it for the sake of sanity)
    ImVector<stbrp_rect> buf_rects;
    ImVector<stbtt_packedchar> buf_packedchars;
    buf_rects.resize(total_glyphs_count);
    buf_packedchars.resize(total_glyphs_count);
    memset(buf_rects.Data, 0, (size_t)buf_rects.size_in_bytes());
    memset(buf_packedchars.Data, 0, (size_t)buf_packedchars.size_in_bytes());

    // 4. Gather glyphs sizes so we can pack them in our virtual canvas.
    int total_surface = 0;
    int buf_rects_out_n = 0;
    int buf_packedchars_out_n = 0;
    for (int src_i = 0; src_i < src_tmp_array.Size; src_i++)
    {
        ImFontBuildSrcData& src_tmp = src_tmp_array[src_i];
        if (src_tmp.GlyphsCount == 0)
            continue;

        src_tmp.Rects = &buf_rects[buf_rects_out_n];
        src_tmp.PackedChars = &buf_packedchars[buf_packedchars_out_n];
        buf_rects_out_n += src_tmp.GlyphsCount;
        buf_packedchars_out_n += src_tmp.GlyphsCount;

        // Convert our ranges in the format stb_truetype wants
        ImFontConfig& cfg = atlas->ConfigData[src_i];
        src_tmp.PackRange.font_size = cfg.SizePixels;
        src_tmp.PackRange.first_unicode_codepoint_in_range = 0;
        src_tmp.PackRange.array_of_unicode_codepoints = src_tmp.GlyphsList.Data;
        src_tmp.PackRange.num_chars = src_tmp.GlyphsList.Size;
        src_tmp.PackRange.chardata_for_range = src_tmp.PackedChars;
        src_tmp.PackRange.h_oversample = (unsigned char)cfg.OversampleH;
        src_tmp.PackRange.v_oversample = (unsigned char)cfg.OversampleV;

        // Gather the sizes of all rectangles we will need to pack (this loop is based on stbtt_PackFontRangesGatherRects)
        const float scale = (cfg.SizePixels > 0) ? stbtt_ScaleForPixelHeight(&src_tmp.FontInfo, cfg.SizePixels) : stbtt_ScaleForMappingEmToPixels(&src_tmp.FontInfo, -cfg.SizePixels);
        const int padding = atlas->TexGlyphPadding;
        for (int glyph_i = 0; glyph_i < src_tmp.GlyphsList.Size; glyph_i++)
        {
            int x0, y0, x1, y1;
            const int glyph_index_in_font = stbtt_FindGlyphIndex(&src_tmp.FontInfo, src_tmp.GlyphsList[glyph_i]);
            IM_ASSERT(glyph_index_in_font != 0);
            stbtt_GetGlyphBitmapBoxSubpixel(&src_tmp.FontInfo, glyph_index_in_font, scale * cfg.OversampleH, scale * cfg.OversampleV, 0, 0, &x0, &y0, &x1, &y1);
            src_tmp.Rects[glyph_i].w = (stbrp_coord)(x1 - x0 + padding + cfg.OversampleH - 1);
            src_tmp.Rects[glyph_i].h = (stbrp_coord)(y1 - y0 + padding + cfg.OversampleV - 1);
            total_surface += src_tmp.Rects[glyph_i].w * src_tmp.Rects[glyph_i].h;
        }
    }

    // We need a width for the skyline algorithm, any width!
    // The exact width doesn't really matter much, but some API/GPU have texture size limitations and increasing width can decrease height.
    // User can override TexDesiredWidth and TexGlyphPadding if they wish, otherwise we use a simple heuristic to select the width based on expected surface.
    const int surface_sqrt = (int)ImSqrt((float)total_surface) + 1;
    atlas->TexHeight = 0;
    if (atlas->TexDesiredWidth > 0)
        atlas->TexWidth = atlas->TexDesiredWidth;
    else
        atlas->TexWidth = (surface_sqrt >= 4096*0.7f) ? 4096 : (surface_sqrt >= 2048*0.7f) ? 2048 : (surface_sqrt >= 1024*0.7f) ? 1024 : 512;

    // 5. Start packing
    // Pack our extra data rectangles first, so it will be on the upper-left corner of our texture (UV will have small values).
    const int TEX_HEIGHT_MAX = 1024 * 32;
    stbtt_pack_context spc = {};
    stbtt_PackBegin(&spc, NULL, atlas->TexWidth, TEX_HEIGHT_MAX, 0, atlas->TexGlyphPadding, NULL);
    ImFontAtlasBuildPackCustomRects(atlas, spc.pack_info);

    // 6. Pack each source font. No rendering yet, we are working with rectangles in an infinitely tall texture at this point.
    for (int src_i = 0; src_i < src_tmp_array.Size; src_i++)
    {
        ImFontBuildSrcData& src_tmp = src_tmp_array[src_i];
        if (src_tmp.GlyphsCount == 0)
            continue;

        stbrp_pack_rects((stbrp_context*)spc.pack_info, src_tmp.Rects, src_tmp.GlyphsCount);

        // Extend texture height and mark missing glyphs as non-packed so we won't render them.
        // FIXME: We are not handling packing failure here (would happen if we got off TEX_HEIGHT_MAX or if a single if larger than TexWidth?)
        for (int glyph_i = 0; glyph_i < src_tmp.GlyphsCount; glyph_i++)
            if (src_tmp.Rects[glyph_i].was_packed)
                atlas->TexHeight = ImMax(atlas->TexHeight, src_tmp.Rects[glyph_i].y + src_tmp.Rects[glyph_i].h);
    }

    // 7. Allocate texture
    atlas->TexHeight = (atlas->Flags & ImFontAtlasFlags_NoPowerOfTwoHeight) ? (atlas->TexHeight + 1) : ImUpperPowerOfTwo(atlas->TexHeight);
    atlas->TexUvScale = ImVec2(1.0f / atlas->TexWidth, 1.0f / atlas->TexHeight);
    atlas->TexPixelsAlpha8 = (unsigned char*)IM_ALLOC(atlas->TexWidth * atlas->TexHeight);
    memset(atlas->TexPixelsAlpha8, 0, atlas->TexWidth * atlas->TexHeight);
    spc.pixels = atlas->TexPixelsAlpha8;
    spc.height = atlas->TexHeight;

    // 8. Render/rasterize font characters into the texture
    for (int src_i = 0; src_i < src_tmp_array.Size; src_i++)
    {
        ImFontConfig& cfg = atlas->ConfigData[src_i];
        ImFontBuildSrcData& src_tmp = src_tmp_array[src_i];
        if (src_tmp.GlyphsCount == 0)
            continue;

        stbtt_PackFontRangesRenderIntoRects(&spc, &src_tmp.FontInfo, &src_tmp.PackRange, 1, src_tmp.Rects);

        // Apply multiply operator
        if (cfg.RasterizerMultiply != 1.0f)
        {
            unsigned char multiply_table[256];
            ImFontAtlasBuildMultiplyCalcLookupTable(multiply_table, cfg.RasterizerMultiply);
            stbrp_rect* r = &src_tmp.Rects[0];
            for (int glyph_i = 0; glyph_i < src_tmp.GlyphsCount; glyph_i++, r++)
                if (r->was_packed)
                    ImFontAtlasBuildMultiplyRectAlpha8(multiply_table, atlas->TexPixelsAlpha8, r->x, r->y, r->w, r->h, atlas->TexWidth * 1);
        }
        src_tmp.Rects = NULL;
    }

    // End packing
    stbtt_PackEnd(&spc);
    buf_rects.clear();

    // 9. Setup ImFont and glyphs for runtime
    for (int src_i = 0; src_i < src_tmp_array.Size; src_i++)
    {
        ImFontBuildSrcData& src_tmp = src_tmp_array[src_i];
        if (src_tmp.GlyphsCount == 0)
            continue;

        ImFontConfig& cfg = atlas->ConfigData[src_i];
        ImFont* dst_font = cfg.DstFont; // We can have multiple input fonts writing into a same destination font (when using MergeMode=true)

        const float font_scale = stbtt_ScaleForPixelHeight(&src_tmp.FontInfo, cfg.SizePixels);
        int unscaled_ascent, unscaled_descent, unscaled_line_gap;
        stbtt_GetFontVMetrics(&src_tmp.FontInfo, &unscaled_ascent, &unscaled_descent, &unscaled_line_gap);

        const float ascent = ImFloor(unscaled_ascent * font_scale + ((unscaled_ascent > 0.0f) ? +1 : -1));
        const float descent = ImFloor(unscaled_descent * font_scale + ((unscaled_descent > 0.0f) ? +1 : -1));
        ImFontAtlasBuildSetupFont(atlas, dst_font, &cfg, ascent, descent);
        const float font_off_x = cfg.GlyphOffset.x;
        const float font_off_y = cfg.GlyphOffset.y + (float)(int)(dst_font->Ascent + 0.5f);

        for (int glyph_i = 0; glyph_i < src_tmp.GlyphsCount; glyph_i++)
        {
            const int codepoint = src_tmp.GlyphsList[glyph_i];
            const stbtt_packedchar& pc = src_tmp.PackedChars[glyph_i];

            const float char_advance_x_org = pc.xadvance;
            const float char_advance_x_mod = ImClamp(char_advance_x_org, cfg.GlyphMinAdvanceX, cfg.GlyphMaxAdvanceX);
            float char_off_x = font_off_x;
            if (char_advance_x_org != char_advance_x_mod)
                char_off_x += cfg.PixelSnapH ? (float)(int)((char_advance_x_mod - char_advance_x_org) * 0.5f) : (char_advance_x_mod - char_advance_x_org) * 0.5f;

            // Register glyph
            stbtt_aligned_quad q;
            float dummy_x = 0.0f, dummy_y = 0.0f;
            stbtt_GetPackedQuad(src_tmp.PackedChars, atlas->TexWidth, atlas->TexHeight, glyph_i, &dummy_x, &dummy_y, &q, 0);
            dst_font->AddGlyph((ImWchar)codepoint, q.x0 + char_off_x, q.y0 + font_off_y, q.x1 + char_off_x, q.y1 + font_off_y, q.s0, q.t0, q.s1, q.t1, char_advance_x_mod);
        }
    }

    // Cleanup temporary (ImVector doesn't honor destructor)
    for (int src_i = 0; src_i < src_tmp_array.Size; src_i++)
        src_tmp_array[src_i].~ImFontBuildSrcData();

    ImFontAtlasBuildFinish(atlas);
    return true;
}

void ImFontAtlasBuildRegisterDefaultCustomRects(ImFontAtlas* atlas)
{
    if (atlas->CustomRectIds[0] >= 0)
        return;
    if (!(atlas->Flags & ImFontAtlasFlags_NoMouseCursors))
        atlas->CustomRectIds[0] = atlas->AddCustomRectRegular(FONT_ATLAS_DEFAULT_TEX_DATA_ID, FONT_ATLAS_DEFAULT_TEX_DATA_W_HALF*2+1, FONT_ATLAS_DEFAULT_TEX_DATA_H);
    else
        atlas->CustomRectIds[0] = atlas->AddCustomRectRegular(FONT_ATLAS_DEFAULT_TEX_DATA_ID, 2, 2);
}

void ImFontAtlasBuildSetupFont(ImFontAtlas* atlas, ImFont* font, ImFontConfig* font_config, float ascent, float descent)
{
    if (!font_config->MergeMode)
    {
        font->ClearOutputData();
        font->FontSize = font_config->SizePixels;
        font->ConfigData = font_config;
        font->ContainerAtlas = atlas;
        font->Ascent = ascent;
        font->Descent = descent;
    }
    font->ConfigDataCount++;
}

void ImFontAtlasBuildPackCustomRects(ImFontAtlas* atlas, void* stbrp_context_opaque)
{
    stbrp_context* pack_context = (stbrp_context*)stbrp_context_opaque;
    IM_ASSERT(pack_context != NULL);

    ImVector<ImFontAtlas::CustomRect>& user_rects = atlas->CustomRects;
    IM_ASSERT(user_rects.Size >= 1); // We expect at least the default custom rects to be registered, else something went wrong.

    ImVector<stbrp_rect> pack_rects;
    pack_rects.resize(user_rects.Size);
    memset(pack_rects.Data, 0, (size_t)pack_rects.size_in_bytes());
    for (int i = 0; i < user_rects.Size; i++)
    {
        pack_rects[i].w = user_rects[i].Width;
        pack_rects[i].h = user_rects[i].Height;
    }
    stbrp_pack_rects(pack_context, &pack_rects[0], pack_rects.Size);
    for (int i = 0; i < pack_rects.Size; i++)
        if (pack_rects[i].was_packed)
        {
            user_rects[i].X = pack_rects[i].x;
            user_rects[i].Y = pack_rects[i].y;
            IM_ASSERT(pack_rects[i].w == user_rects[i].Width && pack_rects[i].h == user_rects[i].Height);
            atlas->TexHeight = ImMax(atlas->TexHeight, pack_rects[i].y + pack_rects[i].h);
        }
}

static void ImFontAtlasBuildRenderDefaultTexData(ImFontAtlas* atlas)
{
    IM_ASSERT(atlas->CustomRectIds[0] >= 0);
    IM_ASSERT(atlas->TexPixelsAlpha8 != NULL);
    ImFontAtlas::CustomRect& r = atlas->CustomRects[atlas->CustomRectIds[0]];
    IM_ASSERT(r.ID == FONT_ATLAS_DEFAULT_TEX_DATA_ID);
    IM_ASSERT(r.IsPacked());

    const int w = atlas->TexWidth;
    if (!(atlas->Flags & ImFontAtlasFlags_NoMouseCursors))
    {
        // Render/copy pixels
        IM_ASSERT(r.Width == FONT_ATLAS_DEFAULT_TEX_DATA_W_HALF * 2 + 1 && r.Height == FONT_ATLAS_DEFAULT_TEX_DATA_H);
        for (int y = 0, n = 0; y < FONT_ATLAS_DEFAULT_TEX_DATA_H; y++)
            for (int x = 0; x < FONT_ATLAS_DEFAULT_TEX_DATA_W_HALF; x++, n++)
            {
                const int offset0 = (int)(r.X + x) + (int)(r.Y + y) * w;
                const int offset1 = offset0 + FONT_ATLAS_DEFAULT_TEX_DATA_W_HALF + 1;
                atlas->TexPixelsAlpha8[offset0] = FONT_ATLAS_DEFAULT_TEX_DATA_PIXELS[n] == '.' ? 0xFF : 0x00;
                atlas->TexPixelsAlpha8[offset1] = FONT_ATLAS_DEFAULT_TEX_DATA_PIXELS[n] == 'X' ? 0xFF : 0x00;
            }
    }
    else
    {
        IM_ASSERT(r.Width == 2 && r.Height == 2);
        const int offset = (int)(r.X) + (int)(r.Y) * w;
        atlas->TexPixelsAlpha8[offset] = atlas->TexPixelsAlpha8[offset + 1] = atlas->TexPixelsAlpha8[offset + w] = atlas->TexPixelsAlpha8[offset + w + 1] = 0xFF;
    }
    atlas->TexUvWhitePixel = ImVec2((r.X + 0.5f) * atlas->TexUvScale.x, (r.Y + 0.5f) * atlas->TexUvScale.y);
}

void ImFontAtlasBuildFinish(ImFontAtlas* atlas)
{
    // Render into our custom data block
    ImFontAtlasBuildRenderDefaultTexData(atlas);

    // Register custom rectangle glyphs
    for (int i = 0; i < atlas->CustomRects.Size; i++)
    {
        const ImFontAtlas::CustomRect& r = atlas->CustomRects[i];
        if (r.Font == NULL || r.ID > 0x10000)
            continue;

        IM_ASSERT(r.Font->ContainerAtlas == atlas);
        ImVec2 uv0, uv1;
        atlas->CalcCustomRectUV(&r, &uv0, &uv1);
        r.Font->AddGlyph((ImWchar)r.ID, r.GlyphOffset.x, r.GlyphOffset.y, r.GlyphOffset.x + r.Width, r.GlyphOffset.y + r.Height, uv0.x, uv0.y, uv1.x, uv1.y, r.GlyphAdvanceX);
    }

    // Build all fonts lookup tables
    for (int i = 0; i < atlas->Fonts.Size; i++)
        if (atlas->Fonts[i]->DirtyLookupTables)
            atlas->Fonts[i]->BuildLookupTable();
}

// Retrieve list of range (2 int per range, values are inclusive)
const ImWchar*   ImFontAtlas::GetGlyphRangesDefault()
{
    static const ImWchar ranges[] =
    {
        0x0020, 0x00FF, // Basic Latin + Latin Supplement
        0,
    };
    return &ranges[0];
}

const ImWchar*  ImFontAtlas::GetGlyphRangesKorean()
{
    static const ImWchar ranges[] =
    {
        0x0020, 0x00FF, // Basic Latin + Latin Supplement
        0x3131, 0x3163, // Korean alphabets
        0xAC00, 0xD79D, // Korean characters
        0,
    };
    return &ranges[0];
}

const ImWchar*  ImFontAtlas::GetGlyphRangesChineseFull()
{
    static const ImWchar ranges[] =
    {
        0x0020, 0x00FF, // Basic Latin + Latin Supplement
        0x2000, 0x206F, // General Punctuation
        0x3000, 0x30FF, // CJK Symbols and Punctuations, Hiragana, Katakana
        0x31F0, 0x31FF, // Katakana Phonetic Extensions
        0xFF00, 0xFFEF, // Half-width characters
        0x4e00, 0x9FAF, // CJK Ideograms
        0,
    };
    return &ranges[0];
}

static void UnpackAccumulativeOffsetsIntoRanges(int base_codepoint, const short* accumulative_offsets, int accumulative_offsets_count, ImWchar* out_ranges)
{
    for (int n = 0; n < accumulative_offsets_count; n++, out_ranges += 2)
    {
        out_ranges[0] = out_ranges[1] = (ImWchar)(base_codepoint + accumulative_offsets[n]);
        base_codepoint += accumulative_offsets[n];
    }
    out_ranges[0] = 0;
}

//-------------------------------------------------------------------------
// [SECTION] ImFontAtlas glyph ranges helpers
//-------------------------------------------------------------------------

const ImWchar*  ImFontAtlas::GetGlyphRangesChineseSimplifiedCommon()
{
    // Store 2500 regularly used characters for Simplified Chinese.
    // Sourced from https://zh.wiktionary.org/wiki/%E9%99%84%E5%BD%95:%E7%8E%B0%E4%BB%A3%E6%B1%89%E8%AF%AD%E5%B8%B8%E7%94%A8%E5%AD%97%E8%A1%A8
    // This table covers 97.97% of all characters used during the month in July, 1987.
    // You can use ImFontGlyphRangesBuilder to create your own ranges derived from this, by merging existing ranges or adding new characters.
    // (Stored as accumulative offsets from the initial unicode codepoint 0x4E00. This encoding is designed to helps us compact the source code size.)
    static const short accumulative_offsets_from_0x4E00[] =
    {
        0,1,2,4,1,1,1,1,2,1,3,2,1,2,2,1,1,1,1,1,5,2,1,2,3,3,3,2,2,4,1,1,1,2,1,5,2,3,1,2,1,2,1,1,2,1,1,2,2,1,4,1,1,1,1,5,10,1,2,19,2,1,2,1,2,1,2,1,2,
        1,5,1,6,3,2,1,2,2,1,1,1,4,8,5,1,1,4,1,1,3,1,2,1,5,1,2,1,1,1,10,1,1,5,2,4,6,1,4,2,2,2,12,2,1,1,6,1,1,1,4,1,1,4,6,5,1,4,2,2,4,10,7,1,1,4,2,4,
        2,1,4,3,6,10,12,5,7,2,14,2,9,1,1,6,7,10,4,7,13,1,5,4,8,4,1,1,2,28,5,6,1,1,5,2,5,20,2,2,9,8,11,2,9,17,1,8,6,8,27,4,6,9,20,11,27,6,68,2,2,1,1,
        1,2,1,2,2,7,6,11,3,3,1,1,3,1,2,1,1,1,1,1,3,1,1,8,3,4,1,5,7,2,1,4,4,8,4,2,1,2,1,1,4,5,6,3,6,2,12,3,1,3,9,2,4,3,4,1,5,3,3,1,3,7,1,5,1,1,1,1,2,
        3,4,5,2,3,2,6,1,1,2,1,7,1,7,3,4,5,15,2,2,1,5,3,22,19,2,1,1,1,1,2,5,1,1,1,6,1,1,12,8,2,9,18,22,4,1,1,5,1,16,1,2,7,10,15,1,1,6,2,4,1,2,4,1,6,
        1,1,3,2,4,1,6,4,5,1,2,1,1,2,1,10,3,1,3,2,1,9,3,2,5,7,2,19,4,3,6,1,1,1,1,1,4,3,2,1,1,1,2,5,3,1,1,1,2,2,1,1,2,1,1,2,1,3,1,1,1,3,7,1,4,1,1,2,1,
        1,2,1,2,4,4,3,8,1,1,1,2,1,3,5,1,3,1,3,4,6,2,2,14,4,6,6,11,9,1,15,3,1,28,5,2,5,5,3,1,3,4,5,4,6,14,3,2,3,5,21,2,7,20,10,1,2,19,2,4,28,28,2,3,
        2,1,14,4,1,26,28,42,12,40,3,52,79,5,14,17,3,2,2,11,3,4,6,3,1,8,2,23,4,5,8,10,4,2,7,3,5,1,1,6,3,1,2,2,2,5,28,1,1,7,7,20,5,3,29,3,17,26,1,8,4,
        27,3,6,11,23,5,3,4,6,13,24,16,6,5,10,25,35,7,3,2,3,3,14,3,6,2,6,1,4,2,3,8,2,1,1,3,3,3,4,1,1,13,2,2,4,5,2,1,14,14,1,2,2,1,4,5,2,3,1,14,3,12,
        3,17,2,16,5,1,2,1,8,9,3,19,4,2,2,4,17,25,21,20,28,75,1,10,29,103,4,1,2,1,1,4,2,4,1,2,3,24,2,2,2,1,1,2,1,3,8,1,1,1,2,1,1,3,1,1,1,6,1,5,3,1,1,
        1,3,4,1,1,5,2,1,5,6,13,9,16,1,1,1,1,3,2,3,2,4,5,2,5,2,2,3,7,13,7,2,2,1,1,1,1,2,3,3,2,1,6,4,9,2,1,14,2,14,2,1,18,3,4,14,4,11,41,15,23,15,23,
        176,1,3,4,1,1,1,1,5,3,1,2,3,7,3,1,1,2,1,2,4,4,6,2,4,1,9,7,1,10,5,8,16,29,1,1,2,2,3,1,3,5,2,4,5,4,1,1,2,2,3,3,7,1,6,10,1,17,1,44,4,6,2,1,1,6,
        5,4,2,10,1,6,9,2,8,1,24,1,2,13,7,8,8,2,1,4,1,3,1,3,3,5,2,5,10,9,4,9,12,2,1,6,1,10,1,1,7,7,4,10,8,3,1,13,4,3,1,6,1,3,5,2,1,2,17,16,5,2,16,6,
        1,4,2,1,3,3,6,8,5,11,11,1,3,3,2,4,6,10,9,5,7,4,7,4,7,1,1,4,2,1,3,6,8,7,1,6,11,5,5,3,24,9,4,2,7,13,5,1,8,82,16,61,1,1,1,4,2,2,16,10,3,8,1,1,
        6,4,2,1,3,1,1,1,4,3,8,4,2,2,1,1,1,1,1,6,3,5,1,1,4,6,9,2,1,1,1,2,1,7,2,1,6,1,5,4,4,3,1,8,1,3,3,1,3,2,2,2,2,3,1,6,1,2,1,2,1,3,7,1,8,2,1,2,1,5,
        2,5,3,5,10,1,2,1,1,3,2,5,11,3,9,3,5,1,1,5,9,1,2,1,5,7,9,9,8,1,3,3,3,6,8,2,3,2,1,1,32,6,1,2,15,9,3,7,13,1,3,10,13,2,14,1,13,10,2,1,3,10,4,15,
        2,15,15,10,1,3,9,6,9,32,25,26,47,7,3,2,3,1,6,3,4,3,2,8,5,4,1,9,4,2,2,19,10,6,2,3,8,1,2,2,4,2,1,9,4,4,4,6,4,8,9,2,3,1,1,1,1,3,5,5,1,3,8,4,6,
        2,1,4,12,1,5,3,7,13,2,5,8,1,6,1,2,5,14,6,1,5,2,4,8,15,5,1,23,6,62,2,10,1,1,8,1,2,2,10,4,2,2,9,2,1,1,3,2,3,1,5,3,3,2,1,3,8,1,1,1,11,3,1,1,4,
        3,7,1,14,1,2,3,12,5,2,5,1,6,7,5,7,14,11,1,3,1,8,9,12,2,1,11,8,4,4,2,6,10,9,13,1,1,3,1,5,1,3,2,4,4,1,18,2,3,14,11,4,29,4,2,7,1,3,13,9,2,2,5,
        3,5,20,7,16,8,5,72,34,6,4,22,12,12,28,45,36,9,7,39,9,191,1,1,1,4,11,8,4,9,2,3,22,1,1,1,1,4,17,1,7,7,1,11,31,10,2,4,8,2,3,2,1,4,2,16,4,32,2,
        3,19,13,4,9,1,5,2,14,8,1,1,3,6,19,6,5,1,16,6,2,10,8,5,1,2,3,1,5,5,1,11,6,6,1,3,3,2,6,3,8,1,1,4,10,7,5,7,7,5,8,9,2,1,3,4,1,1,3,1,3,3,2,6,16,
        1,4,6,3,1,10,6,1,3,15,2,9,2,10,25,13,9,16,6,2,2,10,11,4,3,9,1,2,6,6,5,4,30,40,1,10,7,12,14,33,6,3,6,7,3,1,3,1,11,14,4,9,5,12,11,49,18,51,31,
        140,31,2,2,1,5,1,8,1,10,1,4,4,3,24,1,10,1,3,6,6,16,3,4,5,2,1,4,2,57,10,6,22,2,22,3,7,22,6,10,11,36,18,16,33,36,2,5,5,1,1,1,4,10,1,4,13,2,7,
        5,2,9,3,4,1,7,43,3,7,3,9,14,7,9,1,11,1,1,3,7,4,18,13,1,14,1,3,6,10,73,2,2,30,6,1,11,18,19,13,22,3,46,42,37,89,7,3,16,34,2,2,3,9,1,7,1,1,1,2,
        2,4,10,7,3,10,3,9,5,28,9,2,6,13,7,3,1,3,10,2,7,2,11,3,6,21,54,85,2,1,4,2,2,1,39,3,21,2,2,5,1,1,1,4,1,1,3,4,15,1,3,2,4,4,2,3,8,2,20,1,8,7,13,
        4,1,26,6,2,9,34,4,21,52,10,4,4,1,5,12,2,11,1,7,2,30,12,44,2,30,1,1,3,6,16,9,17,39,82,2,2,24,7,1,7,3,16,9,14,44,2,1,2,1,2,3,5,2,4,1,6,7,5,3,
        2,6,1,11,5,11,2,1,18,19,8,1,3,24,29,2,1,3,5,2,2,1,13,6,5,1,46,11,3,5,1,1,5,8,2,10,6,12,6,3,7,11,2,4,16,13,2,5,1,1,2,2,5,2,28,5,2,23,10,8,4,
        4,22,39,95,38,8,14,9,5,1,13,5,4,3,13,12,11,1,9,1,27,37,2,5,4,4,63,211,95,2,2,2,1,3,5,2,1,1,2,2,1,1,1,3,2,4,1,2,1,1,5,2,2,1,1,2,3,1,3,1,1,1,
        3,1,4,2,1,3,6,1,1,3,7,15,5,3,2,5,3,9,11,4,2,22,1,6,3,8,7,1,4,28,4,16,3,3,25,4,4,27,27,1,4,1,2,2,7,1,3,5,2,28,8,2,14,1,8,6,16,25,3,3,3,14,3,
        3,1,1,2,1,4,6,3,8,4,1,1,1,2,3,6,10,6,2,3,18,3,2,5,5,4,3,1,5,2,5,4,23,7,6,12,6,4,17,11,9,5,1,1,10,5,12,1,1,11,26,33,7,3,6,1,17,7,1,5,12,1,11,
        2,4,1,8,14,17,23,1,2,1,7,8,16,11,9,6,5,2,6,4,16,2,8,14,1,11,8,9,1,1,1,9,25,4,11,19,7,2,15,2,12,8,52,7,5,19,2,16,4,36,8,1,16,8,24,26,4,6,2,9,
        5,4,36,3,28,12,25,15,37,27,17,12,59,38,5,32,127,1,2,9,17,14,4,1,2,1,1,8,11,50,4,14,2,19,16,4,17,5,4,5,26,12,45,2,23,45,104,30,12,8,3,10,2,2,
        3,3,1,4,20,7,2,9,6,15,2,20,1,3,16,4,11,15,6,134,2,5,59,1,2,2,2,1,9,17,3,26,137,10,211,59,1,2,4,1,4,1,1,1,2,6,2,3,1,1,2,3,2,3,1,3,4,4,2,3,3,
        1,4,3,1,7,2,2,3,1,2,1,3,3,3,2,2,3,2,1,3,14,6,1,3,2,9,6,15,27,9,34,145,1,1,2,1,1,1,1,2,1,1,1,1,2,2,2,3,1,2,1,1,1,2,3,5,8,3,5,2,4,1,3,2,2,2,12,
        4,1,1,1,10,4,5,1,20,4,16,1,15,9,5,12,2,9,2,5,4,2,26,19,7,1,26,4,30,12,15,42,1,6,8,172,1,1,4,2,1,1,11,2,2,4,2,1,2,1,10,8,1,2,1,4,5,1,2,5,1,8,
        4,1,3,4,2,1,6,2,1,3,4,1,2,1,1,1,1,12,5,7,2,4,3,1,1,1,3,3,6,1,2,2,3,3,3,2,1,2,12,14,11,6,6,4,12,2,8,1,7,10,1,35,7,4,13,15,4,3,23,21,28,52,5,
        26,5,6,1,7,10,2,7,53,3,2,1,1,1,2,163,532,1,10,11,1,3,3,4,8,2,8,6,2,2,23,22,4,2,2,4,2,1,3,1,3,3,5,9,8,2,1,2,8,1,10,2,12,21,20,15,105,2,3,1,1,
        3,2,3,1,1,2,5,1,4,15,11,19,1,1,1,1,5,4,5,1,1,2,5,3,5,12,1,2,5,1,11,1,1,15,9,1,4,5,3,26,8,2,1,3,1,1,15,19,2,12,1,2,5,2,7,2,19,2,20,6,26,7,5,
        2,2,7,34,21,13,70,2,128,1,1,2,1,1,2,1,1,3,2,2,2,15,1,4,1,3,4,42,10,6,1,49,85,8,1,2,1,1,4,4,2,3,6,1,5,7,4,3,211,4,1,2,1,2,5,1,2,4,2,2,6,5,6,
        10,3,4,48,100,6,2,16,296,5,27,387,2,2,3,7,16,8,5,38,15,39,21,9,10,3,7,59,13,27,21,47,5,21,6
    };
    static ImWchar base_ranges[] = // not zero-terminated
    {
        0x0020, 0x00FF, // Basic Latin + Latin Supplement
        0x2000, 0x206F, // General Punctuation
        0x3000, 0x30FF, // CJK Symbols and Punctuations, Hiragana, Katakana
        0x31F0, 0x31FF, // Katakana Phonetic Extensions
        0xFF00, 0xFFEF  // Half-width characters
    };
    static ImWchar full_ranges[IM_ARRAYSIZE(base_ranges) + IM_ARRAYSIZE(accumulative_offsets_from_0x4E00) * 2 + 1] = { 0 };
    if (!full_ranges[0])
    {
        memcpy(full_ranges, base_ranges, sizeof(base_ranges));
        UnpackAccumulativeOffsetsIntoRanges(0x4E00, accumulative_offsets_from_0x4E00, IM_ARRAYSIZE(accumulative_offsets_from_0x4E00), full_ranges + IM_ARRAYSIZE(base_ranges));
    }
    return &full_ranges[0];
}

const ImWchar*  ImFontAtlas::GetGlyphRangesJapanese()
{
    // 1946 common ideograms code points for Japanese
    // Sourced from http://theinstructionlimit.com/common-kanji-character-ranges-for-xna-spritefont-rendering
    // FIXME: Source a list of the revised 2136 Joyo Kanji list from 2010 and rebuild this.
    // You can use ImFontGlyphRangesBuilder to create your own ranges derived from this, by merging existing ranges or adding new characters.
    // (Stored as accumulative offsets from the initial unicode codepoint 0x4E00. This encoding is designed to helps us compact the source code size.)
    static const short accumulative_offsets_from_0x4E00[] =
    {
        0,1,2,4,1,1,1,1,2,1,6,2,2,1,8,5,7,11,1,2,10,10,8,2,4,20,2,11,8,2,1,2,1,6,2,1,7,5,3,7,1,1,13,7,9,1,4,6,1,2,1,10,1,1,9,2,2,4,5,6,14,1,1,9,3,18,
        5,4,2,2,10,7,1,1,1,3,2,4,3,23,2,10,12,2,14,2,4,13,1,6,10,3,1,7,13,6,4,13,5,2,3,17,2,2,5,7,6,4,1,7,14,16,6,13,9,15,1,1,7,16,4,7,1,19,9,2,7,15,
        2,6,5,13,25,4,14,13,11,25,1,1,1,2,1,2,2,3,10,11,3,3,1,1,4,4,2,1,4,9,1,4,3,5,5,2,7,12,11,15,7,16,4,5,16,2,1,1,6,3,3,1,1,2,7,6,6,7,1,4,7,6,1,1,
        2,1,12,3,3,9,5,8,1,11,1,2,3,18,20,4,1,3,6,1,7,3,5,5,7,2,2,12,3,1,4,2,3,2,3,11,8,7,4,17,1,9,25,1,1,4,2,2,4,1,2,7,1,1,1,3,1,2,6,16,1,2,1,1,3,12,
        20,2,5,20,8,7,6,2,1,1,1,1,6,2,1,2,10,1,1,6,1,3,1,2,1,4,1,12,4,1,3,1,1,1,1,1,10,4,7,5,13,1,15,1,1,30,11,9,1,15,38,14,1,32,17,20,1,9,31,2,21,9,
        4,49,22,2,1,13,1,11,45,35,43,55,12,19,83,1,3,2,3,13,2,1,7,3,18,3,13,8,1,8,18,5,3,7,25,24,9,24,40,3,17,24,2,1,6,2,3,16,15,6,7,3,12,1,9,7,3,3,
        3,15,21,5,16,4,5,12,11,11,3,6,3,2,31,3,2,1,1,23,6,6,1,4,2,6,5,2,1,1,3,3,22,2,6,2,3,17,3,2,4,5,1,9,5,1,1,6,15,12,3,17,2,14,2,8,1,23,16,4,2,23,
        8,15,23,20,12,25,19,47,11,21,65,46,4,3,1,5,6,1,2,5,26,2,1,1,3,11,1,1,1,2,1,2,3,1,1,10,2,3,1,1,1,3,6,3,2,2,6,6,9,2,2,2,6,2,5,10,2,4,1,2,1,2,2,
        3,1,1,3,1,2,9,23,9,2,1,1,1,1,5,3,2,1,10,9,6,1,10,2,31,25,3,7,5,40,1,15,6,17,7,27,180,1,3,2,2,1,1,1,6,3,10,7,1,3,6,17,8,6,2,2,1,3,5,5,8,16,14,
        15,1,1,4,1,2,1,1,1,3,2,7,5,6,2,5,10,1,4,2,9,1,1,11,6,1,44,1,3,7,9,5,1,3,1,1,10,7,1,10,4,2,7,21,15,7,2,5,1,8,3,4,1,3,1,6,1,4,2,1,4,10,8,1,4,5,
        1,5,10,2,7,1,10,1,1,3,4,11,10,29,4,7,3,5,2,3,33,5,2,19,3,1,4,2,6,31,11,1,3,3,3,1,8,10,9,12,11,12,8,3,14,8,6,11,1,4,41,3,1,2,7,13,1,5,6,2,6,12,
        12,22,5,9,4,8,9,9,34,6,24,1,1,20,9,9,3,4,1,7,2,2,2,6,2,28,5,3,6,1,4,6,7,4,2,1,4,2,13,6,4,4,3,1,8,8,3,2,1,5,1,2,2,3,1,11,11,7,3,6,10,8,6,16,16,
        22,7,12,6,21,5,4,6,6,3,6,1,3,2,1,2,8,29,1,10,1,6,13,6,6,19,31,1,13,4,4,22,17,26,33,10,4,15,12,25,6,67,10,2,3,1,6,10,2,6,2,9,1,9,4,4,1,2,16,2,
        5,9,2,3,8,1,8,3,9,4,8,6,4,8,11,3,2,1,1,3,26,1,7,5,1,11,1,5,3,5,2,13,6,39,5,1,5,2,11,6,10,5,1,15,5,3,6,19,21,22,2,4,1,6,1,8,1,4,8,2,4,2,2,9,2,
        1,1,1,4,3,6,3,12,7,1,14,2,4,10,2,13,1,17,7,3,2,1,3,2,13,7,14,12,3,1,29,2,8,9,15,14,9,14,1,3,1,6,5,9,11,3,38,43,20,7,7,8,5,15,12,19,15,81,8,7,
        1,5,73,13,37,28,8,8,1,15,18,20,165,28,1,6,11,8,4,14,7,15,1,3,3,6,4,1,7,14,1,1,11,30,1,5,1,4,14,1,4,2,7,52,2,6,29,3,1,9,1,21,3,5,1,26,3,11,14,
        11,1,17,5,1,2,1,3,2,8,1,2,9,12,1,1,2,3,8,3,24,12,7,7,5,17,3,3,3,1,23,10,4,4,6,3,1,16,17,22,3,10,21,16,16,6,4,10,2,1,1,2,8,8,6,5,3,3,3,39,25,
        15,1,1,16,6,7,25,15,6,6,12,1,22,13,1,4,9,5,12,2,9,1,12,28,8,3,5,10,22,60,1,2,40,4,61,63,4,1,13,12,1,4,31,12,1,14,89,5,16,6,29,14,2,5,49,18,18,
        5,29,33,47,1,17,1,19,12,2,9,7,39,12,3,7,12,39,3,1,46,4,12,3,8,9,5,31,15,18,3,2,2,66,19,13,17,5,3,46,124,13,57,34,2,5,4,5,8,1,1,1,4,3,1,17,5,
        3,5,3,1,8,5,6,3,27,3,26,7,12,7,2,17,3,7,18,78,16,4,36,1,2,1,6,2,1,39,17,7,4,13,4,4,4,1,10,4,2,4,6,3,10,1,19,1,26,2,4,33,2,73,47,7,3,8,2,4,15,
        18,1,29,2,41,14,1,21,16,41,7,39,25,13,44,2,2,10,1,13,7,1,7,3,5,20,4,8,2,49,1,10,6,1,6,7,10,7,11,16,3,12,20,4,10,3,1,2,11,2,28,9,2,4,7,2,15,1,
        27,1,28,17,4,5,10,7,3,24,10,11,6,26,3,2,7,2,2,49,16,10,16,15,4,5,27,61,30,14,38,22,2,7,5,1,3,12,23,24,17,17,3,3,2,4,1,6,2,7,5,1,1,5,1,1,9,4,
        1,3,6,1,8,2,8,4,14,3,5,11,4,1,3,32,1,19,4,1,13,11,5,2,1,8,6,8,1,6,5,13,3,23,11,5,3,16,3,9,10,1,24,3,198,52,4,2,2,5,14,5,4,22,5,20,4,11,6,41,
        1,5,2,2,11,5,2,28,35,8,22,3,18,3,10,7,5,3,4,1,5,3,8,9,3,6,2,16,22,4,5,5,3,3,18,23,2,6,23,5,27,8,1,33,2,12,43,16,5,2,3,6,1,20,4,2,9,7,1,11,2,
        10,3,14,31,9,3,25,18,20,2,5,5,26,14,1,11,17,12,40,19,9,6,31,83,2,7,9,19,78,12,14,21,76,12,113,79,34,4,1,1,61,18,85,10,2,2,13,31,11,50,6,33,159,
        179,6,6,7,4,4,2,4,2,5,8,7,20,32,22,1,3,10,6,7,28,5,10,9,2,77,19,13,2,5,1,4,4,7,4,13,3,9,31,17,3,26,2,6,6,5,4,1,7,11,3,4,2,1,6,2,20,4,1,9,2,6,
        3,7,1,1,1,20,2,3,1,6,2,3,6,2,4,8,1,5,13,8,4,11,23,1,10,6,2,1,3,21,2,2,4,24,31,4,10,10,2,5,192,15,4,16,7,9,51,1,2,1,1,5,1,1,2,1,3,5,3,1,3,4,1,
        3,1,3,3,9,8,1,2,2,2,4,4,18,12,92,2,10,4,3,14,5,25,16,42,4,14,4,2,21,5,126,30,31,2,1,5,13,3,22,5,6,6,20,12,1,14,12,87,3,19,1,8,2,9,9,3,3,23,2,
        3,7,6,3,1,2,3,9,1,3,1,6,3,2,1,3,11,3,1,6,10,3,2,3,1,2,1,5,1,1,11,3,6,4,1,7,2,1,2,5,5,34,4,14,18,4,19,7,5,8,2,6,79,1,5,2,14,8,2,9,2,1,36,28,16,
        4,1,1,1,2,12,6,42,39,16,23,7,15,15,3,2,12,7,21,64,6,9,28,8,12,3,3,41,59,24,51,55,57,294,9,9,2,6,2,15,1,2,13,38,90,9,9,9,3,11,7,1,1,1,5,6,3,2,
        1,2,2,3,8,1,4,4,1,5,7,1,4,3,20,4,9,1,1,1,5,5,17,1,5,2,6,2,4,1,4,5,7,3,18,11,11,32,7,5,4,7,11,127,8,4,3,3,1,10,1,1,6,21,14,1,16,1,7,1,3,6,9,65,
        51,4,3,13,3,10,1,1,12,9,21,110,3,19,24,1,1,10,62,4,1,29,42,78,28,20,18,82,6,3,15,6,84,58,253,15,155,264,15,21,9,14,7,58,40,39,
    };
    static ImWchar base_ranges[] = // not zero-terminated
    {
        0x0020, 0x00FF, // Basic Latin + Latin Supplement
        0x3000, 0x30FF, // CJK Symbols and Punctuations, Hiragana, Katakana
        0x31F0, 0x31FF, // Katakana Phonetic Extensions
        0xFF00, 0xFFEF  // Half-width characters
    };
    static ImWchar full_ranges[IM_ARRAYSIZE(base_ranges) + IM_ARRAYSIZE(accumulative_offsets_from_0x4E00)*2 + 1] = { 0 };
    if (!full_ranges[0])
    {
        memcpy(full_ranges, base_ranges, sizeof(base_ranges));
        UnpackAccumulativeOffsetsIntoRanges(0x4E00, accumulative_offsets_from_0x4E00, IM_ARRAYSIZE(accumulative_offsets_from_0x4E00), full_ranges + IM_ARRAYSIZE(base_ranges));
    }
    return &full_ranges[0];
}

const ImWchar*  ImFontAtlas::GetGlyphRangesCyrillic()
{
    static const ImWchar ranges[] =
    {
        0x0020, 0x00FF, // Basic Latin + Latin Supplement
        0x0400, 0x052F, // Cyrillic + Cyrillic Supplement
        0x2DE0, 0x2DFF, // Cyrillic Extended-A
        0xA640, 0xA69F, // Cyrillic Extended-B
        0,
    };
    return &ranges[0];
}

const ImWchar*  ImFontAtlas::GetGlyphRangesThai()
{
    static const ImWchar ranges[] =
    {
        0x0020, 0x00FF, // Basic Latin
        0x2010, 0x205E, // Punctuations
        0x0E00, 0x0E7F, // Thai
        0,
    };
    return &ranges[0];
}

const ImWchar*  ImFontAtlas::GetGlyphRangesVietnamese()
{
    static const ImWchar ranges[] =
    {
        0x0020, 0x00FF, // Basic Latin
        0x0102, 0x0103,
        0x0110, 0x0111,
        0x0128, 0x0129,
        0x0168, 0x0169,
        0x01A0, 0x01A1,
        0x01AF, 0x01B0,
        0x1EA0, 0x1EF9,
        0,
    };
    return &ranges[0];
}

//-----------------------------------------------------------------------------
// [SECTION] ImFontGlyphRangesBuilder
//-----------------------------------------------------------------------------

void ImFontGlyphRangesBuilder::AddText(const char* text, const char* text_end)
{
    while (text_end ? (text < text_end) : *text)
    {
        unsigned int c = 0;
        int c_len = ImTextCharFromUtf8(&c, text, text_end);
        text += c_len;
        if (c_len == 0)
            break;
        if (c < 0x10000)
            AddChar((ImWchar)c);
    }
}

void ImFontGlyphRangesBuilder::AddRanges(const ImWchar* ranges)
{
    for (; ranges[0]; ranges += 2)
        for (ImWchar c = ranges[0]; c <= ranges[1]; c++)
            AddChar(c);
}

void ImFontGlyphRangesBuilder::BuildRanges(ImVector<ImWchar>* out_ranges)
{
    int max_codepoint = 0x10000;
    for (int n = 0; n < max_codepoint; n++)
        if (GetBit(n))
        {
            out_ranges->push_back((ImWchar)n);
            while (n < max_codepoint - 1 && GetBit(n + 1))
                n++;
            out_ranges->push_back((ImWchar)n);
        }
    out_ranges->push_back(0);
}

//-----------------------------------------------------------------------------
// [SECTION] ImFont
//-----------------------------------------------------------------------------

ImFont::ImFont()
{
    FontSize = 0.0f;
    FallbackAdvanceX = 0.0f;
    FallbackChar = (ImWchar)'?';
    DisplayOffset = ImVec2(0.0f, 0.0f);
    FallbackGlyph = NULL;
    ContainerAtlas = NULL;
    ConfigData = NULL;
    ConfigDataCount = 0;
    DirtyLookupTables = false;
    Scale = 1.0f;
    Ascent = Descent = 0.0f;
    MetricsTotalSurface = 0;
}

ImFont::~ImFont()
{
    ClearOutputData();
}

void    ImFont::ClearOutputData()
{
    FontSize = 0.0f;
    FallbackAdvanceX = 0.0f;
    Glyphs.clear();
    IndexAdvanceX.clear();
    IndexLookup.clear();
    FallbackGlyph = NULL;
    ContainerAtlas = NULL;
    DirtyLookupTables = true;
    Ascent = Descent = 0.0f;
    MetricsTotalSurface = 0;
}

void ImFont::BuildLookupTable()
{
    int max_codepoint = 0;
    for (int i = 0; i != Glyphs.Size; i++)
        max_codepoint = ImMax(max_codepoint, (int)Glyphs[i].Codepoint);

    IM_ASSERT(Glyphs.Size < 0xFFFF); // -1 is reserved
    IndexAdvanceX.clear();
    IndexLookup.clear();
    DirtyLookupTables = false;
    GrowIndex(max_codepoint + 1);
    for (int i = 0; i < Glyphs.Size; i++)
    {
        int codepoint = (int)Glyphs[i].Codepoint;
        IndexAdvanceX[codepoint] = Glyphs[i].AdvanceX;
        IndexLookup[codepoint] = (ImWchar)i;
    }

    // Create a glyph to handle TAB
    // FIXME: Needs proper TAB handling but it needs to be contextualized (or we could arbitrary say that each string starts at "column 0" ?)
    if (FindGlyph((ImWchar)' '))
    {
        if (Glyphs.back().Codepoint != '\t')   // So we can call this function multiple times
            Glyphs.resize(Glyphs.Size + 1);
        ImFontGlyph& tab_glyph = Glyphs.back();
        tab_glyph = *FindGlyph((ImWchar)' ');
        tab_glyph.Codepoint = '\t';
        tab_glyph.AdvanceX *= IM_TABSIZE;
        IndexAdvanceX[(int)tab_glyph.Codepoint] = (float)tab_glyph.AdvanceX;
        IndexLookup[(int)tab_glyph.Codepoint] = (ImWchar)(Glyphs.Size-1);
    }

    FallbackGlyph = FindGlyphNoFallback(FallbackChar);
    FallbackAdvanceX = FallbackGlyph ? FallbackGlyph->AdvanceX : 0.0f;
    for (int i = 0; i < max_codepoint + 1; i++)
        if (IndexAdvanceX[i] < 0.0f)
            IndexAdvanceX[i] = FallbackAdvanceX;
}

void ImFont::SetFallbackChar(ImWchar c)
{
    FallbackChar = c;
    BuildLookupTable();
}

void ImFont::GrowIndex(int new_size)
{
    IM_ASSERT(IndexAdvanceX.Size == IndexLookup.Size);
    if (new_size <= IndexLookup.Size)
        return;
    IndexAdvanceX.resize(new_size, -1.0f);
    IndexLookup.resize(new_size, (ImWchar)-1);
}

// x0/y0/x1/y1 are offset from the character upper-left layout position, in pixels. Therefore x0/y0 are often fairly close to zero.
// Not to be mistaken with texture coordinates, which are held by u0/v0/u1/v1 in normalized format (0.0..1.0 on each texture axis).
void ImFont::AddGlyph(ImWchar codepoint, float x0, float y0, float x1, float y1, float u0, float v0, float u1, float v1, float advance_x)
{
    Glyphs.resize(Glyphs.Size + 1);
    ImFontGlyph& glyph = Glyphs.back();
    glyph.Codepoint = (ImWchar)codepoint;
    glyph.X0 = x0;
    glyph.Y0 = y0;
    glyph.X1 = x1;
    glyph.Y1 = y1;
    glyph.U0 = u0;
    glyph.V0 = v0;
    glyph.U1 = u1;
    glyph.V1 = v1;
    glyph.AdvanceX = advance_x + ConfigData->GlyphExtraSpacing.x;  // Bake spacing into AdvanceX

    if (ConfigData->PixelSnapH)
        glyph.AdvanceX = (float)(int)(glyph.AdvanceX + 0.5f);

    // Compute rough surface usage metrics (+1 to account for average padding, +0.99 to round)
    DirtyLookupTables = true;
    MetricsTotalSurface += (int)((glyph.U1 - glyph.U0) * ContainerAtlas->TexWidth + 1.99f) * (int)((glyph.V1 - glyph.V0) * ContainerAtlas->TexHeight + 1.99f);
}

void ImFont::AddRemapChar(ImWchar dst, ImWchar src, bool overwrite_dst)
{
    IM_ASSERT(IndexLookup.Size > 0);    // Currently this can only be called AFTER the font has been built, aka after calling ImFontAtlas::GetTexDataAs*() function.
    int index_size = IndexLookup.Size;

    if (dst < index_size && IndexLookup.Data[dst] == (ImWchar)-1 && !overwrite_dst) // 'dst' already exists
        return;
    if (src >= index_size && dst >= index_size) // both 'dst' and 'src' don't exist -> no-op
        return;

    GrowIndex(dst + 1);
    IndexLookup[dst] = (src < index_size) ? IndexLookup.Data[src] : (ImWchar)-1;
    IndexAdvanceX[dst] = (src < index_size) ? IndexAdvanceX.Data[src] : 1.0f;
}

const ImFontGlyph* ImFont::FindGlyph(ImWchar c) const
{
    if (c >= IndexLookup.Size)
        return FallbackGlyph;
    const ImWchar i = IndexLookup.Data[c];
    if (i == (ImWchar)-1)
        return FallbackGlyph;
    return &Glyphs.Data[i];
}

const ImFontGlyph* ImFont::FindGlyphNoFallback(ImWchar c) const
{
    if (c >= IndexLookup.Size)
        return NULL;
    const ImWchar i = IndexLookup.Data[c];
    if (i == (ImWchar)-1)
        return NULL;
    return &Glyphs.Data[i];
}

const char* ImFont::CalcWordWrapPositionA(float scale, const char* text, const char* text_end, float wrap_width) const
{
    // Simple word-wrapping for English, not full-featured. Please submit failing cases!
    // FIXME: Much possible improvements (don't cut things like "word !", "word!!!" but cut within "word,,,,", more sensible support for punctuations, support for Unicode punctuations, etc.)

    // For references, possible wrap point marked with ^
    //  "aaa bbb, ccc,ddd. eee   fff. ggg!"
    //      ^    ^    ^   ^   ^__    ^    ^

    // List of hardcoded separators: .,;!?'"

    // Skip extra blanks after a line returns (that includes not counting them in width computation)
    // e.g. "Hello    world" --> "Hello" "World"

    // Cut words that cannot possibly fit within one line.
    // e.g.: "The tropical fish" with ~5 characters worth of width --> "The tr" "opical" "fish"

    float line_width = 0.0f;
    float word_width = 0.0f;
    float blank_width = 0.0f;
    wrap_width /= scale; // We work with unscaled widths to avoid scaling every characters

    const char* word_end = text;
    const char* prev_word_end = NULL;
    bool inside_word = true;

    const char* s = text;
    while (s < text_end)
    {
        unsigned int c = (unsigned int)*s;
        const char* next_s;
        if (c < 0x80)
            next_s = s + 1;
        else
            next_s = s + ImTextCharFromUtf8(&c, s, text_end);
        if (c == 0)
            break;

        if (c < 32)
        {
            if (c == '\n')
            {
                line_width = word_width = blank_width = 0.0f;
                inside_word = true;
                s = next_s;
                continue;
            }
            if (c == '\r')
            {
                s = next_s;
                continue;
            }
        }

        const float char_width = ((int)c < IndexAdvanceX.Size ? IndexAdvanceX.Data[c] : FallbackAdvanceX);
        if (ImCharIsBlankW(c))
        {
            if (inside_word)
            {
                line_width += blank_width;
                blank_width = 0.0f;
                word_end = s;
            }
            blank_width += char_width;
            inside_word = false;
        }
        else
        {
            word_width += char_width;
            if (inside_word)
            {
                word_end = next_s;
            }
            else
            {
                prev_word_end = word_end;
                line_width += word_width + blank_width;
                word_width = blank_width = 0.0f;
            }

            // Allow wrapping after punctuation.
            inside_word = !(c == '.' || c == ',' || c == ';' || c == '!' || c == '?' || c == '\"');
        }

        // We ignore blank width at the end of the line (they can be skipped)
        if (line_width + word_width >= wrap_width)
        {
            // Words that cannot possibly fit within an entire line will be cut anywhere.
            if (word_width < wrap_width)
                s = prev_word_end ? prev_word_end : word_end;
            break;
        }

        s = next_s;
    }

    return s;
}

ImVec2 ImFont::CalcTextSizeA(float size, float max_width, float wrap_width, const char* text_begin, const char* text_end, const char** remaining) const
{
    if (!text_end)
        text_end = text_begin + strlen(text_begin); // FIXME-OPT: Need to avoid this.

    const float line_height = size;
    const float scale = size / FontSize;

    ImVec2 text_size = ImVec2(0,0);
    float line_width = 0.0f;

    const bool word_wrap_enabled = (wrap_width > 0.0f);
    const char* word_wrap_eol = NULL;

    const char* s = text_begin;
    while (s < text_end)
    {
        if (word_wrap_enabled)
        {
            // Calculate how far we can render. Requires two passes on the string data but keeps the code simple and not intrusive for what's essentially an uncommon feature.
            if (!word_wrap_eol)
            {
                word_wrap_eol = CalcWordWrapPositionA(scale, s, text_end, wrap_width - line_width);
                if (word_wrap_eol == s) // Wrap_width is too small to fit anything. Force displaying 1 character to minimize the height discontinuity.
                    word_wrap_eol++;    // +1 may not be a character start point in UTF-8 but it's ok because we use s >= word_wrap_eol below
            }

            if (s >= word_wrap_eol)
            {
                if (text_size.x < line_width)
                    text_size.x = line_width;
                text_size.y += line_height;
                line_width = 0.0f;
                word_wrap_eol = NULL;

                // Wrapping skips upcoming blanks
                while (s < text_end)
                {
                    const char c = *s;
                    if (ImCharIsBlankA(c)) { s++; } else if (c == '\n') { s++; break; } else { break; }
                }
                continue;
            }
        }

        // Decode and advance source
        const char* prev_s = s;
        unsigned int c = (unsigned int)*s;
        if (c < 0x80)
        {
            s += 1;
        }
        else
        {
            s += ImTextCharFromUtf8(&c, s, text_end);
            if (c == 0) // Malformed UTF-8?
                break;
        }

        if (c < 32)
        {
            if (c == '\n')
            {
                text_size.x = ImMax(text_size.x, line_width);
                text_size.y += line_height;
                line_width = 0.0f;
                continue;
            }
            if (c == '\r')
                continue;
        }

        const float char_width = ((int)c < IndexAdvanceX.Size ? IndexAdvanceX.Data[c] : FallbackAdvanceX) * scale;
        if (line_width + char_width >= max_width)
        {
            s = prev_s;
            break;
        }

        line_width += char_width;
    }

    if (text_size.x < line_width)
        text_size.x = line_width;

    if (line_width > 0 || text_size.y == 0.0f)
        text_size.y += line_height;

    if (remaining)
        *remaining = s;

    return text_size;
}

void ImFont::RenderChar(ImDrawList* draw_list, float size, ImVec2 pos, ImU32 col, ImWchar c) const
{
    if (c == ' ' || c == '\t' || c == '\n' || c == '\r') // Match behavior of RenderText(), those 4 codepoints are hard-coded.
        return;
    if (const ImFontGlyph* glyph = FindGlyph(c))
    {
        float scale = (size >= 0.0f) ? (size / FontSize) : 1.0f;
        pos.x = (float)(int)pos.x + DisplayOffset.x;
        pos.y = (float)(int)pos.y + DisplayOffset.y;
        draw_list->PrimReserve(6, 4);
        draw_list->PrimRectUV(ImVec2(pos.x + glyph->X0 * scale, pos.y + glyph->Y0 * scale), ImVec2(pos.x + glyph->X1 * scale, pos.y + glyph->Y1 * scale), ImVec2(glyph->U0, glyph->V0), ImVec2(glyph->U1, glyph->V1), col);
    }
}

void ImFont::RenderText(ImDrawList* draw_list, float size, ImVec2 pos, ImU32 col, const ImVec4& clip_rect, const char* text_begin, const char* text_end, float wrap_width, bool cpu_fine_clip) const
{
    if (!text_end)
        text_end = text_begin + strlen(text_begin); // ImGui:: functions generally already provides a valid text_end, so this is merely to handle direct calls.

    // Align to be pixel perfect
    pos.x = (float)(int)pos.x + DisplayOffset.x;
    pos.y = (float)(int)pos.y + DisplayOffset.y;
    float x = pos.x;
    float y = pos.y;
    if (y > clip_rect.w)
        return;

    const float scale = size / FontSize;
    const float line_height = FontSize * scale;
    const bool word_wrap_enabled = (wrap_width > 0.0f);
    const char* word_wrap_eol = NULL;

    // Fast-forward to first visible line
    const char* s = text_begin;
    if (y + line_height < clip_rect.y && !word_wrap_enabled)
        while (y + line_height < clip_rect.y && s < text_end)
        {
            s = (const char*)memchr(s, '\n', text_end - s);
            s = s ? s + 1 : text_end;
            y += line_height;
        }

    // For large text, scan for the last visible line in order to avoid over-reserving in the call to PrimReserve()
    // Note that very large horizontal line will still be affected by the issue (e.g. a one megabyte string buffer without a newline will likely crash atm)
    if (text_end - s > 10000 && !word_wrap_enabled)
    {
        const char* s_end = s;
        float y_end = y;
        while (y_end < clip_rect.w && s_end < text_end)
        {
            s_end = (const char*)memchr(s_end, '\n', text_end - s_end);
            s_end = s_end ? s_end + 1 : text_end;
            y_end += line_height;
        }
        text_end = s_end;
    }
    if (s == text_end)
        return;

    // Reserve vertices for remaining worse case (over-reserving is useful and easily amortized)
    const int vtx_count_max = (int)(text_end - s) * 4;
    const int idx_count_max = (int)(text_end - s) * 6;
    const int idx_expected_size = draw_list->IdxBuffer.Size + idx_count_max;
    draw_list->PrimReserve(idx_count_max, vtx_count_max);

    ImDrawVert* vtx_write = draw_list->_VtxWritePtr;
    ImDrawIdx* idx_write = draw_list->_IdxWritePtr;
    unsigned int vtx_current_idx = draw_list->_VtxCurrentIdx;

    while (s < text_end)
    {
        if (word_wrap_enabled)
        {
            // Calculate how far we can render. Requires two passes on the string data but keeps the code simple and not intrusive for what's essentially an uncommon feature.
            if (!word_wrap_eol)
            {
                word_wrap_eol = CalcWordWrapPositionA(scale, s, text_end, wrap_width - (x - pos.x));
                if (word_wrap_eol == s) // Wrap_width is too small to fit anything. Force displaying 1 character to minimize the height discontinuity.
                    word_wrap_eol++;    // +1 may not be a character start point in UTF-8 but it's ok because we use s >= word_wrap_eol below
            }

            if (s >= word_wrap_eol)
            {
                x = pos.x;
                y += line_height;
                word_wrap_eol = NULL;

                // Wrapping skips upcoming blanks
                while (s < text_end)
                {
                    const char c = *s;
                    if (ImCharIsBlankA(c)) { s++; } else if (c == '\n') { s++; break; } else { break; }
                }
                continue;
            }
        }

        // Decode and advance source
        unsigned int c = (unsigned int)*s;
        if (c < 0x80)
        {
            s += 1;
        }
        else
        {
            s += ImTextCharFromUtf8(&c, s, text_end);
            if (c == 0) // Malformed UTF-8?
                break;
        }

        if (c < 32)
        {
            if (c == '\n')
            {
                x = pos.x;
                y += line_height;
                if (y > clip_rect.w)
                    break; // break out of main loop
                continue;
            }
            if (c == '\r')
                continue;
        }

        float char_width = 0.0f;
        if (const ImFontGlyph* glyph = FindGlyph((ImWchar)c))
        {
            char_width = glyph->AdvanceX * scale;

            // Arbitrarily assume that both space and tabs are empty glyphs as an optimization
            if (c != ' ' && c != '\t')
            {
                // We don't do a second finer clipping test on the Y axis as we've already skipped anything before clip_rect.y and exit once we pass clip_rect.w
                float x1 = x + glyph->X0 * scale;
                float x2 = x + glyph->X1 * scale;
                float y1 = y + glyph->Y0 * scale;
                float y2 = y + glyph->Y1 * scale;
                if (x1 <= clip_rect.z && x2 >= clip_rect.x)
                {
                    // Render a character
                    float u1 = glyph->U0;
                    float v1 = glyph->V0;
                    float u2 = glyph->U1;
                    float v2 = glyph->V1;

                    // CPU side clipping used to fit text in their frame when the frame is too small. Only does clipping for axis aligned quads.
                    if (cpu_fine_clip)
                    {
                        if (x1 < clip_rect.x)
                        {
                            u1 = u1 + (1.0f - (x2 - clip_rect.x) / (x2 - x1)) * (u2 - u1);
                            x1 = clip_rect.x;
                        }
                        if (y1 < clip_rect.y)
                        {
                            v1 = v1 + (1.0f - (y2 - clip_rect.y) / (y2 - y1)) * (v2 - v1);
                            y1 = clip_rect.y;
                        }
                        if (x2 > clip_rect.z)
                        {
                            u2 = u1 + ((clip_rect.z - x1) / (x2 - x1)) * (u2 - u1);
                            x2 = clip_rect.z;
                        }
                        if (y2 > clip_rect.w)
                        {
                            v2 = v1 + ((clip_rect.w - y1) / (y2 - y1)) * (v2 - v1);
                            y2 = clip_rect.w;
                        }
                        if (y1 >= y2)
                        {
                            x += char_width;
                            continue;
                        }
                    }

                    // We are NOT calling PrimRectUV() here because non-inlined causes too much overhead in a debug builds. Inlined here:
                    {
                        idx_write[0] = (ImDrawIdx)(vtx_current_idx); idx_write[1] = (ImDrawIdx)(vtx_current_idx+1); idx_write[2] = (ImDrawIdx)(vtx_current_idx+2);
                        idx_write[3] = (ImDrawIdx)(vtx_current_idx); idx_write[4] = (ImDrawIdx)(vtx_current_idx+2); idx_write[5] = (ImDrawIdx)(vtx_current_idx+3);
                        vtx_write[0].pos.x = x1; vtx_write[0].pos.y = y1; vtx_write[0].col = col; vtx_write[0].uv.x = u1; vtx_write[0].uv.y = v1;
                        vtx_write[1].pos.x = x2; vtx_write[1].pos.y = y1; vtx_write[1].col = col; vtx_write[1].uv.x = u2; vtx_write[1].uv.y = v1;
                        vtx_write[2].pos.x = x2; vtx_write[2].pos.y = y2; vtx_write[2].col = col; vtx_write[2].uv.x = u2; vtx_write[2].uv.y = v2;
                        vtx_write[3].pos.x = x1; vtx_write[3].pos.y = y2; vtx_write[3].col = col; vtx_write[3].uv.x = u1; vtx_write[3].uv.y = v2;
                        vtx_write += 4;
                        vtx_current_idx += 4;
                        idx_write += 6;
                    }
                }
            }
        }

        x += char_width;
    }

    // Give back unused vertices
    draw_list->VtxBuffer.resize((int)(vtx_write - draw_list->VtxBuffer.Data));
    draw_list->IdxBuffer.resize((int)(idx_write - draw_list->IdxBuffer.Data));
    draw_list->CmdBuffer[draw_list->CmdBuffer.Size-1].ElemCount -= (idx_expected_size - draw_list->IdxBuffer.Size);
    draw_list->_VtxWritePtr = vtx_write;
    draw_list->_IdxWritePtr = idx_write;
    draw_list->_VtxCurrentIdx = vtx_current_idx;
}

//-----------------------------------------------------------------------------
// [SECTION] Internal Render Helpers
// (progressively moved from imgui.cpp to here when they are redesigned to stop accessing ImGui global state)
//-----------------------------------------------------------------------------
// - RenderMouseCursor()
// - RenderArrowPointingAt()
// - RenderRectFilledRangeH()
// - RenderPixelEllipsis()
//-----------------------------------------------------------------------------

void ImGui::RenderMouseCursor(ImDrawList* draw_list, ImVec2 pos, float scale, ImGuiMouseCursor mouse_cursor)
{
    if (mouse_cursor == ImGuiMouseCursor_None)
        return;
    IM_ASSERT(mouse_cursor > ImGuiMouseCursor_None && mouse_cursor < ImGuiMouseCursor_COUNT);

    const ImU32 col_shadow = IM_COL32(0, 0, 0, 48);
    const ImU32 col_border = IM_COL32(0, 0, 0, 255);          // Black
    const ImU32 col_fill   = IM_COL32(255, 255, 255, 255);    // White

    ImFontAtlas* font_atlas = draw_list->_Data->Font->ContainerAtlas;
    ImVec2 offset, size, uv[4];
    if (font_atlas->GetMouseCursorTexData(mouse_cursor, &offset, &size, &uv[0], &uv[2]))
    {
        pos -= offset;
        const ImTextureID tex_id = font_atlas->TexID;
        draw_list->PushTextureID(tex_id);
        draw_list->AddImage(tex_id, pos + ImVec2(1,0)*scale, pos + ImVec2(1,0)*scale + size*scale, uv[2], uv[3], col_shadow);
        draw_list->AddImage(tex_id, pos + ImVec2(2,0)*scale, pos + ImVec2(2,0)*scale + size*scale, uv[2], uv[3], col_shadow);
        draw_list->AddImage(tex_id, pos,                     pos + size*scale,                     uv[2], uv[3], col_border);
        draw_list->AddImage(tex_id, pos,                     pos + size*scale,                     uv[0], uv[1], col_fill);
        draw_list->PopTextureID();
    }
}

// Render an arrow. 'pos' is position of the arrow tip. half_sz.x is length from base to tip. half_sz.y is length on each side.
void ImGui::RenderArrowPointingAt(ImDrawList* draw_list, ImVec2 pos, ImVec2 half_sz, ImGuiDir direction, ImU32 col)
{
    switch (direction)
    {
    case ImGuiDir_Left:  draw_list->AddTriangleFilled(ImVec2(pos.x + half_sz.x, pos.y - half_sz.y), ImVec2(pos.x + half_sz.x, pos.y + half_sz.y), pos, col); return;
    case ImGuiDir_Right: draw_list->AddTriangleFilled(ImVec2(pos.x - half_sz.x, pos.y + half_sz.y), ImVec2(pos.x - half_sz.x, pos.y - half_sz.y), pos, col); return;
    case ImGuiDir_Up:    draw_list->AddTriangleFilled(ImVec2(pos.x + half_sz.x, pos.y + half_sz.y), ImVec2(pos.x - half_sz.x, pos.y + half_sz.y), pos, col); return;
    case ImGuiDir_Down:  draw_list->AddTriangleFilled(ImVec2(pos.x - half_sz.x, pos.y - half_sz.y), ImVec2(pos.x + half_sz.x, pos.y - half_sz.y), pos, col); return;
    case ImGuiDir_None: case ImGuiDir_COUNT: break; // Fix warnings
    }
}

static inline float ImAcos01(float x)
{
    if (x <= 0.0f) return IM_PI * 0.5f;
    if (x >= 1.0f) return 0.0f;
    return ImAcos(x);
    //return (-0.69813170079773212f * x * x - 0.87266462599716477f) * x + 1.5707963267948966f; // Cheap approximation, may be enough for what we do.
}

// FIXME: Cleanup and move code to ImDrawList.
void ImGui::RenderRectFilledRangeH(ImDrawList* draw_list, const ImRect& rect, ImU32 col, float x_start_norm, float x_end_norm, float rounding)
{
    if (x_end_norm == x_start_norm)
        return;
    if (x_start_norm > x_end_norm)
        ImSwap(x_start_norm, x_end_norm);

    ImVec2 p0 = ImVec2(ImLerp(rect.Min.x, rect.Max.x, x_start_norm), rect.Min.y);
    ImVec2 p1 = ImVec2(ImLerp(rect.Min.x, rect.Max.x, x_end_norm), rect.Max.y);
    if (rounding == 0.0f)
    {
        draw_list->AddRectFilled(p0, p1, col, 0.0f);
        return;
    }

    rounding = ImClamp(ImMin((rect.Max.x - rect.Min.x) * 0.5f, (rect.Max.y - rect.Min.y) * 0.5f) - 1.0f, 0.0f, rounding);
    const float inv_rounding = 1.0f / rounding;
    const float arc0_b = ImAcos01(1.0f - (p0.x - rect.Min.x) * inv_rounding);
    const float arc0_e = ImAcos01(1.0f - (p1.x - rect.Min.x) * inv_rounding);
    const float half_pi = IM_PI * 0.5f; // We will == compare to this because we know this is the exact value ImAcos01 can return.
    const float x0 = ImMax(p0.x, rect.Min.x + rounding);
    if (arc0_b == arc0_e)
    {
        draw_list->PathLineTo(ImVec2(x0, p1.y));
        draw_list->PathLineTo(ImVec2(x0, p0.y));
    }
    else if (arc0_b == 0.0f && arc0_e == half_pi)
    {
        draw_list->PathArcToFast(ImVec2(x0, p1.y - rounding), rounding, 3, 6); // BL
        draw_list->PathArcToFast(ImVec2(x0, p0.y + rounding), rounding, 6, 9); // TR
    }
    else
    {
        draw_list->PathArcTo(ImVec2(x0, p1.y - rounding), rounding, IM_PI - arc0_e, IM_PI - arc0_b, 3); // BL
        draw_list->PathArcTo(ImVec2(x0, p0.y + rounding), rounding, IM_PI + arc0_b, IM_PI + arc0_e, 3); // TR
    }
    if (p1.x > rect.Min.x + rounding)
    {
        const float arc1_b = ImAcos01(1.0f - (rect.Max.x - p1.x) * inv_rounding);
        const float arc1_e = ImAcos01(1.0f - (rect.Max.x - p0.x) * inv_rounding);
        const float x1 = ImMin(p1.x, rect.Max.x - rounding);
        if (arc1_b == arc1_e)
        {
            draw_list->PathLineTo(ImVec2(x1, p0.y));
            draw_list->PathLineTo(ImVec2(x1, p1.y));
        }
        else if (arc1_b == 0.0f && arc1_e == half_pi)
        {
            draw_list->PathArcToFast(ImVec2(x1, p0.y + rounding), rounding, 9, 12); // TR
            draw_list->PathArcToFast(ImVec2(x1, p1.y - rounding), rounding, 0, 3);  // BR
        }
        else
        {
            draw_list->PathArcTo(ImVec2(x1, p0.y + rounding), rounding, -arc1_e, -arc1_b, 3); // TR
            draw_list->PathArcTo(ImVec2(x1, p1.y - rounding), rounding, +arc1_b, +arc1_e, 3); // BR
        }
    }
    draw_list->PathFillConvex(col);
}

// FIXME: Rendering an ellipsis "..." is a surprisingly tricky problem for us... we cannot rely on font glyph having it,
// and regular dot are typically too wide. If we render a dot/shape ourselves it comes with the risk that it wouldn't match
// the boldness or positioning of what the font uses...
void ImGui::RenderPixelEllipsis(ImDrawList* draw_list, ImVec2 pos, ImU32 col, int count)
{
    ImFont* font = draw_list->_Data->Font;
    const float font_scale = draw_list->_Data->FontSize / font->FontSize;
    pos.y += (float)(int)(font->DisplayOffset.y + font->Ascent * font_scale + 0.5f - 1.0f);
    for (int dot_n = 0; dot_n < count; dot_n++)
        draw_list->AddRectFilled(ImVec2(pos.x + dot_n * 2.0f, pos.y), ImVec2(pos.x + dot_n * 2.0f + 1.0f, pos.y + 1.0f), col);
}

//-----------------------------------------------------------------------------
// [SECTION] Decompression code
//-----------------------------------------------------------------------------
// Compressed with stb_compress() then converted to a C array and encoded as base85.
// Use the program in misc/fonts/binary_to_compressed_c.cpp to create the array from a TTF file.
// The purpose of encoding as base85 instead of "0x00,0x01,..." style is only save on _source code_ size.
// Decompression from stb.h (public domain) by Sean Barrett https://github.com/nothings/stb/blob/master/stb.h
//-----------------------------------------------------------------------------

static unsigned int stb_decompress_length(const unsigned char *input)
{
    return (input[8] << 24) + (input[9] << 16) + (input[10] << 8) + input[11];
}

static unsigned char *stb__barrier_out_e, *stb__barrier_out_b;
static const unsigned char *stb__barrier_in_b;
static unsigned char *stb__dout;
static void stb__match(const unsigned char *data, unsigned int length)
{
    // INVERSE of memmove... write each byte before copying the next...
    IM_ASSERT(stb__dout + length <= stb__barrier_out_e);
    if (stb__dout + length > stb__barrier_out_e) { stb__dout += length; return; }
    if (data < stb__barrier_out_b) { stb__dout = stb__barrier_out_e+1; return; }
    while (length--) *stb__dout++ = *data++;
}

static void stb__lit(const unsigned char *data, unsigned int length)
{
    IM_ASSERT(stb__dout + length <= stb__barrier_out_e);
    if (stb__dout + length > stb__barrier_out_e) { stb__dout += length; return; }
    if (data < stb__barrier_in_b) { stb__dout = stb__barrier_out_e+1; return; }
    memcpy(stb__dout, data, length);
    stb__dout += length;
}

#define stb__in2(x)   ((i[x] << 8) + i[(x)+1])
#define stb__in3(x)   ((i[x] << 16) + stb__in2((x)+1))
#define stb__in4(x)   ((i[x] << 24) + stb__in3((x)+1))

static const unsigned char *stb_decompress_token(const unsigned char *i)
{
    if (*i >= 0x20) { // use fewer if's for cases that expand small
        if (*i >= 0x80)       stb__match(stb__dout-i[1]-1, i[0] - 0x80 + 1), i += 2;
        else if (*i >= 0x40)  stb__match(stb__dout-(stb__in2(0) - 0x4000 + 1), i[2]+1), i += 3;
        else /* *i >= 0x20 */ stb__lit(i+1, i[0] - 0x20 + 1), i += 1 + (i[0] - 0x20 + 1);
    } else { // more ifs for cases that expand large, since overhead is amortized
        if (*i >= 0x18)       stb__match(stb__dout-(stb__in3(0) - 0x180000 + 1), i[3]+1), i += 4;
        else if (*i >= 0x10)  stb__match(stb__dout-(stb__in3(0) - 0x100000 + 1), stb__in2(3)+1), i += 5;
        else if (*i >= 0x08)  stb__lit(i+2, stb__in2(0) - 0x0800 + 1), i += 2 + (stb__in2(0) - 0x0800 + 1);
        else if (*i == 0x07)  stb__lit(i+3, stb__in2(1) + 1), i += 3 + (stb__in2(1) + 1);
        else if (*i == 0x06)  stb__match(stb__dout-(stb__in3(1)+1), i[4]+1), i += 5;
        else if (*i == 0x04)  stb__match(stb__dout-(stb__in3(1)+1), stb__in2(4)+1), i += 6;
    }
    return i;
}

static unsigned int stb_adler32(unsigned int adler32, unsigned char *buffer, unsigned int buflen)
{
    const unsigned long ADLER_MOD = 65521;
    unsigned long s1 = adler32 & 0xffff, s2 = adler32 >> 16;
    unsigned long blocklen, i;

    blocklen = buflen % 5552;
    while (buflen) {
        for (i=0; i + 7 < blocklen; i += 8) {
            s1 += buffer[0], s2 += s1;
            s1 += buffer[1], s2 += s1;
            s1 += buffer[2], s2 += s1;
            s1 += buffer[3], s2 += s1;
            s1 += buffer[4], s2 += s1;
            s1 += buffer[5], s2 += s1;
            s1 += buffer[6], s2 += s1;
            s1 += buffer[7], s2 += s1;

            buffer += 8;
        }

        for (; i < blocklen; ++i)
            s1 += *buffer++, s2 += s1;

        s1 %= ADLER_MOD, s2 %= ADLER_MOD;
        buflen -= blocklen;
        blocklen = 5552;
    }
    return (unsigned int)(s2 << 16) + (unsigned int)s1;
}

static unsigned int stb_decompress(unsigned char *output, const unsigned char *i, unsigned int /*length*/)
{
    unsigned int olen;
    if (stb__in4(0) != 0x57bC0000) return 0;
    if (stb__in4(4) != 0)          return 0; // error! stream is > 4GB
    olen = stb_decompress_length(i);
    stb__barrier_in_b = i;
    stb__barrier_out_e = output + olen;
    stb__barrier_out_b = output;
    i += 16;

    stb__dout = output;
    for (;;) {
        const unsigned char *old_i = i;
        i = stb_decompress_token(i);
        if (i == old_i) {
            if (*i == 0x05 && i[1] == 0xfa) {
                IM_ASSERT(stb__dout == output + olen);
                if (stb__dout != output + olen) return 0;
                if (stb_adler32(1, output, olen) != (unsigned int) stb__in4(2))
                    return 0;
                return olen;
            } else {
                IM_ASSERT(0); /* NOTREACHED */
                return 0;
            }
        }
        IM_ASSERT(stb__dout <= output + olen);
        if (stb__dout > output + olen)
            return 0;
    }
}

//-----------------------------------------------------------------------------
// [SECTION] Default font data (ProggyClean.ttf)
//-----------------------------------------------------------------------------
// ProggyClean.ttf
// Copyright (c) 2004, 2005 Tristan Grimmer
// MIT license (see License.txt in http://www.upperbounds.net/download/ProggyClean.ttf.zip)
// Download and more information at http://upperbounds.net
//-----------------------------------------------------------------------------
// File: 'ProggyClean.ttf' (41208 bytes)
// Exported using misc/fonts/binary_to_compressed_c.cpp (with compression + base85 string encoding).
// The purpose of encoding as base85 instead of "0x00,0x01,..." style is only save on _source code_ size.
//-----------------------------------------------------------------------------
static const char proggy_clean_ttf_compressed_data_base85[11980+1] =
    "7])#######hV0qs'/###[),##/l:$#Q6>##5[n42>c-TH`->>#/e>11NNV=Bv(*:.F?uu#(gRU.o0XGH`$vhLG1hxt9?W`#,5LsCp#-i>.r$<$6pD>Lb';9Crc6tgXmKVeU2cD4Eo3R/"
    "2*>]b(MC;$jPfY.;h^`IWM9<Lh2TlS+f-s$o6Q<BWH`YiU.xfLq$N;$0iR/GX:U(jcW2p/W*q?-qmnUCI;jHSAiFWM.R*kU@C=GH?a9wp8f$e.-4^Qg1)Q-GL(lf(r/7GrRgwV%MS=C#"
    "`8ND>Qo#t'X#(v#Y9w0#1D$CIf;W'#pWUPXOuxXuU(H9M(1<q-UE31#^-V'8IRUo7Qf./L>=Ke$$'5F%)]0^#0X@U.a<r:QLtFsLcL6##lOj)#.Y5<-R&KgLwqJfLgN&;Q?gI^#DY2uL"
    "i@^rMl9t=cWq6##weg>$FBjVQTSDgEKnIS7EM9>ZY9w0#L;>>#Mx&4Mvt//L[MkA#W@lK.N'[0#7RL_&#w+F%HtG9M#XL`N&.,GM4Pg;-<nLENhvx>-VsM.M0rJfLH2eTM`*oJMHRC`N"
    "kfimM2J,W-jXS:)r0wK#@Fge$U>`w'N7G#$#fB#$E^$#:9:hk+eOe--6x)F7*E%?76%^GMHePW-Z5l'&GiF#$956:rS?dA#fiK:)Yr+`&#0j@'DbG&#^$PG.Ll+DNa<XCMKEV*N)LN/N"
    "*b=%Q6pia-Xg8I$<MR&,VdJe$<(7G;Ckl'&hF;;$<_=X(b.RS%%)###MPBuuE1V:v&cX&#2m#(&cV]`k9OhLMbn%s$G2,B$BfD3X*sp5#l,$R#]x_X1xKX%b5U*[r5iMfUo9U`N99hG)"
    "tm+/Us9pG)XPu`<0s-)WTt(gCRxIg(%6sfh=ktMKn3j)<6<b5Sk_/0(^]AaN#(p/L>&VZ>1i%h1S9u5o@YaaW$e+b<TWFn/Z:Oh(Cx2$lNEoN^e)#CFY@@I;BOQ*sRwZtZxRcU7uW6CX"
    "ow0i(?$Q[cjOd[P4d)]>ROPOpxTO7Stwi1::iB1q)C_=dV26J;2,]7op$]uQr@_V7$q^%lQwtuHY]=DX,n3L#0PHDO4f9>dC@O>HBuKPpP*E,N+b3L#lpR/MrTEH.IAQk.a>D[.e;mc."
    "x]Ip.PH^'/aqUO/$1WxLoW0[iLA<QT;5HKD+@qQ'NQ(3_PLhE48R.qAPSwQ0/WK?Z,[x?-J;jQTWA0X@KJ(_Y8N-:/M74:/-ZpKrUss?d#dZq]DAbkU*JqkL+nwX@@47`5>w=4h(9.`G"
    "CRUxHPeR`5Mjol(dUWxZa(>STrPkrJiWx`5U7F#.g*jrohGg`cg:lSTvEY/EV_7H4Q9[Z%cnv;JQYZ5q.l7Zeas:HOIZOB?G<Nald$qs]@]L<J7bR*>gv:[7MI2k).'2($5FNP&EQ(,)"
    "U]W]+fh18.vsai00);D3@4ku5P?DP8aJt+;qUM]=+b'8@;mViBKx0DE[-auGl8:PJ&Dj+M6OC]O^((##]`0i)drT;-7X`=-H3[igUnPG-NZlo.#k@h#=Ork$m>a>$-?Tm$UV(?#P6YY#"
    "'/###xe7q.73rI3*pP/$1>s9)W,JrM7SN]'/4C#v$U`0#V.[0>xQsH$fEmPMgY2u7Kh(G%siIfLSoS+MK2eTM$=5,M8p`A.;_R%#u[K#$x4AG8.kK/HSB==-'Ie/QTtG?-.*^N-4B/ZM"
    "_3YlQC7(p7q)&](`6_c)$/*JL(L-^(]$wIM`dPtOdGA,U3:w2M-0<q-]L_?^)1vw'.,MRsqVr.L;aN&#/EgJ)PBc[-f>+WomX2u7lqM2iEumMTcsF?-aT=Z-97UEnXglEn1K-bnEO`gu"
    "Ft(c%=;Am_Qs@jLooI&NX;]0#j4#F14;gl8-GQpgwhrq8'=l_f-b49'UOqkLu7-##oDY2L(te+Mch&gLYtJ,MEtJfLh'x'M=$CS-ZZ%P]8bZ>#S?YY#%Q&q'3^Fw&?D)UDNrocM3A76/"
    "/oL?#h7gl85[qW/NDOk%16ij;+:1a'iNIdb-ou8.P*w,v5#EI$TWS>Pot-R*H'-SEpA:g)f+O$%%`kA#G=8RMmG1&O`>to8bC]T&$,n.LoO>29sp3dt-52U%VM#q7'DHpg+#Z9%H[K<L"
    "%a2E-grWVM3@2=-k22tL]4$##6We'8UJCKE[d_=%wI;'6X-GsLX4j^SgJ$##R*w,vP3wK#iiW&#*h^D&R?jp7+/u&#(AP##XU8c$fSYW-J95_-Dp[g9wcO&#M-h1OcJlc-*vpw0xUX&#"
    "OQFKNX@QI'IoPp7nb,QU//MQ&ZDkKP)X<WSVL(68uVl&#c'[0#(s1X&xm$Y%B7*K:eDA323j998GXbA#pwMs-jgD$9QISB-A_(aN4xoFM^@C58D0+Q+q3n0#3U1InDjF682-SjMXJK)("
    "h$hxua_K]ul92%'BOU&#BRRh-slg8KDlr:%L71Ka:.A;%YULjDPmL<LYs8i#XwJOYaKPKc1h:'9Ke,g)b),78=I39B;xiY$bgGw-&.Zi9InXDuYa%G*f2Bq7mn9^#p1vv%#(Wi-;/Z5h"
    "o;#2:;%d&#x9v68C5g?ntX0X)pT`;%pB3q7mgGN)3%(P8nTd5L7GeA-GL@+%J3u2:(Yf>et`e;)f#Km8&+DC$I46>#Kr]]u-[=99tts1.qb#q72g1WJO81q+eN'03'eM>&1XxY-caEnO"
    "j%2n8)),?ILR5^.Ibn<-X-Mq7[a82Lq:F&#ce+S9wsCK*x`569E8ew'He]h:sI[2LM$[guka3ZRd6:t%IG:;$%YiJ:Nq=?eAw;/:nnDq0(CYcMpG)qLN4$##&J<j$UpK<Q4a1]MupW^-"
    "sj_$%[HK%'F####QRZJ::Y3EGl4'@%FkiAOg#p[##O`gukTfBHagL<LHw%q&OV0##F=6/:chIm0@eCP8X]:kFI%hl8hgO@RcBhS-@Qb$%+m=hPDLg*%K8ln(wcf3/'DW-$.lR?n[nCH-"
    "eXOONTJlh:.RYF%3'p6sq:UIMA945&^HFS87@$EP2iG<-lCO$%c`uKGD3rC$x0BL8aFn--`ke%#HMP'vh1/R&O_J9'um,.<tx[@%wsJk&bUT2`0uMv7gg#qp/ij.L56'hl;.s5CUrxjO"
    "M7-##.l+Au'A&O:-T72L]P`&=;ctp'XScX*rU.>-XTt,%OVU4)S1+R-#dg0/Nn?Ku1^0f$B*P:Rowwm-`0PKjYDDM'3]d39VZHEl4,.j']Pk-M.h^&:0FACm$maq-&sgw0t7/6(^xtk%"
    "LuH88Fj-ekm>GA#_>568x6(OFRl-IZp`&b,_P'$M<Jnq79VsJW/mWS*PUiq76;]/NM_>hLbxfc$mj`,O;&%W2m`Zh:/)Uetw:aJ%]K9h:TcF]u_-Sj9,VK3M.*'&0D[Ca]J9gp8,kAW]"
    "%(?A%R$f<->Zts'^kn=-^@c4%-pY6qI%J%1IGxfLU9CP8cbPlXv);C=b),<2mOvP8up,UVf3839acAWAW-W?#ao/^#%KYo8fRULNd2.>%m]UK:n%r$'sw]J;5pAoO_#2mO3n,'=H5(et"
    "Hg*`+RLgv>=4U8guD$I%D:W>-r5V*%j*W:Kvej.Lp$<M-SGZ':+Q_k+uvOSLiEo(<aD/K<CCc`'Lx>'?;++O'>()jLR-^u68PHm8ZFWe+ej8h:9r6L*0//c&iH&R8pRbA#Kjm%upV1g:"
    "a_#Ur7FuA#(tRh#.Y5K+@?3<-8m0$PEn;J:rh6?I6uG<-`wMU'ircp0LaE_OtlMb&1#6T.#FDKu#1Lw%u%+GM+X'e?YLfjM[VO0MbuFp7;>Q&#WIo)0@F%q7c#4XAXN-U&VB<HFF*qL("
    "$/V,;(kXZejWO`<[5?\?ewY(*9=%wDc;,u<'9t3W-(H1th3+G]ucQ]kLs7df($/*JL]@*t7Bu_G3_7mp7<iaQjO@.kLg;x3B0lqp7Hf,^Ze7-##@/c58Mo(3;knp0%)A7?-W+eI'o8)b<"
    "nKnw'Ho8C=Y>pqB>0ie&jhZ[?iLR@@_AvA-iQC(=ksRZRVp7`.=+NpBC%rh&3]R:8XDmE5^V8O(x<<aG/1N$#FX$0V5Y6x'aErI3I$7x%E`v<-BY,)%-?Psf*l?%C3.mM(=/M0:JxG'?"
    "7WhH%o'a<-80g0NBxoO(GH<dM]n.+%q@jH?f.UsJ2Ggs&4<-e47&Kl+f//9@`b+?.TeN_&B8Ss?v;^Trk;f#YvJkl&w$]>-+k?'(<S:68tq*WoDfZu';mM?8X[ma8W%*`-=;D.(nc7/;"
    ")g:T1=^J$&BRV(-lTmNB6xqB[@0*o.erM*<SWF]u2=st-*(6v>^](H.aREZSi,#1:[IXaZFOm<-ui#qUq2$##Ri;u75OK#(RtaW-K-F`S+cF]uN`-KMQ%rP/Xri.LRcB##=YL3BgM/3M"
    "D?@f&1'BW-)Ju<L25gl8uhVm1hL$##*8###'A3/LkKW+(^rWX?5W_8g)a(m&K8P>#bmmWCMkk&#TR`C,5d>g)F;t,4:@_l8G/5h4vUd%&%950:VXD'QdWoY-F$BtUwmfe$YqL'8(PWX("
    "P?^@Po3$##`MSs?DWBZ/S>+4%>fX,VWv/w'KD`LP5IbH;rTV>n3cEK8U#bX]l-/V+^lj3;vlMb&[5YQ8#pekX9JP3XUC72L,,?+Ni&co7ApnO*5NK,((W-i:$,kp'UDAO(G0Sq7MVjJs"
    "bIu)'Z,*[>br5fX^:FPAWr-m2KgL<LUN098kTF&#lvo58=/vjDo;.;)Ka*hLR#/k=rKbxuV`>Q_nN6'8uTG&#1T5g)uLv:873UpTLgH+#FgpH'_o1780Ph8KmxQJ8#H72L4@768@Tm&Q"
    "h4CB/5OvmA&,Q&QbUoi$a_%3M01H)4x7I^&KQVgtFnV+;[Pc>[m4k//,]1?#`VY[Jr*3&&slRfLiVZJ:]?=K3Sw=[$=uRB?3xk48@aeg<Z'<$#4H)6,>e0jT6'N#(q%.O=?2S]u*(m<-"
    "V8J'(1)G][68hW$5'q[GC&5j`TE?m'esFGNRM)j,ffZ?-qx8;->g4t*:CIP/[Qap7/9'#(1sao7w-.qNUdkJ)tCF&#B^;xGvn2r9FEPFFFcL@.iFNkTve$m%#QvQS8U@)2Z+3K:AKM5i"
    "sZ88+dKQ)W6>J%CL<KE>`.d*(B`-n8D9oK<Up]c$X$(,)M8Zt7/[rdkqTgl-0cuGMv'?>-XV1q['-5k'cAZ69e;D_?$ZPP&s^+7])$*$#@QYi9,5P&#9r+$%CE=68>K8r0=dSC%%(@p7"
    ".m7jilQ02'0-VWAg<a/''3u.=4L$Y)6k/K:_[3=&jvL<L0C/2'v:^;-DIBW,B4E68:kZ;%?8(Q8BH=kO65BW?xSG&#@uU,DS*,?.+(o(#1vCS8#CHF>TlGW'b)Tq7VT9q^*^$$.:&N@@"
    "$&)WHtPm*5_rO0&e%K&#-30j(E4#'Zb.o/(Tpm$>K'f@[PvFl,hfINTNU6u'0pao7%XUp9]5.>%h`8_=VYbxuel.NTSsJfLacFu3B'lQSu/m6-Oqem8T+oE--$0a/k]uj9EwsG>%veR*"
    "hv^BFpQj:K'#SJ,sB-'#](j.Lg92rTw-*n%@/;39rrJF,l#qV%OrtBeC6/,;qB3ebNW[?,Hqj2L.1NP&GjUR=1D8QaS3Up&@*9wP?+lo7b?@%'k4`p0Z$22%K3+iCZj?XJN4Nm&+YF]u"
    "@-W$U%VEQ/,,>>#)D<h#`)h0:<Q6909ua+&VU%n2:cG3FJ-%@Bj-DgLr`Hw&HAKjKjseK</xKT*)B,N9X3]krc12t'pgTV(Lv-tL[xg_%=M_q7a^x?7Ubd>#%8cY#YZ?=,`Wdxu/ae&#"
    "w6)R89tI#6@s'(6Bf7a&?S=^ZI_kS&ai`&=tE72L_D,;^R)7[$s<Eh#c&)q.MXI%#v9ROa5FZO%sF7q7Nwb&#ptUJ:aqJe$Sl68%.D###EC><?-aF&#RNQv>o8lKN%5/$(vdfq7+ebA#"
    "u1p]ovUKW&Y%q]'>$1@-[xfn$7ZTp7mM,G,Ko7a&Gu%G[RMxJs[0MM%wci.LFDK)(<c`Q8N)jEIF*+?P2a8g%)$q]o2aH8C&<SibC/q,(e:v;-b#6[$NtDZ84Je2KNvB#$P5?tQ3nt(0"
    "d=j.LQf./Ll33+(;q3L-w=8dX$#WF&uIJ@-bfI>%:_i2B5CsR8&9Z&#=mPEnm0f`<&c)QL5uJ#%u%lJj+D-r;BoF&#4DoS97h5g)E#o:&S4weDF,9^Hoe`h*L+_a*NrLW-1pG_&2UdB8"
    "6e%B/:=>)N4xeW.*wft-;$'58-ESqr<b?UI(_%@[P46>#U`'6AQ]m&6/`Z>#S?YY#Vc;r7U2&326d=w&H####?TZ`*4?&.MK?LP8Vxg>$[QXc%QJv92.(Db*B)gb*BM9dM*hJMAo*c&#"
    "b0v=Pjer]$gG&JXDf->'StvU7505l9$AFvgYRI^&<^b68?j#q9QX4SM'RO#&sL1IM.rJfLUAj221]d##DW=m83u5;'bYx,*Sl0hL(W;;$doB&O/TQ:(Z^xBdLjL<Lni;''X.`$#8+1GD"
    ":k$YUWsbn8ogh6rxZ2Z9]%nd+>V#*8U_72Lh+2Q8Cj0i:6hp&$C/:p(HK>T8Y[gHQ4`4)'$Ab(Nof%V'8hL&#<NEdtg(n'=S1A(Q1/I&4([%dM`,Iu'1:_hL>SfD07&6D<fp8dHM7/g+"
    "tlPN9J*rKaPct&?'uBCem^jn%9_K)<,C5K3s=5g&GmJb*[SYq7K;TRLGCsM-$$;S%:Y@r7AK0pprpL<Lrh,q7e/%KWK:50I^+m'vi`3?%Zp+<-d+$L-Sv:@.o19n$s0&39;kn;S%BSq*"
    "$3WoJSCLweV[aZ'MQIjO<7;X-X;&+dMLvu#^UsGEC9WEc[X(wI7#2.(F0jV*eZf<-Qv3J-c+J5AlrB#$p(H68LvEA'q3n0#m,[`*8Ft)FcYgEud]CWfm68,(aLA$@EFTgLXoBq/UPlp7"
    ":d[/;r_ix=:TF`S5H-b<LI&HY(K=h#)]Lk$K14lVfm:x$H<3^Ql<M`$OhapBnkup'D#L$Pb_`N*g]2e;X/Dtg,bsj&K#2[-:iYr'_wgH)NUIR8a1n#S?Yej'h8^58UbZd+^FKD*T@;6A"
    "7aQC[K8d-(v6GI$x:T<&'Gp5Uf>@M.*J:;$-rv29'M]8qMv-tLp,'886iaC=Hb*YJoKJ,(j%K=H`K.v9HggqBIiZu'QvBT.#=)0ukruV&.)3=(^1`o*Pj4<-<aN((^7('#Z0wK#5GX@7"
    "u][`*S^43933A4rl][`*O4CgLEl]v$1Q3AeF37dbXk,.)vj#x'd`;qgbQR%FW,2(?LO=s%Sc68%NP'##Aotl8x=BE#j1UD([3$M(]UI2LX3RpKN@;/#f'f/&_mt&F)XdF<9t4)Qa.*kT"
    "LwQ'(TTB9.xH'>#MJ+gLq9-##@HuZPN0]u:h7.T..G:;$/Usj(T7`Q8tT72LnYl<-qx8;-HV7Q-&Xdx%1a,hC=0u+HlsV>nuIQL-5<N?)NBS)QN*_I,?&)2'IM%L3I)X((e/dl2&8'<M"
    ":^#M*Q+[T.Xri.LYS3v%fF`68h;b-X[/En'CR.q7E)p'/kle2HM,u;^%OKC-N+Ll%F9CF<Nf'^#t2L,;27W:0O@6##U6W7:$rJfLWHj$#)woqBefIZ.PK<b*t7ed;p*_m;4ExK#h@&]>"
    "_>@kXQtMacfD.m-VAb8;IReM3$wf0''hra*so568'Ip&vRs849'MRYSp%:t:h5qSgwpEr$B>Q,;s(C#$)`svQuF$##-D,##,g68@2[T;.XSdN9Qe)rpt._K-#5wF)sP'##p#C0c%-Gb%"
    "hd+<-j'Ai*x&&HMkT]C'OSl##5RG[JXaHN;d'uA#x._U;.`PU@(Z3dt4r152@:v,'R.Sj'w#0<-;kPI)FfJ&#AYJ&#//)>-k=m=*XnK$>=)72L]0I%>.G690a:$##<,);?;72#?x9+d;"
    "^V'9;jY@;)br#q^YQpx:X#Te$Z^'=-=bGhLf:D6&bNwZ9-ZD#n^9HhLMr5G;']d&6'wYmTFmL<LD)F^%[tC'8;+9E#C$g%#5Y>q9wI>P(9mI[>kC-ekLC/R&CH+s'B;K-M6$EB%is00:"
    "+A4[7xks.LrNk0&E)wILYF@2L'0Nb$+pv<(2.768/FrY&h$^3i&@+G%JT'<-,v`3;_)I9M^AE]CN?Cl2AZg+%4iTpT3<n-&%H%b<FDj2M<hH=&Eh<2Len$b*aTX=-8QxN)k11IM1c^j%"
    "9s<L<NFSo)B?+<-(GxsF,^-Eh@$4dXhN$+#rxK8'je'D7k`e;)2pYwPA'_p9&@^18ml1^[@g4t*[JOa*[=Qp7(qJ_oOL^('7fB&Hq-:sf,sNj8xq^>$U4O]GKx'm9)b@p7YsvK3w^YR-"
    "CdQ*:Ir<($u&)#(&?L9Rg3H)4fiEp^iI9O8KnTj,]H?D*r7'M;PwZ9K0E^k&-cpI;.p/6_vwoFMV<->#%Xi.LxVnrU(4&8/P+:hLSKj$#U%]49t'I:rgMi'FL@a:0Y-uA[39',(vbma*"
    "hU%<-SRF`Tt:542R_VV$p@[p8DV[A,?1839FWdF<TddF<9Ah-6&9tWoDlh]&1SpGMq>Ti1O*H&#(AL8[_P%.M>v^-))qOT*F5Cq0`Ye%+$B6i:7@0IX<N+T+0MlMBPQ*Vj>SsD<U4JHY"
    "8kD2)2fU/M#$e.)T4,_=8hLim[&);?UkK'-x?'(:siIfL<$pFM`i<?%W(mGDHM%>iWP,##P`%/L<eXi:@Z9C.7o=@(pXdAO/NLQ8lPl+HPOQa8wD8=^GlPa8TKI1CjhsCTSLJM'/Wl>-"
    "S(qw%sf/@%#B6;/U7K]uZbi^Oc^2n<bhPmUkMw>%t<)'mEVE''n`WnJra$^TKvX5B>;_aSEK',(hwa0:i4G?.Bci.(X[?b*($,=-n<.Q%`(X=?+@Am*Js0&=3bh8K]mL<LoNs'6,'85`"
    "0?t/'_U59@]ddF<#LdF<eWdF<OuN/45rY<-L@&#+fm>69=Lb,OcZV/);TTm8VI;?%OtJ<(b4mq7M6:u?KRdF<gR@2L=FNU-<b[(9c/ML3m;Z[$oF3g)GAWqpARc=<ROu7cL5l;-[A]%/"
    "+fsd;l#SafT/f*W]0=O'$(Tb<[)*@e775R-:Yob%g*>l*:xP?Yb.5)%w_I?7uk5JC+FS(m#i'k.'a0i)9<7b'fs'59hq$*5Uhv##pi^8+hIEBF`nvo`;'l0.^S1<-wUK2/Coh58KKhLj"
    "M=SO*rfO`+qC`W-On.=AJ56>>i2@2LH6A:&5q`?9I3@@'04&p2/LVa*T-4<-i3;M9UvZd+N7>b*eIwg:CC)c<>nO&#<IGe;__.thjZl<%w(Wk2xmp4Q@I#I9,DF]u7-P=.-_:YJ]aS@V"
    "?6*C()dOp7:WL,b&3Rg/.cmM9&r^>$(>.Z-I&J(Q0Hd5Q%7Co-b`-c<N(6r@ip+AurK<m86QIth*#v;-OBqi+L7wDE-Ir8K['m+DDSLwK&/.?-V%U_%3:qKNu$_b*B-kp7NaD'QdWQPK"
    "Yq[@>P)hI;*_F]u`Rb[.j8_Q/<&>uu+VsH$sM9TA%?)(vmJ80),P7E>)tjD%2L=-t#fK[%`v=Q8<FfNkgg^oIbah*#8/Qt$F&:K*-(N/'+1vMB,u()-a.VUU*#[e%gAAO(S>WlA2);Sa"
    ">gXm8YB`1d@K#n]76-a$U,mF<fX]idqd)<3,]J7JmW4`6]uks=4-72L(jEk+:bJ0M^q-8Dm_Z?0olP1C9Sa&H[d&c$ooQUj]Exd*3ZM@-WGW2%s',B-_M%>%Ul:#/'xoFM9QX-$.QN'>"
    "[%$Z$uF6pA6Ki2O5:8w*vP1<-1`[G,)-m#>0`P&#eb#.3i)rtB61(o'$?X3B</R90;eZ]%Ncq;-Tl]#F>2Qft^ae_5tKL9MUe9b*sLEQ95C&`=G?@Mj=wh*'3E>=-<)Gt*Iw)'QG:`@I"
    "wOf7&]1i'S01B+Ev/Nac#9S;=;YQpg_6U`*kVY39xK,[/6Aj7:'1Bm-_1EYfa1+o&o4hp7KN_Q(OlIo@S%;jVdn0'1<Vc52=u`3^o-n1'g4v58Hj&6_t7$##?M)c<$bgQ_'SY((-xkA#"
    "Y(,p'H9rIVY-b,'%bCPF7.J<Up^,(dU1VY*5#WkTU>h19w,WQhLI)3S#f$2(eb,jr*b;3Vw]*7NH%$c4Vs,eD9>XW8?N]o+(*pgC%/72LV-u<Hp,3@e^9UB1J+ak9-TN/mhKPg+AJYd$"
    "MlvAF_jCK*.O-^(63adMT->W%iewS8W6m2rtCpo'RS1R84=@paTKt)>=%&1[)*vp'u+x,VrwN;&]kuO9JDbg=pO$J*.jVe;u'm0dr9l,<*wMK*Oe=g8lV_KEBFkO'oU]^=[-792#ok,)"
    "i]lR8qQ2oA8wcRCZ^7w/Njh;?.stX?Q1>S1q4Bn$)K1<-rGdO'$Wr.Lc.CG)$/*JL4tNR/,SVO3,aUw'DJN:)Ss;wGn9A32ijw%FL+Z0Fn.U9;reSq)bmI32U==5ALuG&#Vf1398/pVo"
    "1*c-(aY168o<`JsSbk-,1N;$>0:OUas(3:8Z972LSfF8eb=c-;>SPw7.6hn3m`9^Xkn(r.qS[0;T%&Qc=+STRxX'q1BNk3&*eu2;&8q$&x>Q#Q7^Tf+6<(d%ZVmj2bDi%.3L2n+4W'$P"
    "iDDG)g,r%+?,$@?uou5tSe2aN_AQU*<h`e-GI7)?OK2A.d7_c)?wQ5AS@DL3r#7fSkgl6-++D:'A,uq7SvlB$pcpH'q3n0#_%dY#xCpr-l<F0NR@-##FEV6NTF6##$l84N1w?AO>'IAO"
    "URQ##V^Fv-XFbGM7Fl(N<3DhLGF%q.1rC$#:T__&Pi68%0xi_&[qFJ(77j_&JWoF.V735&T,[R*:xFR*K5>>#`bW-?4Ne_&6Ne_&6Ne_&n`kr-#GJcM6X;uM6X;uM(.a..^2TkL%oR(#"
    ";u.T%fAr%4tJ8&><1=GHZ_+m9/#H1F^R#SC#*N=BA9(D?v[UiFY>>^8p,KKF.W]L29uLkLlu/+4T<XoIB&hx=T1PcDaB&;HH+-AFr?(m9HZV)FKS8JCw;SD=6[^/DZUL`EUDf]GGlG&>"
    "w$)F./^n3+rlo+DB;5sIYGNk+i1t-69Jg--0pao7Sm#K)pdHW&;LuDNH@H>#/X-TI(;P>#,Gc>#0Su>#4`1?#8lC?#<xU?#@.i?#D:%@#HF7@#LRI@#P_[@#Tkn@#Xw*A#]-=A#a9OA#"
    "d<F&#*;G##.GY##2Sl##6`($#:l:$#>xL$#B.`$#F:r$#JF.%#NR@%#R_R%#Vke%#Zww%#_-4&#3^Rh%Sflr-k'MS.o?.5/sWel/wpEM0%3'/1)K^f1-d>G21&v(35>V`39V7A4=onx4"
    "A1OY5EI0;6Ibgr6M$HS7Q<)58C5w,;WoA*#[%T*#`1g*#d=#+#hI5+#lUG+#pbY+#tnl+#x$),#&1;,#*=M,#.I`,#2Ur,#6b.-#;w[H#iQtA#m^0B#qjBB#uvTB##-hB#'9$C#+E6C#"
    "/QHC#3^ZC#7jmC#;v)D#?,<D#C8ND#GDaD#KPsD#O]/E#g1A5#KA*1#gC17#MGd;#8(02#L-d3#rWM4#Hga1#,<w0#T.j<#O#'2#CYN1#qa^:#_4m3#o@/=#eG8=#t8J5#`+78#4uI-#"
    "m3B2#SB[8#Q0@8#i[*9#iOn8#1Nm;#^sN9#qh<9#:=x-#P;K2#$%X9#bC+.#Rg;<#mN=.#MTF.#RZO.#2?)4#Y#(/#[)1/#b;L/#dAU/#0Sv;#lY$0#n`-0#sf60#(F24#wrH0#%/e0#"
    "TmD<#%JSMFove:CTBEXI:<eh2g)B,3h2^G3i;#d3jD>)4kMYD4lVu`4m`:&5niUA5@(A5BA1]PBB:xlBCC=2CDLXMCEUtiCf&0g2'tN?PGT4CPGT4CPGT4CPGT4CPGT4CPGT4CPGT4CP"
    "GT4CPGT4CPGT4CPGT4CPGT4CPGT4CP-qekC`.9kEg^+F$kwViFJTB&5KTB&5KTB&5KTB&5KTB&5KTB&5KTB&5KTB&5KTB&5KTB&5KTB&5KTB&5KTB&5KTB&5KTB&5o,^<-28ZI'O?;xp"
    "O?;xpO?;xpO?;xpO?;xpO?;xpO?;xpO?;xpO?;xpO?;xpO?;xpO?;xpO?;xpO?;xp;7q-#lLYI:xvD=#";

static const char* GetDefaultCompressedFontDataTTFBase85()
{
    return proggy_clean_ttf_compressed_data_base85;
}<|MERGE_RESOLUTION|>--- conflicted
+++ resolved
@@ -1,8 +1,4 @@
-<<<<<<< HEAD
-// dear imgui, v1.70
-=======
 // dear imgui, v1.71
->>>>>>> ae7f426a
 // (drawing and font code)
 
 /*
