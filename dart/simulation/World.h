/*
 * Copyright (c) 2013-2015, Georgia Tech Research Corporation
 * All rights reserved.
 *
 * Author(s): Jeongseok Lee <jslee02@gmail.com>
 *
 * Georgia Tech Graphics Lab and Humanoid Robotics Lab
 *
 * Directed by Prof. C. Karen Liu and Prof. Mike Stilman
 * <karenliu@cc.gatech.edu> <mstilman@cc.gatech.edu>
 *
 * This file is provided under the following "BSD-style" License:
 *   Redistribution and use in source and binary forms, with or
 *   without modification, are permitted provided that the following
 *   conditions are met:
 *   * Redistributions of source code must retain the above copyright
 *     notice, this list of conditions and the following disclaimer.
 *   * Redistributions in binary form must reproduce the above
 *     copyright notice, this list of conditions and the following
 *     disclaimer in the documentation and/or other materials provided
 *     with the distribution.
 *   * This code incorporates portions of Open Dynamics Engine
 *     (Copyright (c) 2001-2004, Russell L. Smith. All rights
 *     reserved.) and portions of FCL (Copyright (c) 2011, Willow
 *     Garage, Inc. All rights reserved.), which were released under
 *     the same BSD license as below
 *
 *   THIS SOFTWARE IS PROVIDED BY THE COPYRIGHT HOLDERS AND
 *   CONTRIBUTORS "AS IS" AND ANY EXPRESS OR IMPLIED WARRANTIES,
 *   INCLUDING, BUT NOT LIMITED TO, THE IMPLIED WARRANTIES OF
 *   MERCHANTABILITY AND FITNESS FOR A PARTICULAR PURPOSE ARE
 *   DISCLAIMED. IN NO EVENT SHALL THE COPYRIGHT HOLDER OR
 *   CONTRIBUTORS BE LIABLE FOR ANY DIRECT, INDIRECT, INCIDENTAL,
 *   SPECIAL, EXEMPLARY, OR CONSEQUENTIAL DAMAGES (INCLUDING, BUT NOT
 *   LIMITED TO, PROCUREMENT OF SUBSTITUTE GOODS OR SERVICES; LOSS OF
 *   USE, DATA, OR PROFITS; OR BUSINESS INTERRUPTION) HOWEVER CAUSED
 *   AND ON ANY THEORY OF LIABILITY, WHETHER IN CONTRACT, STRICT
 *   LIABILITY, OR TORT (INCLUDING NEGLIGENCE OR OTHERWISE) ARISING IN
 *   ANY WAY OUT OF THE USE OF THIS SOFTWARE, EVEN IF ADVISED OF THE
 *   POSSIBILITY OF SUCH DAMAGE.
 */

#ifndef DART_SIMULATION_WORLD_H_
#define DART_SIMULATION_WORLD_H_

#include <string>
#include <vector>
#include <set>

#include <Eigen/Dense>

#include "dart/common/Deprecated.h"
#include "dart/common/Timer.h"
#include "dart/common/NameManager.h"
#include "dart/common/Subject.h"
#include "dart/simulation/Recording.h"
#include "dart/dynamics/SimpleFrame.h"
#include "dart/dynamics/Skeleton.h"

namespace dart {

namespace integration {
class Integrator;
}  // namespace integration

namespace dynamics {
class Skeleton;
}  // namespace dynamics

namespace constraint {
class ConstraintSolver;
}  // namespace constraint

namespace simulation {

/// class World
class World : public virtual common::Subject
{
public:

  using NameChangedSignal
      = common::Signal<void(const std::string& _oldName,
                            const std::string& _newName)>;

  //--------------------------------------------------------------------------
  // Constructor and Destructor
  //--------------------------------------------------------------------------

  /// Constructor
<<<<<<< HEAD
  World(const std::string& _name = "World");
=======
  World(const std::string& _name = "world");
>>>>>>> d48b85af

  /// Destructor
  virtual ~World();

  /// Create a clone of this World. All Skeletons and SimpleFrames that are held
  /// by this World will be copied over.
  ///
  /// Note that the states of the Skeletons will not be kept in this copy
  /// [TODO: copy the states as well]
  std::shared_ptr<World> clone() const;

  //--------------------------------------------------------------------------
  // Properties
  //--------------------------------------------------------------------------

  /// Set the name of this World
<<<<<<< HEAD
  void setName(const std::string& _newName);
=======
  const std::string& setName(const std::string& _newName);
>>>>>>> d48b85af

  /// Get the name of this World
  const std::string& getName() const;

  /// Set gravity
  void setGravity(const Eigen::Vector3d& _gravity);

  /// Get gravity
  const Eigen::Vector3d& getGravity() const;

  /// Set time step
  void setTimeStep(double _timeStep);

  /// Get time step
  double getTimeStep() const;

  //--------------------------------------------------------------------------
  // Structural Properties
  //--------------------------------------------------------------------------

  /// Get the indexed skeleton
  dynamics::SkeletonPtr getSkeleton(size_t _index) const;

  /// Find a Skeleton by name
  /// \param[in] The name of the Skeleton you are looking for.
  /// \return If the skeleton does not exist then return nullptr.
  dynamics::SkeletonPtr getSkeleton(const std::string& _name) const;

  /// Get the number of skeletons
  size_t getNumSkeletons() const;

  /// Add a skeleton to this world
<<<<<<< HEAD
  std::string addSkeleton(dynamics::Skeleton* _skeleton);

  /// Remove a skeleton from this world without deleting it
  bool withdrawSkeleton(dynamics::Skeleton* _skeleton);

  /// Remove a skeleton in this world and delete it
  bool removeSkeleton(dynamics::Skeleton* _skeleton);
=======
  std::string addSkeleton(dynamics::SkeletonPtr _skeleton);

  /// Remove a skeleton from this world
  void removeSkeleton(dynamics::SkeletonPtr _skeleton);
>>>>>>> d48b85af

  /// Remove all the skeletons in this world, and return a set of shared
  /// pointers to them, in case you want to recycle them
  std::set<dynamics::SkeletonPtr> removeAllSkeletons();

  /// Get the dof index for the indexed skeleton
  int getIndex(int _index) const;

<<<<<<< HEAD
  /// Get the indexed custom Entity
  dynamics::Entity* getEntity(size_t _index) const;

  /// Find a custom Entity by name
  dynamics::Entity* getEntity(const std::string& _name) const;

  /// Get the number of custom Entities in this World
  size_t getNumEntities() const;

  /// Add a custom Entity to this World
  std::string addEntity(dynamics::Entity* _entity);

  /// Remove a custom Entity from this World without deleting it
  void withdrawEntity(dynamics::Entity* _entity);

  /// Remove a custom Entity from this World and delete it
  void removeEntity(dynamics::Entity* _entity);

  /// Remove all custom Entities from this World, and get pointers to them.
  /// Do not delete any.
  std::set<dynamics::Entity*> withdrawAllEntities();

  /// Remove all custom Entities from this World, and delete them.
  /// Note: Does not remove any Skeletons
  void removeAllEntities();
=======
  /// Get the indexed Entity
  dynamics::SimpleFramePtr getFrame(size_t _index) const;

  /// Find an Entity by name
  dynamics::SimpleFramePtr getFrame(const std::string& _name) const;

  /// Get the number of Entities
  size_t getNumFrames() const;

  /// Add an Entity to this world
  std::string addFrame(dynamics::SimpleFramePtr _frame);

  /// Remove a SimpleFrame from this world
  void removeFrame(dynamics::SimpleFramePtr _frame);

  /// Remove all SimpleFrames in this world, and return a set of shared
  /// pointers to them, in case you want to recycle them
  std::set<dynamics::SimpleFramePtr> removeAllFrames();
>>>>>>> d48b85af

  /// Get the indexed custom Frame
  dynamics::Frame* getFrame(size_t _index) const;

  /// Find a custom Frame by name
  dynamics::Frame* getFrame(const std::string& _name) const;

  /// Get the number of custom Frames in this World
  size_t getNumFrames() const;

  /// Add a custom Frame to this World
  std::string addFrame(dynamics::Frame* _frame);

  /// Remove a custom Frame from this World without deleting it
  void withdrawFrame(dynamics::Frame* _frame);

  /// Remove a custom Frame from this World and delete it
  void removeFrame(dynamics::Frame* _frame);

  /// Remove all custom Frames from this World, and get pointers to them.
  /// Do not delete any.
  std::set<dynamics::Frame*> withdrawAllFrames();

  /// Remove all custom Frames from this World, and delete them.
  /// Note: Does not remove any Skeletons
  void removeAllFrames();

  //--------------------------------------------------------------------------
  // Kinematics
  //--------------------------------------------------------------------------

  /// Return whether there is any collision between bodies
  bool checkCollision(bool _checkAllCollisions = false);

  //--------------------------------------------------------------------------
  // Simulation
  //--------------------------------------------------------------------------

  /// Reset the time, frame counter and recorded histories
  void reset();

  /// Calculate the dynamics and integrate the world for one step
  /// \param[in} _resetCommand True if you want to reset to zero the joint
  /// command after simulation step.
  void step(bool _resetCommand = true);

  /// Set current time
  void setTime(double _time);

  /// Get current time
  double getTime() const;

  /// Get the number of simulated frames
  int getSimFrames() const;

  //--------------------------------------------------------------------------
  // Constraint
  //--------------------------------------------------------------------------

  /// Get the constraint solver
  constraint::ConstraintSolver* getConstraintSolver() const;

  /// Bake simulated current state and store it into mRecording
  void bake();

  /// Get recording
  Recording* getRecording();

protected:

<<<<<<< HEAD
  /// Name of this World
  std::string mName;

  /// Skeletones in this world
  std::vector<dynamics::Skeleton*> mSkeletons;
=======
  /// Register when a Skeleton's name is changed
  void handleSkeletonNameChange(const dynamics::Skeleton* _skeleton);

  /// Register when a SimpleFrame's name is changed
  void handleFrameNameChange(const dynamics::Entity* _entity);

  /// Name of this World
  std::string mName;

  /// Skeletons in this world
  std::vector<dynamics::SkeletonPtr> mSkeletons;

  /// Connections for noticing changes in Skeleton names
  /// TODO(MXG): Consider putting this functionality into NameManager
  std::vector<common::Connection> mNameConnectionsForSkeletons;

  /// Map from raw Skeleton pointers to their shared_ptrs
  std::map<const dynamics::Skeleton*, dynamics::SkeletonPtr> mSkeletonToShared;
>>>>>>> d48b85af

  /// NameManager for keeping track of Skeletons
  dart::common::NameManager<dynamics::SkeletonPtr> mNameMgrForSkeletons;

<<<<<<< HEAD
  /// Custom Entities in this World
  std::vector<dynamics::Entity*> mCustomEntities;

  /// NameManager for keeping track of custom Entities
  dart::common::NameManager<dynamics::Entity> mNameMgrForEntities;
=======
  /// Entities in this world
  std::vector<dynamics::SimpleFramePtr> mFrames;

  /// Connections for noticing changes in Frame names
  /// TODO(MXG): Consider putting this functionality into NameManager
  std::vector<common::Connection> mNameConnectionsForFrames;

  /// Map from raw SimpleFrame pointers to their shared_ptrs
  std::map<const dynamics::SimpleFrame*, dynamics::SimpleFramePtr> mFrameToShared;

  /// NameManager for keeping track of Entities
  dart::common::NameManager<dynamics::SimpleFramePtr> mNameMgrForFrames;
>>>>>>> d48b85af

  /// Custom Frames in this World
  std::vector<dynamics::Frame*> mCustomFrames;

  /// NameManager for keeping track of custom Frames
  dart::common::NameManager<dynamics::Frame> mNameMgrForFrames;

  /// The first indeices of each skeleton's dof in mDofs
  ///
  /// For example, if this world has three skeletons and their dof are
  /// 6, 1 and 2 then the mIndices goes like this: [0 6 7].
  std::vector<int> mIndices;

  /// Gravity
  Eigen::Vector3d mGravity;

  /// Simulation time step
  double mTimeStep;

  /// Current simulation time
  double mTime;

  /// Current simulation frame number
  int mFrame;

  /// The integrator
  DEPRECATED(4.3)
  integration::Integrator* mIntegrator;

  /// Constraint solver
  constraint::ConstraintSolver* mConstraintSolver;

  ///
  Recording* mRecording;

  //--------------------------------------------------------------------------
  // Signals
  //--------------------------------------------------------------------------
  NameChangedSignal mNameChangedSignal;

public:
  //--------------------------------------------------------------------------
  // Slot registers
  //--------------------------------------------------------------------------
  common::SlotRegister<NameChangedSignal> onNameChanged;

};

typedef std::shared_ptr<World> WorldPtr;

}  // namespace simulation
}  // namespace dart

#endif  // DART_SIMULATION_WORLD_H_<|MERGE_RESOLUTION|>--- conflicted
+++ resolved
@@ -87,11 +87,7 @@
   //--------------------------------------------------------------------------
 
   /// Constructor
-<<<<<<< HEAD
-  World(const std::string& _name = "World");
-=======
   World(const std::string& _name = "world");
->>>>>>> d48b85af
 
   /// Destructor
   virtual ~World();
@@ -108,11 +104,7 @@
   //--------------------------------------------------------------------------
 
   /// Set the name of this World
-<<<<<<< HEAD
-  void setName(const std::string& _newName);
-=======
   const std::string& setName(const std::string& _newName);
->>>>>>> d48b85af
 
   /// Get the name of this World
   const std::string& getName() const;
@@ -145,20 +137,10 @@
   size_t getNumSkeletons() const;
 
   /// Add a skeleton to this world
-<<<<<<< HEAD
-  std::string addSkeleton(dynamics::Skeleton* _skeleton);
-
-  /// Remove a skeleton from this world without deleting it
-  bool withdrawSkeleton(dynamics::Skeleton* _skeleton);
-
-  /// Remove a skeleton in this world and delete it
-  bool removeSkeleton(dynamics::Skeleton* _skeleton);
-=======
   std::string addSkeleton(dynamics::SkeletonPtr _skeleton);
 
   /// Remove a skeleton from this world
   void removeSkeleton(dynamics::SkeletonPtr _skeleton);
->>>>>>> d48b85af
 
   /// Remove all the skeletons in this world, and return a set of shared
   /// pointers to them, in case you want to recycle them
@@ -167,33 +149,6 @@
   /// Get the dof index for the indexed skeleton
   int getIndex(int _index) const;
 
-<<<<<<< HEAD
-  /// Get the indexed custom Entity
-  dynamics::Entity* getEntity(size_t _index) const;
-
-  /// Find a custom Entity by name
-  dynamics::Entity* getEntity(const std::string& _name) const;
-
-  /// Get the number of custom Entities in this World
-  size_t getNumEntities() const;
-
-  /// Add a custom Entity to this World
-  std::string addEntity(dynamics::Entity* _entity);
-
-  /// Remove a custom Entity from this World without deleting it
-  void withdrawEntity(dynamics::Entity* _entity);
-
-  /// Remove a custom Entity from this World and delete it
-  void removeEntity(dynamics::Entity* _entity);
-
-  /// Remove all custom Entities from this World, and get pointers to them.
-  /// Do not delete any.
-  std::set<dynamics::Entity*> withdrawAllEntities();
-
-  /// Remove all custom Entities from this World, and delete them.
-  /// Note: Does not remove any Skeletons
-  void removeAllEntities();
-=======
   /// Get the indexed Entity
   dynamics::SimpleFramePtr getFrame(size_t _index) const;
 
@@ -212,33 +167,6 @@
   /// Remove all SimpleFrames in this world, and return a set of shared
   /// pointers to them, in case you want to recycle them
   std::set<dynamics::SimpleFramePtr> removeAllFrames();
->>>>>>> d48b85af
-
-  /// Get the indexed custom Frame
-  dynamics::Frame* getFrame(size_t _index) const;
-
-  /// Find a custom Frame by name
-  dynamics::Frame* getFrame(const std::string& _name) const;
-
-  /// Get the number of custom Frames in this World
-  size_t getNumFrames() const;
-
-  /// Add a custom Frame to this World
-  std::string addFrame(dynamics::Frame* _frame);
-
-  /// Remove a custom Frame from this World without deleting it
-  void withdrawFrame(dynamics::Frame* _frame);
-
-  /// Remove a custom Frame from this World and delete it
-  void removeFrame(dynamics::Frame* _frame);
-
-  /// Remove all custom Frames from this World, and get pointers to them.
-  /// Do not delete any.
-  std::set<dynamics::Frame*> withdrawAllFrames();
-
-  /// Remove all custom Frames from this World, and delete them.
-  /// Note: Does not remove any Skeletons
-  void removeAllFrames();
 
   //--------------------------------------------------------------------------
   // Kinematics
@@ -283,13 +211,6 @@
 
 protected:
 
-<<<<<<< HEAD
-  /// Name of this World
-  std::string mName;
-
-  /// Skeletones in this world
-  std::vector<dynamics::Skeleton*> mSkeletons;
-=======
   /// Register when a Skeleton's name is changed
   void handleSkeletonNameChange(const dynamics::Skeleton* _skeleton);
 
@@ -308,18 +229,10 @@
 
   /// Map from raw Skeleton pointers to their shared_ptrs
   std::map<const dynamics::Skeleton*, dynamics::SkeletonPtr> mSkeletonToShared;
->>>>>>> d48b85af
 
   /// NameManager for keeping track of Skeletons
   dart::common::NameManager<dynamics::SkeletonPtr> mNameMgrForSkeletons;
 
-<<<<<<< HEAD
-  /// Custom Entities in this World
-  std::vector<dynamics::Entity*> mCustomEntities;
-
-  /// NameManager for keeping track of custom Entities
-  dart::common::NameManager<dynamics::Entity> mNameMgrForEntities;
-=======
   /// Entities in this world
   std::vector<dynamics::SimpleFramePtr> mFrames;
 
@@ -332,13 +245,6 @@
 
   /// NameManager for keeping track of Entities
   dart::common::NameManager<dynamics::SimpleFramePtr> mNameMgrForFrames;
->>>>>>> d48b85af
-
-  /// Custom Frames in this World
-  std::vector<dynamics::Frame*> mCustomFrames;
-
-  /// NameManager for keeping track of custom Frames
-  dart::common::NameManager<dynamics::Frame> mNameMgrForFrames;
 
   /// The first indeices of each skeleton's dof in mDofs
   ///
