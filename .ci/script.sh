--- conflicted
+++ resolved
@@ -91,19 +91,10 @@
     make check-format
   fi
 
-<<<<<<< HEAD
-if [ $CODECOV = ON ]; then
-  make -j4 codecov
-else
-  ctest --output-on-failure -j4
-  if [ $BUILD_TYPE = Debug ]; then
-    ctest --test-action memcheck --output-on-failure -j4
-=======
   if [ $CODECOV = "ON" ]; then
     make -j$num_threads codecov
   else
     ctest --output-on-failure -j$num_threads
->>>>>>> 046f9cb9
   fi
 fi
 
