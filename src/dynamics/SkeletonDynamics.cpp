--- conflicted
+++ resolved
@@ -46,13 +46,10 @@
 using namespace kinematics;
 
 namespace dynamics{
-<<<<<<< HEAD
     SkeletonDynamics::SkeletonDynamics()
         : kinematics::Skeleton(),
-          mImmobile(false) {
-=======
-    SkeletonDynamics::SkeletonDynamics(): kinematics::Skeleton(), mImmobile(false), mJointLimit(true){
->>>>>>> 4fcdc35d
+          mImmobile(false),
+          mJointLimit(true) {
     }
 
     SkeletonDynamics::~SkeletonDynamics(){
