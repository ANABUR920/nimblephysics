## DART 6

### DART 6.2.0 (201X-XX-XX)

<<<<<<< HEAD
* Math

  * Fixed Lemke LCP solver (#808 for DART 6): [#812](https://github.com/dartsim/dart/pull/812)
=======
* Misc

  * Added CMake targets for code formatting using clang-format: [#811](https://github.com/dartsim/dart/pull/811)
>>>>>>> 4ced7945

### DART 6.1.2 (2016-XX-XX)

* Dynamics

  * Fixed bug of ContactConstraint with kinematic joints: [#809](https://github.com/dartsim/dart/pull/809)

### DART 6.1.1 (2016-10-14)

* Build

  * Modified to build DART without SIMD options by default: [#790](https://github.com/dartsim/dart/pull/790)
  * Modified to build external libraries as separately build targets: [#787](https://github.com/dartsim/dart/pull/787)
  * Modified to export CMake target files separately per target: [#786](https://github.com/dartsim/dart/pull/786)

* Misc

  * Updated lodepng up to version 20160501 : [#791](https://github.com/dartsim/dart/pull/791)

### DART 6.1.0 (2016-10-07)

* Collision detection

  * Added distance API: [#744](https://github.com/dartsim/dart/pull/744)
  * Fixed direction of contact normal of BulletCollisionDetector: [#763](https://github.com/dartsim/dart/pull/763)

* Dynamics

  * Added `computeLagrangian()` to `MetaSkeleton` and `BodyNode`: [#746](https://github.com/dartsim/dart/pull/746)
  * Added new shapes: sphere, capsule, cone, and multi-sphere: [#770](https://github.com/dartsim/dart/pull/770), [#769](https://github.com/dartsim/dart/pull/769), [#745](https://github.com/dartsim/dart/pull/745)
  * Changed base class of joint from SingleDofJoint/MultiDofJoint to GenericJoint: [#747](https://github.com/dartsim/dart/pull/747)

* Planning

  * Fixed incorrect linking to flann library: [#761](https://github.com/dartsim/dart/pull/761)

* Parsers

  * Added `sdf` parsing for `fixed` joint and `material` tag of visual shape: [#775](https://github.com/dartsim/dart/pull/775)
  * Added support of urdfdom_headers 1.0: [#766](https://github.com/dartsim/dart/pull/766)

* GUI

  * Added ImGui for 2D graphical interface: [#781](https://github.com/dartsim/dart/pull/781)

* Examples

  * Added osgAtlasSimbicon and osgTinkertoy: [#781](https://github.com/dartsim/dart/pull/781)

* Misc improvements and bug fixes

  * Added `virtual Shape::getType()` and deprecated `ShapeType Shape::getShapeType()`: [#725](https://github.com/dartsim/dart/pull/725)
  * Changed building with SIMD optional: [#765](https://github.com/dartsim/dart/pull/765), [#760](https://github.com/dartsim/dart/pull/760)
  * Fixed minor build and install issues: [#773](https://github.com/dartsim/dart/pull/773), [#772](https://github.com/dartsim/dart/pull/772)
  * Fixed Doxyfile to show missing member functions in API documentation: [#768](https://github.com/dartsim/dart/pull/768)
  * Fixed typo: [#756](https://github.com/dartsim/dart/pull/756), [#755](https://github.com/dartsim/dart/pull/755)

### DART 6.0.1 (2016-06-29)

* Collision detection

  * Added support of FCL 0.5 and tinyxml2 4.0: [#749](https://github.com/dartsim/dart/pull/749)
  * Added warnings for unsupported shape pairs of DARTCollisionDetector: [#722](https://github.com/dartsim/dart/pull/722)

* Dynamics

  * Fixed total mass is not being updated when bodies removed from Skeleton: [#731](https://github.com/dartsim/dart/pull/731)

* Misc improvements and bug fixes

  * Renamed `DEPRECATED` and `FORCEINLINE` to `DART_DEPRECATED` and `DART_FORCEINLINE` to avoid name conflicts: [#742](https://github.com/dartsim/dart/pull/742)
  * Updated copyright: added CMU to copyright holder, moved individual contributors to CONTRIBUTING.md: [#723](https://github.com/dartsim/dart/pull/723)

### DART 6.0.0 (2016-05-10)

* Common data structures

  * Added `Node`, `Aspect`, `State`, and `Properties`: [#713](https://github.com/dartsim/dart/pull/713), [#712](https://github.com/dartsim/dart/issues/712), [#708](https://github.com/dartsim/dart/pull/708), [#707](https://github.com/dartsim/dart/pull/707), [#659](https://github.com/dartsim/dart/pull/659), [#649](https://github.com/dartsim/dart/pull/649), [#645](https://github.com/dartsim/dart/issues/645), [#607](https://github.com/dartsim/dart/pull/607), [#598](https://github.com/dartsim/dart/pull/598), [#591](https://github.com/dartsim/dart/pull/591), [#531](https://github.com/dartsim/dart/pull/531) 
  * Added mathematical constants and user-defined literals for radian, degree, and pi: [#669](https://github.com/dartsim/dart/pull/669), [#314](https://github.com/dartsim/dart/issues/314)
  * Added `ShapeFrame` and `ShapeNode`: [#608](https://github.com/dartsim/dart/pull/608)
  * Added `BoundingBox`: [#547](https://github.com/dartsim/dart/pull/547), [#546](https://github.com/dartsim/dart/issues/546)

* Kinematics

  * Added convenient functions for setting joint limits: [#703](https://github.com/dartsim/dart/pull/703)
  * Added more description on `InverseKinematics::solve()`: [#624](https://github.com/dartsim/dart/pull/624)
  * Added API for utilizing analytical inverse kinematics: [#530](https://github.com/dartsim/dart/pull/530), [#463](https://github.com/dartsim/dart/issues/463)
  * Added color property to `Marker`: [#187](https://github.com/dartsim/dart/issues/187)
  * Improved `Skeleton` to clone `State` as well: [#691](https://github.com/dartsim/dart/pull/691)
  * Improved `ReferentialSkeleton` to be able to add and remove `BodyNode`s and `DegreeOfFreedom`s to/from `Group`s freely: [#557](https://github.com/dartsim/dart/pull/557), [#556](https://github.com/dartsim/dart/issues/556), [#548](https://github.com/dartsim/dart/issues/548)
  * Changed `Marker` into `Node`: [#692](https://github.com/dartsim/dart/pull/692), [#609](https://github.com/dartsim/dart/issues/609)
  * Renamed `Joint::get/setLocal[~]` to `Joint::get/setRelative[~]`: [#715](https://github.com/dartsim/dart/pull/715), [#714](https://github.com/dartsim/dart/issues/714)
  * Renamed `PositionLimited` to `PositionLimitEnforced`: [#447](https://github.com/dartsim/dart/issues/447)
  * Fixed initialization of joint position and velocity: [#691](https://github.com/dartsim/dart/pull/691), [#621](https://github.com/dartsim/dart/pull/621)
  * Fixed `InverseKinematics` when it's used with `FreeJoint` and `BallJoint`: [#683](https://github.com/dartsim/dart/pull/683)
  * Fixed ambiguous overload on `MetaSkeleton::getLinearJacobianDeriv`: [#628](https://github.com/dartsim/dart/pull/628), [#626](https://github.com/dartsim/dart/issues/626)

* Dynamics

  * Added `get/setLCPSolver` functions to `ConstraintSolver`: [#633](https://github.com/dartsim/dart/pull/633)
  * Added `ServoMotorConstraint` as a preliminary implementation for `SERVO` actuator type: [#566](https://github.com/dartsim/dart/pull/566)
  * Improved `ConstraintSolver` to obey C++11 ownership conventions: [#616](https://github.com/dartsim/dart/pull/616)
  * Fixed segfualting of `DantzigLCPSolver` when the constraint dimension is zero: [#634](https://github.com/dartsim/dart/pull/634)
  * Fixed missing implementations in ConstrainedGroup: [#586](https://github.com/dartsim/dart/pull/586)
  * Fixed incorrect applying of joint constraint impulses: [#317](https://github.com/dartsim/dart/issues/317)
  * Deprecated `draw()` functions of dynamics classes: [#654](https://github.com/dartsim/dart/pull/654)

* Collision detection

  * Added `CollisionGroup` and refactored `CollisionDetector` to be more versatile: [#711](https://github.com/dartsim/dart/pull/711), [#704](https://github.com/dartsim/dart/pull/704), [#689](https://github.com/dartsim/dart/pull/689), [#631](https://github.com/dartsim/dart/pull/631), [#642](https://github.com/dartsim/dart/issues/642), [#20](https://github.com/dartsim/dart/issues/20)
  * Improved API for self collision checking options: [#718](https://github.com/dartsim/dart/pull/718), [#702](https://github.com/dartsim/dart/issues/702)
  * Deprecated `BodyNode::isColliding`; collision sets are moved to `CollisionResult`: [#694](https://github.com/dartsim/dart/pull/694), [#670](https://github.com/dartsim/dart/pull/670), [#668](https://github.com/dartsim/dart/pull/668), [#666](https://github.com/dartsim/dart/issues/666)

* Parsers

  * Added back VSK parser: [#602](https://github.com/dartsim/dart/pull/602), [#561](https://github.com/dartsim/dart/pull/561), [#254](https://github.com/dartsim/dart/issues/254)
  * Fixed segfault of `SdfParser` when `nullptr` `ResourceRetriever` is passed: [#663](https://github.com/dartsim/dart/pull/663)

* GUI features

  * Merged `renderer` namespace into `gui` namespace: [#652](https://github.com/dartsim/dart/pull/652), [#589](https://github.com/dartsim/dart/issues/589)
  * Moved `osgDart` under `dart::gui` namespace as `dart::gui::osg`: [#651](https://github.com/dartsim/dart/pull/651)
  * Fixed GlutWindow::screenshot(): [#623](https://github.com/dartsim/dart/pull/623), [#395](https://github.com/dartsim/dart/issues/395)

* Simulation

  * Fixed `World::clone()` didn't clone the collision detector: [#658](https://github.com/dartsim/dart/pull/658)
  * Fixed bug of `World` concurrency: [#577](https://github.com/dartsim/dart/pull/577), [#576](https://github.com/dartsim/dart/issues/576)

* Misc improvements and bug fixes

  * Added `make_unique<T>` that was omitted from C++11: [#639](https://github.com/dartsim/dart/pull/639)
  * Added missing `override` keywords: [#617](https://github.com/dartsim/dart/pull/617), [#535](https://github.com/dartsim/dart/pull/535)
  * Added gcc warning flag `-Wextra`: [#600](https://github.com/dartsim/dart/pull/600)
  * Improved memory management of `constraint` namespace: [#584](https://github.com/dartsim/dart/pull/584), [#583](https://github.com/dartsim/dart/issues/583)
  * Changed the extension of headers from `.h` to `.hpp`: [#709](https://github.com/dartsim/dart/pull/709), [#693](https://github.com/dartsim/dart/pull/693), [#568](https://github.com/dartsim/dart/issues/568)
  * Changed Doxyfile to gnerate tag file: [#690](https://github.com/dartsim/dart/pull/690)
  * Changed the convention to use `std::size_t` over `size_t`: [#681](https://github.com/dartsim/dart/pull/681), [#656](https://github.com/dartsim/dart/issues/656)
  * Changed CMake to configure preprocessors using `#cmakedefine`: [#648](https://github.com/dartsim/dart/pull/648), [#641](https://github.com/dartsim/dart/pull/641)
  * Updated copyright years: [#679](https://github.com/dartsim/dart/pull/679), [#160](https://github.com/dartsim/dart/issues/160)
  * Renamed directory name `apps` to `examples`: [#685](https://github.com/dartsim/dart/pull/685)
  * Fixed warnings of unused variables in release mode: [#646](https://github.com/dartsim/dart/pull/646)
  * Fixed typo of `getNumPluralAddoName` in utility macro: [#615](https://github.com/dartsim/dart/issues/615)
  * Fixed linker error by adding namespace-scope definitions for `constexpr static` members: [#603](https://github.com/dartsim/dart/pull/603)
  * Fixed segfault from nullptr meshes: [#585](https://github.com/dartsim/dart/pull/585)
  * Fixed typo of tutorial with minor improvements: [#573](https://github.com/dartsim/dart/pull/573)
  * Fixed `NameManager<T>::removeEntries(~)` called a function that does not exist: [#564](https://github.com/dartsim/dart/pull/564), [#554](https://github.com/dartsim/dart/issues/554)
  * Fixed missing definitions for various functions: [#558](https://github.com/dartsim/dart/pull/558), [#555](https://github.com/dartsim/dart/issues/555)
  * Fixed const correctness of `BodyNode::getMomentsOfInertia()`: [#541](https://github.com/dartsim/dart/pull/541), [#540](https://github.com/dartsim/dart/issues/540)
  * Fixed `ftel` bug in Linux with an workaround: [#533](https://github.com/dartsim/dart/pull/533)
  * Removed unnecessary `virtual` keyword for overriding functions: [#680](https://github.com/dartsim/dart/pull/680)
  * Removed deprecated APIs in DART 5: [#678](https://github.com/dartsim/dart/pull/678)

* Build and test issues

  * Added CMake target for code coverage testing, and automatic reporting: [#688](https://github.com/dartsim/dart/pull/688), [#687](https://github.com/dartsim/dart/issues/687), [#638](https://github.com/dartsim/dart/pull/638), [#632](https://github.com/dartsim/dart/pull/632)
  * Added missing `liburdfdom-dev` dependency in Ubuntu package: [#574](https://github.com/dartsim/dart/pull/574)
  * Modulized DART libraries: [#706](https://github.com/dartsim/dart/pull/706), [#675](https://github.com/dartsim/dart/pull/675), [#652](https://github.com/dartsim/dart/pull/652), [#477](https://github.com/dartsim/dart/issues/477)
  * Improved Travis-CI script: [#655](https://github.com/dartsim/dart/pull/655)
  * Improved CMake script by splitting tutorials, examples, and tests into separate targets: [#644](https://github.com/dartsim/dart/pull/644)
  * Improved wording of the cmake warning messages for ASSIMP: [#553](https://github.com/dartsim/dart/pull/553)
  * Changed Travis-CI to treat warning as errors using `-Werror` flags: [#682](https://github.com/dartsim/dart/pull/682), [#677](https://github.com/dartsim/dart/issues/677)
  * Changed Travis-CI to test DART with bullet collision detector: [#650](https://github.com/dartsim/dart/pull/650), [#376](https://github.com/dartsim/dart/issues/376)
  * Changed the minimum requirement of Visual Studio version to 2015: [#592](https://github.com/dartsim/dart/issues/592)
  * Changed CMake to build gui::osg examples when `DART_BUILD_EXAMPLES` is on: [#536](https://github.com/dartsim/dart/pull/536)
  * Simplfied Travis-CI tests for general pushes: [#700](https://github.com/dartsim/dart/pull/700)
  * Fixed Eigen memory alignment issue in testCollision.cpp: [#719](https://github.com/dartsim/dart/pull/719)
  * Fixed `BULLET_INCLUDE_DIRS` in `DARTConfig.cmake`: [#697](https://github.com/dartsim/dart/pull/697)
  * Fixed linking with Bullet on OS X El Capitan by supporting for Bullet built with double precision: [#660](https://github.com/dartsim/dart/pull/660), [#657](https://github.com/dartsim/dart/issues/657)
  * Fixed FCL version check logic in the main `CMakeLists.txt`: [#640](https://github.com/dartsim/dart/pull/640)
  * Fixed `find_package(DART)` on optimizer components: [#637](https://github.com/dartsim/dart/pull/637)
  * Fixed linking against `${DART_LIBRARIES}` not working in Ubuntu 14.04: [#630](https://github.com/dartsim/dart/pull/630), [#629](https://github.com/dartsim/dart/issues/629)
  * Fixed Visual Studio 2015 build errors: [#580](https://github.com/dartsim/dart/pull/580)
  * Removed OpenGL dependency from `dart` library: [#667](https://github.com/dartsim/dart/pull/667)
  * Removed version check for Bullet: [#636](https://github.com/dartsim/dart/pull/636), [#625](https://github.com/dartsim/dart/issues/625)

## DART 5

### Version 5.1.5 (201X-XX-XX)

1. Added support of urdfdom_headers 1.0 for DART 5.1 (backport of [#766](https://github.com/dartsim/dart/pull/766))
    * [Pull request #799](https://github.com/dartsim/dart/pull/799)

### Version 5.1.4 (2016-10-14)

1. Fixed inconsistent frame rate of GlutWindow
    * [Pull request #794](https://github.com/dartsim/dart/pull/794)

### Version 5.1.3 (2016-10-07)

1. Updated to support Bullet built with double precision (backport of [#660](https://github.com/dartsim/dart/pull/660))
    * [Pull request #777](https://github.com/dartsim/dart/pull/777)

1. Modified to use btGImpactMeshShape instead of btConvexTriangleMeshShape for mesh
    * [Pull request #764](https://github.com/dartsim/dart/pull/764)

1. Updated to support FCL 0.5 and tinyxml 4.0 (backport of [#749](https://github.com/dartsim/dart/pull/749))
    * [Pull request #759](https://github.com/dartsim/dart/pull/759)

### Version 5.1.2 (2016-04-25)

1. Fixed inverse kinematics (backporting)
    * [Pull request #684](https://github.com/dartsim/dart/pull/684)

1. Fixed aligned memory allocation with Eigen objects in loading meshes
    * [Pull request #606](https://github.com/dartsim/dart/pull/606)

1. Fixed incorrect applying joint constraint impulses (backporting)
    * [Pull request #579](https://github.com/dartsim/dart/pull/579)

1. Fixed some build and packaging issues
    * [Pull request #559](https://github.com/dartsim/dart/pull/559)
    * [Pull request #595](https://github.com/dartsim/dart/pull/595)
    * [Pull request #696](https://github.com/dartsim/dart/pull/696)

### Version 5.1.1 (2015-11-06)

1. Add bullet dependency to package.xml
    * [Pull request #523](https://github.com/dartsim/dart/pull/523)

1. Improved handling of missing symbols of Assimp package
    * [Pull request #542](https://github.com/dartsim/dart/pull/542)

1. Improved travis-ci build log for Mac
    * [Pull request #529](https://github.com/dartsim/dart/pull/529)

1. Fixed warnings in Function.cpp
    * [Pull request #550](https://github.com/dartsim/dart/pull/550)

1. Fixed build failures on AppVeyor
    * [Pull request #543](https://github.com/dartsim/dart/pull/543)

1. Fixed const qualification of ResourceRetriever
    * [Pull request #534](https://github.com/dartsim/dart/pull/534)
    * [Issue #532](https://github.com/dartsim/dart/issues/532)

1. Fixed aligned memory allocation with Eigen objects
    * [Pull request #527](https://github.com/dartsim/dart/pull/527)

1. Fixed copy safety for various classes
    * [Pull request #526](https://github.com/dartsim/dart/pull/526)
    * [Pull request #539](https://github.com/dartsim/dart/pull/539)
    * [Issue #524](https://github.com/dartsim/dart/issues/524)

### Version 5.1.0 (2015-10-15)

1. Fixed incorrect rotational motion of BallJoint and FreeJoint
    * [Pull request #518](https://github.com/dartsim/dart/pull/518)

1. Removed old documents: dart-tutorial, programmingGuide
    * [Pull request #515](https://github.com/dartsim/dart/pull/515)

1. Fixed aligned memory allocation with Eigen objects
    * [Pull request #513](https://github.com/dartsim/dart/pull/513)

1. Fixed segfault in Linkage::Criteria
    * [Pull request #491](https://github.com/dartsim/dart/pull/491)
    * [Issue #489](https://github.com/dartsim/dart/issues/489)

1. Improved sdf/urdf parser
    * [Pull request #497](https://github.com/dartsim/dart/pull/497)
    * [Pull request #485](https://github.com/dartsim/dart/pull/485)

1. Fixed CMake warnings
    * [Pull request #483](https://github.com/dartsim/dart/pull/483)

1. Fixed build issues on Windows
    * [Pull request #516](https://github.com/dartsim/dart/pull/516)
    * [Pull request #509](https://github.com/dartsim/dart/pull/509)
    * [Pull request #486](https://github.com/dartsim/dart/pull/486)
    * [Pull request #482](https://github.com/dartsim/dart/pull/482)
    * [Issue #487](https://github.com/dartsim/dart/issues/487)

1. Fixed IpoptSolver bugs
    * [Pull request #481](https://github.com/dartsim/dart/pull/481)

1. Added Frame::getTransform(withRespecTo, inCoordinatesOf)
    * [Pull request #475](https://github.com/dartsim/dart/pull/475)
    * [Issue #471](https://github.com/dartsim/dart/issues/471)

1. Improved API documentation -- set the SHOW_USED_FILES tag to NO
    * [Pull request #474](https://github.com/dartsim/dart/pull/474)

1. Added convenience setters for generalized coordinates of FreeJoint
    * [Pull request #470](https://github.com/dartsim/dart/pull/470)
    * [Pull request #507](https://github.com/dartsim/dart/pull/507)

1. Fixed compilation warnings
    * [Pull request #480](https://github.com/dartsim/dart/pull/480)
    * [Pull request #469](https://github.com/dartsim/dart/pull/469)
    * [Issue #418](https://github.com/dartsim/dart/issues/418)

1. Added a mutex to Skeleton
    * [Pull request #466](https://github.com/dartsim/dart/pull/466)

1. Added generic URIs support
    * [Pull request #464](https://github.com/dartsim/dart/pull/464)
    * [Pull request #517](https://github.com/dartsim/dart/pull/517)

1. Added End Effector, Inverse Kinematics, and osgDart
    * [Pull request #461](https://github.com/dartsim/dart/pull/461)
    * [Pull request #495](https://github.com/dartsim/dart/pull/495)
    * [Pull request #502](https://github.com/dartsim/dart/pull/502)
    * [Pull request #506](https://github.com/dartsim/dart/pull/506)
    * [Pull request #514](https://github.com/dartsim/dart/pull/514)
    * [Issue #381](https://github.com/dartsim/dart/issues/381)
    * [Issue #454](https://github.com/dartsim/dart/issues/454)
    * [Issue #478](https://github.com/dartsim/dart/issues/478)

1. Removed outdated packaging scripts
    * [Pull request #456](https://github.com/dartsim/dart/pull/456)

1. Added initial position and initial velocity properties
    * [Pull request #449](https://github.com/dartsim/dart/pull/449)

1. Added a package.xml file for REP-136 support
    * [Pull request #446](https://github.com/dartsim/dart/pull/446)

1. Improved Linkage and Chain Criteria
    * [Pull request #443](https://github.com/dartsim/dart/pull/443)
    * [Issue #437](https://github.com/dartsim/dart/issues/437)

1. Added Joint::isCyclic to mark SO(2) topology
    * [Pull request #441](https://github.com/dartsim/dart/pull/441)

1. Fixed SEGFAULTs in DartLoader
    * [Pull request #439](https://github.com/dartsim/dart/pull/439)

1. Added the SYSTEM flag to include_directories
    * [Pull request #435](https://github.com/dartsim/dart/pull/435)

1. Improved Joint warning
    * [Pull request #430](https://github.com/dartsim/dart/pull/430)

1. Added tutorials (http://dart.readthedocs.org/)
    * [Pull request #504](https://github.com/dartsim/dart/pull/504)
    * [Pull request #484](https://github.com/dartsim/dart/pull/484)
    * [Pull request #423](https://github.com/dartsim/dart/pull/423)
    * [Pull request #511](https://github.com/dartsim/dart/pull/511)

### Version 5.0.2 (2015-09-28)

1. Fixed bug in Jacobian update notifications
    * [Pull request #500](https://github.com/dartsim/dart/pull/500)
    * [Issue #499](https://github.com/dartsim/dart/issues/499)

### Version 5.0.1 (2015-07-28)

1. Improved app indexing for bipedStand and atlasSimbicon
    * [Pull request #417](https://github.com/dartsim/dart/pull/417)

1. Added clipping command when it exceeds the limits
    * [Pull request #419](https://github.com/dartsim/dart/pull/419)

1. Improved CollisionNode's index validity check
    * [Pull request #421](https://github.com/dartsim/dart/pull/421)

1. Standardized warning messages for Joints
    * [Pull request #425](https://github.com/dartsim/dart/pull/425)
    * [Pull request #429](https://github.com/dartsim/dart/pull/429)

1. Fixed bug in SDF parser -- correct child for a joint
    * [Pull request #431](https://github.com/dartsim/dart/pull/431)

1. Fixed SDF parsing for single link model without joint
    * [Pull request #444](https://github.com/dartsim/dart/pull/444)

1. Added missing virtual destructors to Properties in Entity and [Soft]BodyNode
    * [Pull request #458](https://github.com/dartsim/dart/pull/458)

1. Limited maximum required version of Assimp less than 3.0~dfsg-4
    * [Pull request #459](https://github.com/dartsim/dart/pull/459)

1. Fixed SEGFAULTs in DartLoader
    * [Pull request #472](https://github.com/dartsim/dart/pull/472)

### Version 5.0.0 (2015-06-15)

1. Fixed aligned memory allocation with Eigen objects
    * [Pull request #414](https://github.com/dartsim/dart/pull/414)

1. Added some missing API for DegreeOfFreedom
    * [Pull request #408](https://github.com/dartsim/dart/pull/408)

1. Replaced logMaps with Eigen::AngleAxisd
    * [Pull request #407](https://github.com/dartsim/dart/pull/407)

1. Improved FCL collision detector
    * [Pull request #405](https://github.com/dartsim/dart/pull/405)

1. Removed deprecated API and suppressed warnings
    * [Pull request #404](https://github.com/dartsim/dart/pull/404)

1. Added use of OpenGL's multisample anti-aliasing
    * [Pull request #402](https://github.com/dartsim/dart/pull/402)

1. Added computation of differences of generalized coordinates
    * [Pull request #389](https://github.com/dartsim/dart/pull/389)
    * [Issue #290](https://github.com/dartsim/dart/issues/290)

1. Added deprecated and force-linline definitions for clang
    * [Pull request #384](https://github.com/dartsim/dart/pull/384)
    * [Issue #379](https://github.com/dartsim/dart/issues/379)

1. Eradicated memory leaks and maked classes copy-safe and clonable
    * [Pull request #369](https://github.com/dartsim/dart/pull/369)
    * [Pull request #390](https://github.com/dartsim/dart/pull/390)
    * [Pull request #391](https://github.com/dartsim/dart/pull/391)
    * [Pull request #392](https://github.com/dartsim/dart/pull/392)
    * [Pull request #397](https://github.com/dartsim/dart/pull/397)
    * [Pull request #415](https://github.com/dartsim/dart/pull/415)
    * [Issue #280](https://github.com/dartsim/dart/issues/280)
    * [Issue #339](https://github.com/dartsim/dart/issues/339)
    * [Issue #370](https://github.com/dartsim/dart/issues/370)
    * [Issue #383](https://github.com/dartsim/dart/issues/383)

1. Improved PlaneShape constructors
    * [Pull request #366](https://github.com/dartsim/dart/pull/366)
    * [Pull request #377](https://github.com/dartsim/dart/pull/377)
    * [Issue #373](https://github.com/dartsim/dart/issues/373)

1. Added appveyor options for parallel build and detailed log
    * [Pull request #365](https://github.com/dartsim/dart/pull/365)

1. Improved robustness and package handling for URDF parsing
    * [Pull request #364](https://github.com/dartsim/dart/pull/364)

1. Fixed bug in BodyNode::_updateBodyJacobianSpatialDeriv()
    * [Pull request #363](https://github.com/dartsim/dart/pull/363)

1. Added alpha channel and Color functions
    * [Pull request #359](https://github.com/dartsim/dart/pull/359)
    * [Issue #358](https://github.com/dartsim/dart/issues/358)

1. Added Jacobian getters to Skeleton
    * [Pull request #357](https://github.com/dartsim/dart/pull/357)

1. Added ArrowShape for visualizing arrows
    * [Pull request #356](https://github.com/dartsim/dart/pull/356)

1. Fixed matrix dimension bug in operationalSpaceControl app
    * [Pull request #354](https://github.com/dartsim/dart/pull/354)

1. Added build type definitions
    * [Pull request #353](https://github.com/dartsim/dart/pull/353)

1. Added Signal class
    * [Pull request #350](https://github.com/dartsim/dart/pull/350)

1. Added LineSegmentShape for visualizing line segments
    * [Pull request #349](https://github.com/dartsim/dart/pull/349)
    * [Issue #346](https://github.com/dartsim/dart/issues/346)

1. Fixed segfault in SoftSdfParser
    * [Pull request #345](https://github.com/dartsim/dart/pull/345)

1. Added subscriptions for destructions and notifications
    * [Pull request #343](https://github.com/dartsim/dart/pull/343)

1. Added NloptSolver::[get/set]NumMaxEvaluations()
    * [Pull request #342](https://github.com/dartsim/dart/pull/342)

1. Added support of Eigen::VectorXd in parser
    * [Pull request #341](https://github.com/dartsim/dart/pull/341)

1. Added Skeleton::getNumJoints()
    * [Pull request #335](https://github.com/dartsim/dart/pull/335)

1. Fixed bug in DARTCollide for sphere-sphere collision
    * [Pull request #332](https://github.com/dartsim/dart/pull/332)

1. Fixed naming issues for Skeletons in World
    * [Pull request #331](https://github.com/dartsim/dart/pull/331)
    * [Issue #330](https://github.com/dartsim/dart/issues/330)

1. Added PlanarJoint support for URDF loader
    * [Pull request #326](https://github.com/dartsim/dart/pull/326)

1. Fixed rotation of the inertia reference frame for URDF loader
    * [Pull request #326](https://github.com/dartsim/dart/pull/326)
    * [Issue #47](https://github.com/dartsim/dart/issues/47)

1. Fixed bug in loading WorldFile
    * [Pull request #325](https://github.com/dartsim/dart/pull/325)

1. Added plotting of 2D trajectories
    * [Pull request #324](https://github.com/dartsim/dart/pull/324)

1. Removed unsupported axis orders of EulerJoint
    * [Pull request #323](https://github.com/dartsim/dart/pull/323)
    * [Issue #321](https://github.com/dartsim/dart/issues/321)

1. Added convenience functions to help with setting joint positions
    * [Pull request #322](https://github.com/dartsim/dart/pull/322)
    * [Pull request #338](https://github.com/dartsim/dart/pull/338)

1. Added Frame class and auto-updating for forward kinematics
    * [Pull request #319](https://github.com/dartsim/dart/pull/319)
    * [Pull request #344](https://github.com/dartsim/dart/pull/344)
    * [Pull request #367](https://github.com/dartsim/dart/pull/367)
    * [Pull request #380](https://github.com/dartsim/dart/pull/380)
    * [Issue #289](https://github.com/dartsim/dart/issues/289)
    * [Issue #294](https://github.com/dartsim/dart/issues/294)
    * [Issue #305](https://github.com/dartsim/dart/issues/305)

1. Added Travis-CI build test for OSX
    * [Pull request #313](https://github.com/dartsim/dart/pull/313)
    * [Issue #258](https://github.com/dartsim/dart/issues/258)

1. Added specification of minimum dependency version
    * [Pull request #306](https://github.com/dartsim/dart/pull/306)

## DART 4

### Version 4.3.6 (2016-04-16)

1. Fixed duplicate entries in Skeleton::mBodyNodes causing segfault in destructor
    * [Issue #671](https://github.com/dartsim/dart/issues/671)
    * [Pull request #672](https://github.com/dartsim/dart/pull/672)

### Version 4.3.5 (2016-01-09)

1. Fixed incorrect applying of joint constraint impulses (backported from 6.0.0)
    * [Pull request #578](https://github.com/dartsim/dart/pull/578)

### Version 4.3.4 (2015-01-24)

1. Fixed build issue with gtest on Mac
    * [Pull request #315](https://github.com/dartsim/dart/pull/315)

### Version 4.3.3 (2015-01-23)

1. Fixed joint Coulomb friction
    * [Pull request #311](https://github.com/dartsim/dart/pull/311)

### Version 4.3.2 (2015-01-22)

1. Fixed installation -- missing headers (utils/urdf, utils/sdf)

### Version 4.3.1 (2015-01-21)

1. Fixed API incompatibility introduced by dart-4.3.0
    * [Issue #303](https://github.com/dartsim/dart/issues/303)
    * [Pull request #309](https://github.com/dartsim/dart/pull/309)

### Version 4.3.0 (2015-01-19)

1. Added name manager for efficient name look-up and unique naming
    * [Pull request #277](https://github.com/dartsim/dart/pull/277)
1. Added all-inclusive header and namespace headers
    * [Pull request #278](https://github.com/dartsim/dart/pull/278)
1. Added DegreeOfFreedom class for getting/setting data of individual generalized coordinates
    * [Pull request #288](https://github.com/dartsim/dart/pull/288)
1. Added hybrid dynamics
    * [Pull request #298](https://github.com/dartsim/dart/pull/298)
1. Added joint actuator types
    * [Pull request #298](https://github.com/dartsim/dart/pull/298)
1. Added Coulomb joint friction
    * [Pull request #301](https://github.com/dartsim/dart/pull/301)
1. Migrated to C++11
    * [Pull request #268](https://github.com/dartsim/dart/pull/268)
    * [Pull request #299](https://github.com/dartsim/dart/pull/299)
1. Improved readability of CMake output messages
    * [Pull request #272](https://github.com/dartsim/dart/pull/272)
1. Fixed const-correctneess of member functions
    * [Pull request #277](https://github.com/dartsim/dart/pull/277)
1. Added handling use of 'package:/' in URDF
    * [Pull request #273](https://github.com/dartsim/dart/pull/273)
    * [Issue #271](https://github.com/dartsim/dart/issues/271)

### Version 4.2.1 (2015-01-07)

1. Fixed version numbering of shared libraries in debian packages
    * [Pull request #286](https://github.com/dartsim/dart/pull/286)
1. Fixed Jacobian and its derivatives of FreeJoint/BallJoint
    * [Pull request #284](https://github.com/dartsim/dart/pull/284)

### Version 4.2.0 (2014-11-22)

1. Added reset functions for Simulation and Recording class
    * [Pull request #231](https://github.com/dartsim/dart/pull/231)
1. Added operational space control example
    * [Pull request #257](https://github.com/dartsim/dart/pull/257)
1. Fixed misuse of Bullet collision shapes
    * [Pull request #228](https://github.com/dartsim/dart/pull/228)
1. Fixed adjacent body pair check for Bullet collision detector
    * [Pull request #246](https://github.com/dartsim/dart/pull/246)
1. Fixed incorrect computation of constraint impulse for BallJointConstraint and WeldJointContraint
    * [Pull request #247](https://github.com/dartsim/dart/pull/247)
1. Improved generation of soft box shape for soft body
    * [Commit ec31f44](https://github.com/dartsim/dart/commit/ec31f44)

### Version 4.1.1 (2014-07-17)

1. Added ABI check script
    * [Pull request #226](https://github.com/dartsim/dart/pull/226)
    * [Pull request #227](https://github.com/dartsim/dart/pull/227)
1. Fixed build issues on Linux
    * [Pull request #214](https://github.com/dartsim/dart/pull/214)
    * [Pull request #219](https://github.com/dartsim/dart/pull/219)
1. Fixed build issues on Windows
    * [Pull request #215](https://github.com/dartsim/dart/pull/215)
    * [Pull request #217](https://github.com/dartsim/dart/pull/217)
1. Fixed unintended warning messages
    * [Pull request #220](https://github.com/dartsim/dart/pull/220)

### Version 4.1.0 (2014-07-02)

1. Fixed bug in switching collision detectors
    * [Issue #127](https://github.com/dartsim/dart/issues/127)
    * [Pull request #195](https://github.com/dartsim/dart/pull/195)
1. Fixed kinematics and dynamics when a skeleton has multiple parent-less bodies
    * [Pull request #196](https://github.com/dartsim/dart/pull/196)
1. Fixed issue on installing DART 4 alongside DART 3 on Linux
    * [Issue #122](https://github.com/dartsim/dart/issues/122)
    * [Pull request #203](https://github.com/dartsim/dart/pull/203)
1. Fixed warnings on gcc
    * [Pull request #206](https://github.com/dartsim/dart/pull/206)
1. Renamed getDof() to getNumDofs()
    * [Pull request #209](https://github.com/dartsim/dart/pull/209)
1. Added cylinder shape for soft body
    * [Pull request #210](https://github.com/dartsim/dart/pull/210)

### Version 4.0.0 (2014-06-02)

1. Added implicit joint spring force and damping force
1. Added planar joint
1. Added soft body dynamics
1. Added computation of velocity and acceleration of COM
1. Added bullet collision detector
  * [Pull request #156](https://github.com/dartsim/dart/pull/156)
1. Improved performance of forward dynamics algorithm
  * [Pull request #188](https://github.com/dartsim/dart/pull/188)
1. Improved dynamics API for Skeleton and Joint
  * [Pull request #161](https://github.com/dartsim/dart/pull/161)
  * [Pull request #192](https://github.com/dartsim/dart/pull/192)
  * [Pull request #193](https://github.com/dartsim/dart/pull/193)
1. Improved constraint dynamics solver
  * [Pull request #184](https://github.com/dartsim/dart/pull/184)
1. Improved calculation of equations of motion using Featherstone algorithm
  * [Issue #85](https://github.com/dartsim/dart/issues/87)
1. Improved optimizer interface and added nlopt solver
  * [Pull request #152](https://github.com/dartsim/dart/pull/152)
1. Fixed self collision bug
  * [Issue #125](https://github.com/dartsim/dart/issues/125)
1. Fixed incorrect integration of BallJoint and FreeJoint
  * [Issue #122](https://github.com/dartsim/dart/issues/122)
  * [Pull request #168](https://github.com/dartsim/dart/pull/168)

## DART 3

### Version 3.0 (2013-11-04)

1. Removed Transformation classes. Their functionality is now included in joint classes.
1. Added Featherstone algorithm. Can currently only be used without collision handling. The old algortihm is still present and used for that case.
1. Removed kinematics namespace. Functionality is moved to dynamics classes.
1. Added dart root namespace
1. A lot of function and variable renames
1. Added constraint namespace
1. Added "common" namespace

## DART 2

### Version 2.6 (2013-09-07)

1. Clean-up of build system:
  * Renamed DART_INCLUDEDIR to the standard-compliant DART_INCLUDE_DIRS in CMake files. Users need to adapt their CMake files for this change.
  * Users no longer need to call find_package(DARTExt) in the CMake files. A call to find_package(DART) also finds its dependencies now.
  * Allow user to overwrite installation prefix
  * Add possibility to include DART header files as '#include \<dart/dynamics/Skeleton.h\>' in addition to '#include \<dynamics/Skeleton.h\>'
  * Allow out-of-source builds
1. URDF loader:
  * Major clean-up
  * Consider mesh scaling factor

### Version 2.5 (2013-07-16)

1. Replaced robotics::World with simulation::World
1. Removed robotics::Robot
1. Added simulation::SimWindow
1. Some speed-up of Eigen calculations
1. Added abstract trajectory interface
1. ConstraintDynamics handles contact, joint limit and other constraint forces simultaneously
1. Improved Lemke algorithm for solving LCP
1. Renamed skeletonDynamics::getQDotVector() to getPoseVelocity()
1. Added abstract CollisionDetector interface allowing for multiple different collision detector implementations.
1. Created math namespace
1. Added System class as base class to Skeleton and Joint
1. URDF loader: Removed ability to load nonstandard URDF files with an object tag
1. Added support for multiple shapes per BodyNode
1. Made urdfdom a dependency instead of including it in the DART source
1. Added function to CollisionDetector to let user check a specific pair of BodyNodes for collision

### Version 2.4 (2013-03-05)

1. Mass and inertia are no longer stored in Shape but in BodyNode.
1. Different shapes for collision and visualization (not just different meshes)
1. Shapes are no longer centered at the COM but can be transformed independently relative to the link frame.
1. Improved URDF support
  * Support for non-mesh shapes
  * Does not create dummy root nodes anymore
  * Support for continuous joints
  * Support for arbitrary joint axes for revolute joints (but not for prismatic joints) instead of only axis-aligned joint axes
  * Support for relative mesh paths even if the robot and world URDF files are in different directories
  * All supported joint types can be root joints
1. Clean-up of the Robot class
1. Removed Object class
1. More robust build and installation process on Linux<|MERGE_RESOLUTION|>--- conflicted
+++ resolved
@@ -2,15 +2,13 @@
 
 ### DART 6.2.0 (201X-XX-XX)
 
-<<<<<<< HEAD
 * Math
 
   * Fixed Lemke LCP solver (#808 for DART 6): [#812](https://github.com/dartsim/dart/pull/812)
-=======
+
 * Misc
 
   * Added CMake targets for code formatting using clang-format: [#811](https://github.com/dartsim/dart/pull/811)
->>>>>>> 4ced7945
 
 ### DART 6.1.2 (2016-XX-XX)
 
