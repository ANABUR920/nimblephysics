## DART 7

### DART 7.0.0 (201X-XX-XX)

* Collision detection

  * Added FCL 0.6 support: [#873](https://github.com/dartsim/dart/pull/873)

* Optimizer

  * Changed Function::eval\[Gradient/Hessian\](...) to const function: [#928](https://github.com/dartsim/dart/pull/928)

## DART 6

### DART 6.4.0 (201X-XX-XX)

* Kinematics/Dynamics

  * Added IkFast support as analytic IK solver: [#887](https://github.com/dartsim/dart/pull/887)
  * Fixed NaN values caused by zero-length normals in ContactConstraint: [#881](https://github.com/dartsim/dart/pull/881)

* Collision detection
<<<<<<< HEAD
  
=======

>>>>>>> 1fbb68ea
  * Added FCL 0.6 support (backport of #873): [#936](https://github.com/dartsim/dart/pull/936)

* License

  * Added Personal Robotics Lab and Open Source Robotics Foundation as contributors: [#929](https://github.com/dartsim/dart/pull/929)
  
* Misc

  * Suppressed warnings: [#937](https://github.com/dartsim/dart/pull/937)

* Misc

  * Suppressed warnings: [#937](https://github.com/dartsim/dart/pull/937)

### [DART 6.3.0 (2017-10-04)](https://github.com/dartsim/dart/milestone/36?closed=1)

* Collision detection

  * Added a feature of disabling body node pairs to BodyNodeCollisionFilter: [#911](https://github.com/dartsim/dart/pull/911)

* Kinematics/Dynamics

  * Added setter and getter for WeldJointConstraint::mRelativeTransform: [#910](https://github.com/dartsim/dart/pull/910)

* Parsers

  * Improved SkelParser to read alpha value: [#914](https://github.com/dartsim/dart/pull/914)

* Misc

  * Changed not to use lambda function as an workaround for DART python binding: [#916](https://github.com/dartsim/dart/pull/916)

### [DART 6.2.1 (2017-08-08)](https://github.com/dartsim/dart/milestone/37?closed=1)

* Collision detection

  * Fixed collision checking between objects from the same body node: [#894](https://github.com/dartsim/dart/pull/894)

* Kinematics/Dynamics

  * Fixed transform of ScrewJoint with thread pitch: [#855](https://github.com/dartsim/dart/pull/855)

* Parsers

  * Fixed incorrect reading of <use_parent_model_frame> from SDF: [#893](https://github.com/dartsim/dart/pull/893)
  * Fixed missing reading of joint friction from URDF: [#891](https://github.com/dartsim/dart/pull/891)

* Testing

  * Fixed testing ODE collision detector on macOS: [#884](https://github.com/dartsim/dart/pull/884)
  * Removed redundant main body for each test source file: [#856](https://github.com/dartsim/dart/pull/856)

* Misc

  * Fixed build of dart-gui-osg that depends on the presence of OSG: [#898](https://github.com/dartsim/dart/pull/898)
  * Fixed build of examples and tutorials on macOS: [#889](https://github.com/dartsim/dart/pull/889)
  * Fixed missing overriding method OdePlane::isPlaceable(): [#886](https://github.com/dartsim/dart/pull/886)
  * Replaced use of enum by static constexpr: [#852](https://github.com/dartsim/dart/pull/852), [#904](https://github.com/dartsim/dart/pull/904)

### [DART 6.2.0 (2017-05-15)](https://github.com/dartsim/dart/milestone/30?closed=1)

* Common

  * Added Factory class and applied it to collision detection creation: [#864](https://github.com/dartsim/dart/pull/864)
  * Added readAll() to Resource and ResourceRetriever: [#875](https://github.com/dartsim/dart/pull/875)

* Math

  * Added accessors for diameters and radii of EllipsoidShape, and deprecated EllipsoidShape::get/setSize(): [#829](https://github.com/dartsim/dart/pull/829)
  * Fixed Lemke LCP solver (#808 for DART 6): [#812](https://github.com/dartsim/dart/pull/812)

* Collision Detection

  * Added support of ODE collision detector: [#861](https://github.com/dartsim/dart/pull/861)
  * Fixed incorrect collision filtering of BulletCollisionDetector: [#859](https://github.com/dartsim/dart/pull/859)

* Simulation

  * Fixed World didn't clear collision results on reset: [#863](https://github.com/dartsim/dart/pull/863)

* Parsers

  * Fixed incorrect creation of resource retriever in SkelParser and SdfParser: [#847](https://github.com/dartsim/dart/pull/847), [#849](https://github.com/dartsim/dart/pull/849)

* GUI

  * Added MotionBlurSimWindow: [#840](https://github.com/dartsim/dart/pull/840)
  * Improved MultiSphereShape rendering in GLUT renderer: [#862](https://github.com/dartsim/dart/pull/862)
  * Fixed incorrect parsing of materials and normal scaling from URDF: [#851](https://github.com/dartsim/dart/pull/851)
  * Fixed the OSG renderer not rendering collision geometries: [#851](https://github.com/dartsim/dart/pull/851)
  * Fixed that GUI was rendering white lines with nvidia drivers: [#805](https://github.com/dartsim/dart/pull/805)

* Misc

  * Added createShared() and createUnique() pattern: [#844](https://github.com/dartsim/dart/pull/844)
  * Added Skeleton::getRootJoint(): [#832](https://github.com/dartsim/dart/pull/832)
  * Added CMake targets for code formatting using clang-format: [#811](https://github.com/dartsim/dart/pull/811), [#817](https://github.com/dartsim/dart/pull/817)
  * Renamed MultiSphereShape to MultiSphereConvexHullShape: [#865](https://github.com/dartsim/dart/pull/865)
  * Modified the member function names pertain to lazy evaluation to be more relevant to their functionalities: [#833](https://github.com/dartsim/dart/pull/833)

* Tutorials & Examples

  * Allowed tutorials and examples to be built out of DART source tree: [#842](https://github.com/dartsim/dart/pull/842)
  * Fixed tutorialDominoes-Finished that didn't work with the latest DART: [#807](https://github.com/dartsim/dart/pull/807)

### DART 6.1.2 (2017-01-13)

* Dynamics

  * Fixed bug of ContactConstraint with kinematic joints: [#809](https://github.com/dartsim/dart/pull/809)

* Misc

  * Fixed that ZeroDofJoint::getIndexInTree was called: [#818](https://github.com/dartsim/dart/pull/818)

### DART 6.1.1 (2016-10-14)

* Build

  * Modified to build DART without SIMD options by default: [#790](https://github.com/dartsim/dart/pull/790)
  * Modified to build external libraries as separately build targets: [#787](https://github.com/dartsim/dart/pull/787)
  * Modified to export CMake target files separately per target: [#786](https://github.com/dartsim/dart/pull/786)

* Misc

  * Updated lodepng up to version 20160501 : [#791](https://github.com/dartsim/dart/pull/791)

### DART 6.1.0 (2016-10-07)

* Collision detection

  * Added distance API: [#744](https://github.com/dartsim/dart/pull/744)
  * Fixed direction of contact normal of BulletCollisionDetector: [#763](https://github.com/dartsim/dart/pull/763)

* Dynamics

  * Added `computeLagrangian()` to `MetaSkeleton` and `BodyNode`: [#746](https://github.com/dartsim/dart/pull/746)
  * Added new shapes: sphere, capsule, cone, and multi-sphere: [#770](https://github.com/dartsim/dart/pull/770), [#769](https://github.com/dartsim/dart/pull/769), [#745](https://github.com/dartsim/dart/pull/745)
  * Changed base class of joint from SingleDofJoint/MultiDofJoint to GenericJoint: [#747](https://github.com/dartsim/dart/pull/747)

* Planning

  * Fixed incorrect linking to flann library: [#761](https://github.com/dartsim/dart/pull/761)

* Parsers

  * Added `sdf` parsing for `fixed` joint and `material` tag of visual shape: [#775](https://github.com/dartsim/dart/pull/775)
  * Added support of urdfdom_headers 1.0: [#766](https://github.com/dartsim/dart/pull/766)

* GUI

  * Added ImGui for 2D graphical interface: [#781](https://github.com/dartsim/dart/pull/781)

* Examples

  * Added osgAtlasSimbicon and osgTinkertoy: [#781](https://github.com/dartsim/dart/pull/781)

* Misc improvements and bug fixes

  * Added `virtual Shape::getType()` and deprecated `ShapeType Shape::getShapeType()`: [#725](https://github.com/dartsim/dart/pull/725)
  * Changed building with SIMD optional: [#765](https://github.com/dartsim/dart/pull/765), [#760](https://github.com/dartsim/dart/pull/760)
  * Fixed minor build and install issues: [#773](https://github.com/dartsim/dart/pull/773), [#772](https://github.com/dartsim/dart/pull/772)
  * Fixed Doxyfile to show missing member functions in API documentation: [#768](https://github.com/dartsim/dart/pull/768)
  * Fixed typo: [#756](https://github.com/dartsim/dart/pull/756), [#755](https://github.com/dartsim/dart/pull/755)

### DART 6.0.1 (2016-06-29)

* Collision detection

  * Added support of FCL 0.5 and tinyxml2 4.0: [#749](https://github.com/dartsim/dart/pull/749)
  * Added warnings for unsupported shape pairs of DARTCollisionDetector: [#722](https://github.com/dartsim/dart/pull/722)

* Dynamics

  * Fixed total mass is not being updated when bodies removed from Skeleton: [#731](https://github.com/dartsim/dart/pull/731)

* Misc improvements and bug fixes

  * Renamed `DEPRECATED` and `FORCEINLINE` to `DART_DEPRECATED` and `DART_FORCEINLINE` to avoid name conflicts: [#742](https://github.com/dartsim/dart/pull/742)
  * Updated copyright: added CMU to copyright holder, moved individual contributors to CONTRIBUTING.md: [#723](https://github.com/dartsim/dart/pull/723)

### DART 6.0.0 (2016-05-10)

* Common data structures

  * Added `Node`, `Aspect`, `State`, and `Properties`: [#713](https://github.com/dartsim/dart/pull/713), [#712](https://github.com/dartsim/dart/issues/712), [#708](https://github.com/dartsim/dart/pull/708), [#707](https://github.com/dartsim/dart/pull/707), [#659](https://github.com/dartsim/dart/pull/659), [#649](https://github.com/dartsim/dart/pull/649), [#645](https://github.com/dartsim/dart/issues/645), [#607](https://github.com/dartsim/dart/pull/607), [#598](https://github.com/dartsim/dart/pull/598), [#591](https://github.com/dartsim/dart/pull/591), [#531](https://github.com/dartsim/dart/pull/531) 
  * Added mathematical constants and user-defined literals for radian, degree, and pi: [#669](https://github.com/dartsim/dart/pull/669), [#314](https://github.com/dartsim/dart/issues/314)
  * Added `ShapeFrame` and `ShapeNode`: [#608](https://github.com/dartsim/dart/pull/608)
  * Added `BoundingBox`: [#547](https://github.com/dartsim/dart/pull/547), [#546](https://github.com/dartsim/dart/issues/546)

* Kinematics

  * Added convenient functions for setting joint limits: [#703](https://github.com/dartsim/dart/pull/703)
  * Added more description on `InverseKinematics::solve()`: [#624](https://github.com/dartsim/dart/pull/624)
  * Added API for utilizing analytical inverse kinematics: [#530](https://github.com/dartsim/dart/pull/530), [#463](https://github.com/dartsim/dart/issues/463)
  * Added color property to `Marker`: [#187](https://github.com/dartsim/dart/issues/187)
  * Improved `Skeleton` to clone `State` as well: [#691](https://github.com/dartsim/dart/pull/691)
  * Improved `ReferentialSkeleton` to be able to add and remove `BodyNode`s and `DegreeOfFreedom`s to/from `Group`s freely: [#557](https://github.com/dartsim/dart/pull/557), [#556](https://github.com/dartsim/dart/issues/556), [#548](https://github.com/dartsim/dart/issues/548)
  * Changed `Marker` into `Node`: [#692](https://github.com/dartsim/dart/pull/692), [#609](https://github.com/dartsim/dart/issues/609)
  * Renamed `Joint::get/setLocal[~]` to `Joint::get/setRelative[~]`: [#715](https://github.com/dartsim/dart/pull/715), [#714](https://github.com/dartsim/dart/issues/714)
  * Renamed `PositionLimited` to `PositionLimitEnforced`: [#447](https://github.com/dartsim/dart/issues/447)
  * Fixed initialization of joint position and velocity: [#691](https://github.com/dartsim/dart/pull/691), [#621](https://github.com/dartsim/dart/pull/621)
  * Fixed `InverseKinematics` when it's used with `FreeJoint` and `BallJoint`: [#683](https://github.com/dartsim/dart/pull/683)
  * Fixed ambiguous overload on `MetaSkeleton::getLinearJacobianDeriv`: [#628](https://github.com/dartsim/dart/pull/628), [#626](https://github.com/dartsim/dart/issues/626)

* Dynamics

  * Added `get/setLCPSolver` functions to `ConstraintSolver`: [#633](https://github.com/dartsim/dart/pull/633)
  * Added `ServoMotorConstraint` as a preliminary implementation for `SERVO` actuator type: [#566](https://github.com/dartsim/dart/pull/566)
  * Improved `ConstraintSolver` to obey C++11 ownership conventions: [#616](https://github.com/dartsim/dart/pull/616)
  * Fixed segfualting of `DantzigLCPSolver` when the constraint dimension is zero: [#634](https://github.com/dartsim/dart/pull/634)
  * Fixed missing implementations in ConstrainedGroup: [#586](https://github.com/dartsim/dart/pull/586)
  * Fixed incorrect applying of joint constraint impulses: [#317](https://github.com/dartsim/dart/issues/317)
  * Deprecated `draw()` functions of dynamics classes: [#654](https://github.com/dartsim/dart/pull/654)

* Collision detection

  * Added `CollisionGroup` and refactored `CollisionDetector` to be more versatile: [#711](https://github.com/dartsim/dart/pull/711), [#704](https://github.com/dartsim/dart/pull/704), [#689](https://github.com/dartsim/dart/pull/689), [#631](https://github.com/dartsim/dart/pull/631), [#642](https://github.com/dartsim/dart/issues/642), [#20](https://github.com/dartsim/dart/issues/20)
  * Improved API for self collision checking options: [#718](https://github.com/dartsim/dart/pull/718), [#702](https://github.com/dartsim/dart/issues/702)
  * Deprecated `BodyNode::isColliding`; collision sets are moved to `CollisionResult`: [#694](https://github.com/dartsim/dart/pull/694), [#670](https://github.com/dartsim/dart/pull/670), [#668](https://github.com/dartsim/dart/pull/668), [#666](https://github.com/dartsim/dart/issues/666)

* Parsers

  * Added back VSK parser: [#602](https://github.com/dartsim/dart/pull/602), [#561](https://github.com/dartsim/dart/pull/561), [#254](https://github.com/dartsim/dart/issues/254)
  * Fixed segfault of `SdfParser` when `nullptr` `ResourceRetriever` is passed: [#663](https://github.com/dartsim/dart/pull/663)

* GUI features

  * Merged `renderer` namespace into `gui` namespace: [#652](https://github.com/dartsim/dart/pull/652), [#589](https://github.com/dartsim/dart/issues/589)
  * Moved `osgDart` under `dart::gui` namespace as `dart::gui::osg`: [#651](https://github.com/dartsim/dart/pull/651)
  * Fixed GlutWindow::screenshot(): [#623](https://github.com/dartsim/dart/pull/623), [#395](https://github.com/dartsim/dart/issues/395)

* Simulation

  * Fixed `World::clone()` didn't clone the collision detector: [#658](https://github.com/dartsim/dart/pull/658)
  * Fixed bug of `World` concurrency: [#577](https://github.com/dartsim/dart/pull/577), [#576](https://github.com/dartsim/dart/issues/576)

* Misc improvements and bug fixes

  * Added `make_unique<T>` that was omitted from C++11: [#639](https://github.com/dartsim/dart/pull/639)
  * Added missing `override` keywords: [#617](https://github.com/dartsim/dart/pull/617), [#535](https://github.com/dartsim/dart/pull/535)
  * Added gcc warning flag `-Wextra`: [#600](https://github.com/dartsim/dart/pull/600)
  * Improved memory management of `constraint` namespace: [#584](https://github.com/dartsim/dart/pull/584), [#583](https://github.com/dartsim/dart/issues/583)
  * Changed the extension of headers from `.h` to `.hpp`: [#709](https://github.com/dartsim/dart/pull/709), [#693](https://github.com/dartsim/dart/pull/693), [#568](https://github.com/dartsim/dart/issues/568)
  * Changed Doxyfile to gnerate tag file: [#690](https://github.com/dartsim/dart/pull/690)
  * Changed the convention to use `std::size_t` over `size_t`: [#681](https://github.com/dartsim/dart/pull/681), [#656](https://github.com/dartsim/dart/issues/656)
  * Changed CMake to configure preprocessors using `#cmakedefine`: [#648](https://github.com/dartsim/dart/pull/648), [#641](https://github.com/dartsim/dart/pull/641)
  * Updated copyright years: [#679](https://github.com/dartsim/dart/pull/679), [#160](https://github.com/dartsim/dart/issues/160)
  * Renamed directory name `apps` to `examples`: [#685](https://github.com/dartsim/dart/pull/685)
  * Fixed warnings of unused variables in release mode: [#646](https://github.com/dartsim/dart/pull/646)
  * Fixed typo of `getNumPluralAddoName` in utility macro: [#615](https://github.com/dartsim/dart/issues/615)
  * Fixed linker error by adding namespace-scope definitions for `constexpr static` members: [#603](https://github.com/dartsim/dart/pull/603)
  * Fixed segfault from nullptr meshes: [#585](https://github.com/dartsim/dart/pull/585)
  * Fixed typo of tutorial with minor improvements: [#573](https://github.com/dartsim/dart/pull/573)
  * Fixed `NameManager<T>::removeEntries(~)` called a function that does not exist: [#564](https://github.com/dartsim/dart/pull/564), [#554](https://github.com/dartsim/dart/issues/554)
  * Fixed missing definitions for various functions: [#558](https://github.com/dartsim/dart/pull/558), [#555](https://github.com/dartsim/dart/issues/555)
  * Fixed const correctness of `BodyNode::getMomentsOfInertia()`: [#541](https://github.com/dartsim/dart/pull/541), [#540](https://github.com/dartsim/dart/issues/540)
  * Fixed `ftel` bug in Linux with an workaround: [#533](https://github.com/dartsim/dart/pull/533)
  * Removed unnecessary `virtual` keyword for overriding functions: [#680](https://github.com/dartsim/dart/pull/680)
  * Removed deprecated APIs in DART 5: [#678](https://github.com/dartsim/dart/pull/678)

* Build and test issues

  * Added CMake target for code coverage testing, and automatic reporting: [#688](https://github.com/dartsim/dart/pull/688), [#687](https://github.com/dartsim/dart/issues/687), [#638](https://github.com/dartsim/dart/pull/638), [#632](https://github.com/dartsim/dart/pull/632)
  * Added missing `liburdfdom-dev` dependency in Ubuntu package: [#574](https://github.com/dartsim/dart/pull/574)
  * Modulized DART libraries: [#706](https://github.com/dartsim/dart/pull/706), [#675](https://github.com/dartsim/dart/pull/675), [#652](https://github.com/dartsim/dart/pull/652), [#477](https://github.com/dartsim/dart/issues/477)
  * Improved Travis-CI script: [#655](https://github.com/dartsim/dart/pull/655)
  * Improved CMake script by splitting tutorials, examples, and tests into separate targets: [#644](https://github.com/dartsim/dart/pull/644)
  * Improved wording of the cmake warning messages for ASSIMP: [#553](https://github.com/dartsim/dart/pull/553)
  * Changed Travis-CI to treat warning as errors using `-Werror` flags: [#682](https://github.com/dartsim/dart/pull/682), [#677](https://github.com/dartsim/dart/issues/677)
  * Changed Travis-CI to test DART with bullet collision detector: [#650](https://github.com/dartsim/dart/pull/650), [#376](https://github.com/dartsim/dart/issues/376)
  * Changed the minimum requirement of Visual Studio version to 2015: [#592](https://github.com/dartsim/dart/issues/592)
  * Changed CMake to build gui::osg examples when `DART_BUILD_EXAMPLES` is on: [#536](https://github.com/dartsim/dart/pull/536)
  * Simplfied Travis-CI tests for general pushes: [#700](https://github.com/dartsim/dart/pull/700)
  * Fixed Eigen memory alignment issue in testCollision.cpp: [#719](https://github.com/dartsim/dart/pull/719)
  * Fixed `BULLET_INCLUDE_DIRS` in `DARTConfig.cmake`: [#697](https://github.com/dartsim/dart/pull/697)
  * Fixed linking with Bullet on OS X El Capitan by supporting for Bullet built with double precision: [#660](https://github.com/dartsim/dart/pull/660), [#657](https://github.com/dartsim/dart/issues/657)
  * Fixed FCL version check logic in the main `CMakeLists.txt`: [#640](https://github.com/dartsim/dart/pull/640)
  * Fixed `find_package(DART)` on optimizer components: [#637](https://github.com/dartsim/dart/pull/637)
  * Fixed linking against `${DART_LIBRARIES}` not working in Ubuntu 14.04: [#630](https://github.com/dartsim/dart/pull/630), [#629](https://github.com/dartsim/dart/issues/629)
  * Fixed Visual Studio 2015 build errors: [#580](https://github.com/dartsim/dart/pull/580)
  * Removed OpenGL dependency from `dart` library: [#667](https://github.com/dartsim/dart/pull/667)
  * Removed version check for Bullet: [#636](https://github.com/dartsim/dart/pull/636), [#625](https://github.com/dartsim/dart/issues/625)

## DART 5

### Version 5.1.6 (2017-08-08)

1. Improved camera movement of OpenGL GUI: smooth zooming and translation 
    * [Pull request #843](https://github.com/dartsim/dart/pull/843)

1. Removed debian meta files from the main DART repository
    * [Pull request #853](https://github.com/dartsim/dart/pull/853)

### Version 5.1.5 (2017-01-20)

1. Fixed Lemke LCP solver for several failing cases
    * [Pull request #808](https://github.com/dartsim/dart/pull/808)

1. Increase minimum required Ipopt version to 3.11.9
    * [Pull request #800](https://github.com/dartsim/dart/pull/800)

1. Added support of urdfdom_headers 1.0 for DART 5.1 (backport of [#766](https://github.com/dartsim/dart/pull/766))
    * [Pull request #799](https://github.com/dartsim/dart/pull/799)

### Version 5.1.4 (2016-10-14)

1. Fixed inconsistent frame rate of GlutWindow
    * [Pull request #794](https://github.com/dartsim/dart/pull/794)

### Version 5.1.3 (2016-10-07)

1. Updated to support Bullet built with double precision (backport of [#660](https://github.com/dartsim/dart/pull/660))
    * [Pull request #777](https://github.com/dartsim/dart/pull/777)

1. Modified to use btGImpactMeshShape instead of btConvexTriangleMeshShape for mesh
    * [Pull request #764](https://github.com/dartsim/dart/pull/764)

1. Updated to support FCL 0.5 and tinyxml 4.0 (backport of [#749](https://github.com/dartsim/dart/pull/749))
    * [Pull request #759](https://github.com/dartsim/dart/pull/759)

### Version 5.1.2 (2016-04-25)

1. Fixed inverse kinematics (backporting)
    * [Pull request #684](https://github.com/dartsim/dart/pull/684)

1. Fixed aligned memory allocation with Eigen objects in loading meshes
    * [Pull request #606](https://github.com/dartsim/dart/pull/606)

1. Fixed incorrect applying joint constraint impulses (backporting)
    * [Pull request #579](https://github.com/dartsim/dart/pull/579)

1. Fixed some build and packaging issues
    * [Pull request #559](https://github.com/dartsim/dart/pull/559)
    * [Pull request #595](https://github.com/dartsim/dart/pull/595)
    * [Pull request #696](https://github.com/dartsim/dart/pull/696)

### Version 5.1.1 (2015-11-06)

1. Add bullet dependency to package.xml
    * [Pull request #523](https://github.com/dartsim/dart/pull/523)

1. Improved handling of missing symbols of Assimp package
    * [Pull request #542](https://github.com/dartsim/dart/pull/542)

1. Improved travis-ci build log for Mac
    * [Pull request #529](https://github.com/dartsim/dart/pull/529)

1. Fixed warnings in Function.cpp
    * [Pull request #550](https://github.com/dartsim/dart/pull/550)

1. Fixed build failures on AppVeyor
    * [Pull request #543](https://github.com/dartsim/dart/pull/543)

1. Fixed const qualification of ResourceRetriever
    * [Pull request #534](https://github.com/dartsim/dart/pull/534)
    * [Issue #532](https://github.com/dartsim/dart/issues/532)

1. Fixed aligned memory allocation with Eigen objects
    * [Pull request #527](https://github.com/dartsim/dart/pull/527)

1. Fixed copy safety for various classes
    * [Pull request #526](https://github.com/dartsim/dart/pull/526)
    * [Pull request #539](https://github.com/dartsim/dart/pull/539)
    * [Issue #524](https://github.com/dartsim/dart/issues/524)

### Version 5.1.0 (2015-10-15)

1. Fixed incorrect rotational motion of BallJoint and FreeJoint
    * [Pull request #518](https://github.com/dartsim/dart/pull/518)

1. Removed old documents: dart-tutorial, programmingGuide
    * [Pull request #515](https://github.com/dartsim/dart/pull/515)

1. Fixed aligned memory allocation with Eigen objects
    * [Pull request #513](https://github.com/dartsim/dart/pull/513)

1. Fixed segfault in Linkage::Criteria
    * [Pull request #491](https://github.com/dartsim/dart/pull/491)
    * [Issue #489](https://github.com/dartsim/dart/issues/489)

1. Improved sdf/urdf parser
    * [Pull request #497](https://github.com/dartsim/dart/pull/497)
    * [Pull request #485](https://github.com/dartsim/dart/pull/485)

1. Fixed CMake warnings
    * [Pull request #483](https://github.com/dartsim/dart/pull/483)

1. Fixed build issues on Windows
    * [Pull request #516](https://github.com/dartsim/dart/pull/516)
    * [Pull request #509](https://github.com/dartsim/dart/pull/509)
    * [Pull request #486](https://github.com/dartsim/dart/pull/486)
    * [Pull request #482](https://github.com/dartsim/dart/pull/482)
    * [Issue #487](https://github.com/dartsim/dart/issues/487)

1. Fixed IpoptSolver bugs
    * [Pull request #481](https://github.com/dartsim/dart/pull/481)

1. Added Frame::getTransform(withRespecTo, inCoordinatesOf)
    * [Pull request #475](https://github.com/dartsim/dart/pull/475)
    * [Issue #471](https://github.com/dartsim/dart/issues/471)

1. Improved API documentation -- set the SHOW_USED_FILES tag to NO
    * [Pull request #474](https://github.com/dartsim/dart/pull/474)

1. Added convenience setters for generalized coordinates of FreeJoint
    * [Pull request #470](https://github.com/dartsim/dart/pull/470)
    * [Pull request #507](https://github.com/dartsim/dart/pull/507)

1. Fixed compilation warnings
    * [Pull request #480](https://github.com/dartsim/dart/pull/480)
    * [Pull request #469](https://github.com/dartsim/dart/pull/469)
    * [Issue #418](https://github.com/dartsim/dart/issues/418)

1. Added a mutex to Skeleton
    * [Pull request #466](https://github.com/dartsim/dart/pull/466)

1. Added generic URIs support
    * [Pull request #464](https://github.com/dartsim/dart/pull/464)
    * [Pull request #517](https://github.com/dartsim/dart/pull/517)

1. Added End Effector, Inverse Kinematics, and osgDart
    * [Pull request #461](https://github.com/dartsim/dart/pull/461)
    * [Pull request #495](https://github.com/dartsim/dart/pull/495)
    * [Pull request #502](https://github.com/dartsim/dart/pull/502)
    * [Pull request #506](https://github.com/dartsim/dart/pull/506)
    * [Pull request #514](https://github.com/dartsim/dart/pull/514)
    * [Issue #381](https://github.com/dartsim/dart/issues/381)
    * [Issue #454](https://github.com/dartsim/dart/issues/454)
    * [Issue #478](https://github.com/dartsim/dart/issues/478)

1. Removed outdated packaging scripts
    * [Pull request #456](https://github.com/dartsim/dart/pull/456)

1. Added initial position and initial velocity properties
    * [Pull request #449](https://github.com/dartsim/dart/pull/449)

1. Added a package.xml file for REP-136 support
    * [Pull request #446](https://github.com/dartsim/dart/pull/446)

1. Improved Linkage and Chain Criteria
    * [Pull request #443](https://github.com/dartsim/dart/pull/443)
    * [Issue #437](https://github.com/dartsim/dart/issues/437)

1. Added Joint::isCyclic to mark SO(2) topology
    * [Pull request #441](https://github.com/dartsim/dart/pull/441)

1. Fixed SEGFAULTs in DartLoader
    * [Pull request #439](https://github.com/dartsim/dart/pull/439)

1. Added the SYSTEM flag to include_directories
    * [Pull request #435](https://github.com/dartsim/dart/pull/435)

1. Improved Joint warning
    * [Pull request #430](https://github.com/dartsim/dart/pull/430)

1. Added tutorials (http://dart.readthedocs.org/)
    * [Pull request #504](https://github.com/dartsim/dart/pull/504)
    * [Pull request #484](https://github.com/dartsim/dart/pull/484)
    * [Pull request #423](https://github.com/dartsim/dart/pull/423)
    * [Pull request #511](https://github.com/dartsim/dart/pull/511)

### Version 5.0.2 (2015-09-28)

1. Fixed bug in Jacobian update notifications
    * [Pull request #500](https://github.com/dartsim/dart/pull/500)
    * [Issue #499](https://github.com/dartsim/dart/issues/499)

### Version 5.0.1 (2015-07-28)

1. Improved app indexing for bipedStand and atlasSimbicon
    * [Pull request #417](https://github.com/dartsim/dart/pull/417)

1. Added clipping command when it exceeds the limits
    * [Pull request #419](https://github.com/dartsim/dart/pull/419)

1. Improved CollisionNode's index validity check
    * [Pull request #421](https://github.com/dartsim/dart/pull/421)

1. Standardized warning messages for Joints
    * [Pull request #425](https://github.com/dartsim/dart/pull/425)
    * [Pull request #429](https://github.com/dartsim/dart/pull/429)

1. Fixed bug in SDF parser -- correct child for a joint
    * [Pull request #431](https://github.com/dartsim/dart/pull/431)

1. Fixed SDF parsing for single link model without joint
    * [Pull request #444](https://github.com/dartsim/dart/pull/444)

1. Added missing virtual destructors to Properties in Entity and [Soft]BodyNode
    * [Pull request #458](https://github.com/dartsim/dart/pull/458)

1. Limited maximum required version of Assimp less than 3.0~dfsg-4
    * [Pull request #459](https://github.com/dartsim/dart/pull/459)

1. Fixed SEGFAULTs in DartLoader
    * [Pull request #472](https://github.com/dartsim/dart/pull/472)

### Version 5.0.0 (2015-06-15)

1. Fixed aligned memory allocation with Eigen objects
    * [Pull request #414](https://github.com/dartsim/dart/pull/414)

1. Added some missing API for DegreeOfFreedom
    * [Pull request #408](https://github.com/dartsim/dart/pull/408)

1. Replaced logMaps with Eigen::AngleAxisd
    * [Pull request #407](https://github.com/dartsim/dart/pull/407)

1. Improved FCL collision detector
    * [Pull request #405](https://github.com/dartsim/dart/pull/405)

1. Removed deprecated API and suppressed warnings
    * [Pull request #404](https://github.com/dartsim/dart/pull/404)

1. Added use of OpenGL's multisample anti-aliasing
    * [Pull request #402](https://github.com/dartsim/dart/pull/402)

1. Added computation of differences of generalized coordinates
    * [Pull request #389](https://github.com/dartsim/dart/pull/389)
    * [Issue #290](https://github.com/dartsim/dart/issues/290)

1. Added deprecated and force-linline definitions for clang
    * [Pull request #384](https://github.com/dartsim/dart/pull/384)
    * [Issue #379](https://github.com/dartsim/dart/issues/379)

1. Eradicated memory leaks and maked classes copy-safe and clonable
    * [Pull request #369](https://github.com/dartsim/dart/pull/369)
    * [Pull request #390](https://github.com/dartsim/dart/pull/390)
    * [Pull request #391](https://github.com/dartsim/dart/pull/391)
    * [Pull request #392](https://github.com/dartsim/dart/pull/392)
    * [Pull request #397](https://github.com/dartsim/dart/pull/397)
    * [Pull request #415](https://github.com/dartsim/dart/pull/415)
    * [Issue #280](https://github.com/dartsim/dart/issues/280)
    * [Issue #339](https://github.com/dartsim/dart/issues/339)
    * [Issue #370](https://github.com/dartsim/dart/issues/370)
    * [Issue #383](https://github.com/dartsim/dart/issues/383)

1. Improved PlaneShape constructors
    * [Pull request #366](https://github.com/dartsim/dart/pull/366)
    * [Pull request #377](https://github.com/dartsim/dart/pull/377)
    * [Issue #373](https://github.com/dartsim/dart/issues/373)

1. Added appveyor options for parallel build and detailed log
    * [Pull request #365](https://github.com/dartsim/dart/pull/365)

1. Improved robustness and package handling for URDF parsing
    * [Pull request #364](https://github.com/dartsim/dart/pull/364)

1. Fixed bug in BodyNode::_updateBodyJacobianSpatialDeriv()
    * [Pull request #363](https://github.com/dartsim/dart/pull/363)

1. Added alpha channel and Color functions
    * [Pull request #359](https://github.com/dartsim/dart/pull/359)
    * [Issue #358](https://github.com/dartsim/dart/issues/358)

1. Added Jacobian getters to Skeleton
    * [Pull request #357](https://github.com/dartsim/dart/pull/357)

1. Added ArrowShape for visualizing arrows
    * [Pull request #356](https://github.com/dartsim/dart/pull/356)

1. Fixed matrix dimension bug in operationalSpaceControl app
    * [Pull request #354](https://github.com/dartsim/dart/pull/354)

1. Added build type definitions
    * [Pull request #353](https://github.com/dartsim/dart/pull/353)

1. Added Signal class
    * [Pull request #350](https://github.com/dartsim/dart/pull/350)

1. Added LineSegmentShape for visualizing line segments
    * [Pull request #349](https://github.com/dartsim/dart/pull/349)
    * [Issue #346](https://github.com/dartsim/dart/issues/346)

1. Fixed segfault in SoftSdfParser
    * [Pull request #345](https://github.com/dartsim/dart/pull/345)

1. Added subscriptions for destructions and notifications
    * [Pull request #343](https://github.com/dartsim/dart/pull/343)

1. Added NloptSolver::[get/set]NumMaxEvaluations()
    * [Pull request #342](https://github.com/dartsim/dart/pull/342)

1. Added support of Eigen::VectorXd in parser
    * [Pull request #341](https://github.com/dartsim/dart/pull/341)

1. Added Skeleton::getNumJoints()
    * [Pull request #335](https://github.com/dartsim/dart/pull/335)

1. Fixed bug in DARTCollide for sphere-sphere collision
    * [Pull request #332](https://github.com/dartsim/dart/pull/332)

1. Fixed naming issues for Skeletons in World
    * [Pull request #331](https://github.com/dartsim/dart/pull/331)
    * [Issue #330](https://github.com/dartsim/dart/issues/330)

1. Added PlanarJoint support for URDF loader
    * [Pull request #326](https://github.com/dartsim/dart/pull/326)

1. Fixed rotation of the inertia reference frame for URDF loader
    * [Pull request #326](https://github.com/dartsim/dart/pull/326)
    * [Issue #47](https://github.com/dartsim/dart/issues/47)

1. Fixed bug in loading WorldFile
    * [Pull request #325](https://github.com/dartsim/dart/pull/325)

1. Added plotting of 2D trajectories
    * [Pull request #324](https://github.com/dartsim/dart/pull/324)

1. Removed unsupported axis orders of EulerJoint
    * [Pull request #323](https://github.com/dartsim/dart/pull/323)
    * [Issue #321](https://github.com/dartsim/dart/issues/321)

1. Added convenience functions to help with setting joint positions
    * [Pull request #322](https://github.com/dartsim/dart/pull/322)
    * [Pull request #338](https://github.com/dartsim/dart/pull/338)

1. Added Frame class and auto-updating for forward kinematics
    * [Pull request #319](https://github.com/dartsim/dart/pull/319)
    * [Pull request #344](https://github.com/dartsim/dart/pull/344)
    * [Pull request #367](https://github.com/dartsim/dart/pull/367)
    * [Pull request #380](https://github.com/dartsim/dart/pull/380)
    * [Issue #289](https://github.com/dartsim/dart/issues/289)
    * [Issue #294](https://github.com/dartsim/dart/issues/294)
    * [Issue #305](https://github.com/dartsim/dart/issues/305)

1. Added Travis-CI build test for OSX
    * [Pull request #313](https://github.com/dartsim/dart/pull/313)
    * [Issue #258](https://github.com/dartsim/dart/issues/258)

1. Added specification of minimum dependency version
    * [Pull request #306](https://github.com/dartsim/dart/pull/306)

## DART 4

### Version 4.3.6 (2016-04-16)

1. Fixed duplicate entries in Skeleton::mBodyNodes causing segfault in destructor
    * [Issue #671](https://github.com/dartsim/dart/issues/671)
    * [Pull request #672](https://github.com/dartsim/dart/pull/672)

### Version 4.3.5 (2016-01-09)

1. Fixed incorrect applying of joint constraint impulses (backported from 6.0.0)
    * [Pull request #578](https://github.com/dartsim/dart/pull/578)

### Version 4.3.4 (2015-01-24)

1. Fixed build issue with gtest on Mac
    * [Pull request #315](https://github.com/dartsim/dart/pull/315)

### Version 4.3.3 (2015-01-23)

1. Fixed joint Coulomb friction
    * [Pull request #311](https://github.com/dartsim/dart/pull/311)

### Version 4.3.2 (2015-01-22)

1. Fixed installation -- missing headers (utils/urdf, utils/sdf)

### Version 4.3.1 (2015-01-21)

1. Fixed API incompatibility introduced by dart-4.3.0
    * [Issue #303](https://github.com/dartsim/dart/issues/303)
    * [Pull request #309](https://github.com/dartsim/dart/pull/309)

### Version 4.3.0 (2015-01-19)

1. Added name manager for efficient name look-up and unique naming
    * [Pull request #277](https://github.com/dartsim/dart/pull/277)
1. Added all-inclusive header and namespace headers
    * [Pull request #278](https://github.com/dartsim/dart/pull/278)
1. Added DegreeOfFreedom class for getting/setting data of individual generalized coordinates
    * [Pull request #288](https://github.com/dartsim/dart/pull/288)
1. Added hybrid dynamics
    * [Pull request #298](https://github.com/dartsim/dart/pull/298)
1. Added joint actuator types
    * [Pull request #298](https://github.com/dartsim/dart/pull/298)
1. Added Coulomb joint friction
    * [Pull request #301](https://github.com/dartsim/dart/pull/301)
1. Migrated to C++11
    * [Pull request #268](https://github.com/dartsim/dart/pull/268)
    * [Pull request #299](https://github.com/dartsim/dart/pull/299)
1. Improved readability of CMake output messages
    * [Pull request #272](https://github.com/dartsim/dart/pull/272)
1. Fixed const-correctneess of member functions
    * [Pull request #277](https://github.com/dartsim/dart/pull/277)
1. Added handling use of 'package:/' in URDF
    * [Pull request #273](https://github.com/dartsim/dart/pull/273)
    * [Issue #271](https://github.com/dartsim/dart/issues/271)

### Version 4.2.1 (2015-01-07)

1. Fixed version numbering of shared libraries in debian packages
    * [Pull request #286](https://github.com/dartsim/dart/pull/286)
1. Fixed Jacobian and its derivatives of FreeJoint/BallJoint
    * [Pull request #284](https://github.com/dartsim/dart/pull/284)

### Version 4.2.0 (2014-11-22)

1. Added reset functions for Simulation and Recording class
    * [Pull request #231](https://github.com/dartsim/dart/pull/231)
1. Added operational space control example
    * [Pull request #257](https://github.com/dartsim/dart/pull/257)
1. Fixed misuse of Bullet collision shapes
    * [Pull request #228](https://github.com/dartsim/dart/pull/228)
1. Fixed adjacent body pair check for Bullet collision detector
    * [Pull request #246](https://github.com/dartsim/dart/pull/246)
1. Fixed incorrect computation of constraint impulse for BallJointConstraint and WeldJointContraint
    * [Pull request #247](https://github.com/dartsim/dart/pull/247)
1. Improved generation of soft box shape for soft body
    * [Commit ec31f44](https://github.com/dartsim/dart/commit/ec31f44)

### Version 4.1.1 (2014-07-17)

1. Added ABI check script
    * [Pull request #226](https://github.com/dartsim/dart/pull/226)
    * [Pull request #227](https://github.com/dartsim/dart/pull/227)
1. Fixed build issues on Linux
    * [Pull request #214](https://github.com/dartsim/dart/pull/214)
    * [Pull request #219](https://github.com/dartsim/dart/pull/219)
1. Fixed build issues on Windows
    * [Pull request #215](https://github.com/dartsim/dart/pull/215)
    * [Pull request #217](https://github.com/dartsim/dart/pull/217)
1. Fixed unintended warning messages
    * [Pull request #220](https://github.com/dartsim/dart/pull/220)

### Version 4.1.0 (2014-07-02)

1. Fixed bug in switching collision detectors
    * [Issue #127](https://github.com/dartsim/dart/issues/127)
    * [Pull request #195](https://github.com/dartsim/dart/pull/195)
1. Fixed kinematics and dynamics when a skeleton has multiple parent-less bodies
    * [Pull request #196](https://github.com/dartsim/dart/pull/196)
1. Fixed issue on installing DART 4 alongside DART 3 on Linux
    * [Issue #122](https://github.com/dartsim/dart/issues/122)
    * [Pull request #203](https://github.com/dartsim/dart/pull/203)
1. Fixed warnings on gcc
    * [Pull request #206](https://github.com/dartsim/dart/pull/206)
1. Renamed getDof() to getNumDofs()
    * [Pull request #209](https://github.com/dartsim/dart/pull/209)
1. Added cylinder shape for soft body
    * [Pull request #210](https://github.com/dartsim/dart/pull/210)

### Version 4.0.0 (2014-06-02)

1. Added implicit joint spring force and damping force
1. Added planar joint
1. Added soft body dynamics
1. Added computation of velocity and acceleration of COM
1. Added bullet collision detector
  * [Pull request #156](https://github.com/dartsim/dart/pull/156)
1. Improved performance of forward dynamics algorithm
  * [Pull request #188](https://github.com/dartsim/dart/pull/188)
1. Improved dynamics API for Skeleton and Joint
  * [Pull request #161](https://github.com/dartsim/dart/pull/161)
  * [Pull request #192](https://github.com/dartsim/dart/pull/192)
  * [Pull request #193](https://github.com/dartsim/dart/pull/193)
1. Improved constraint dynamics solver
  * [Pull request #184](https://github.com/dartsim/dart/pull/184)
1. Improved calculation of equations of motion using Featherstone algorithm
  * [Issue #85](https://github.com/dartsim/dart/issues/87)
1. Improved optimizer interface and added nlopt solver
  * [Pull request #152](https://github.com/dartsim/dart/pull/152)
1. Fixed self collision bug
  * [Issue #125](https://github.com/dartsim/dart/issues/125)
1. Fixed incorrect integration of BallJoint and FreeJoint
  * [Issue #122](https://github.com/dartsim/dart/issues/122)
  * [Pull request #168](https://github.com/dartsim/dart/pull/168)

## DART 3

### Version 3.0 (2013-11-04)

1. Removed Transformation classes. Their functionality is now included in joint classes.
1. Added Featherstone algorithm. Can currently only be used without collision handling. The old algortihm is still present and used for that case.
1. Removed kinematics namespace. Functionality is moved to dynamics classes.
1. Added dart root namespace
1. A lot of function and variable renames
1. Added constraint namespace
1. Added "common" namespace

## DART 2

### Version 2.6 (2013-09-07)

1. Clean-up of build system:
  * Renamed DART_INCLUDEDIR to the standard-compliant DART_INCLUDE_DIRS in CMake files. Users need to adapt their CMake files for this change.
  * Users no longer need to call find_package(DARTExt) in the CMake files. A call to find_package(DART) also finds its dependencies now.
  * Allow user to overwrite installation prefix
  * Add possibility to include DART header files as '#include \<dart/dynamics/Skeleton.h\>' in addition to '#include \<dynamics/Skeleton.h\>'
  * Allow out-of-source builds
1. URDF loader:
  * Major clean-up
  * Consider mesh scaling factor

### Version 2.5 (2013-07-16)

1. Replaced robotics::World with simulation::World
1. Removed robotics::Robot
1. Added simulation::SimWindow
1. Some speed-up of Eigen calculations
1. Added abstract trajectory interface
1. ConstraintDynamics handles contact, joint limit and other constraint forces simultaneously
1. Improved Lemke algorithm for solving LCP
1. Renamed skeletonDynamics::getQDotVector() to getPoseVelocity()
1. Added abstract CollisionDetector interface allowing for multiple different collision detector implementations.
1. Created math namespace
1. Added System class as base class to Skeleton and Joint
1. URDF loader: Removed ability to load nonstandard URDF files with an object tag
1. Added support for multiple shapes per BodyNode
1. Made urdfdom a dependency instead of including it in the DART source
1. Added function to CollisionDetector to let user check a specific pair of BodyNodes for collision

### Version 2.4 (2013-03-05)

1. Mass and inertia are no longer stored in Shape but in BodyNode.
1. Different shapes for collision and visualization (not just different meshes)
1. Shapes are no longer centered at the COM but can be transformed independently relative to the link frame.
1. Improved URDF support
  * Support for non-mesh shapes
  * Does not create dummy root nodes anymore
  * Support for continuous joints
  * Support for arbitrary joint axes for revolute joints (but not for prismatic joints) instead of only axis-aligned joint axes
  * Support for relative mesh paths even if the robot and world URDF files are in different directories
  * All supported joint types can be root joints
1. Clean-up of the Robot class
1. Removed Object class
1. More robust build and installation process on Linux<|MERGE_RESOLUTION|>--- conflicted
+++ resolved
@@ -20,23 +20,16 @@
   * Fixed NaN values caused by zero-length normals in ContactConstraint: [#881](https://github.com/dartsim/dart/pull/881)
 
 * Collision detection
-<<<<<<< HEAD
-  
-=======
-
->>>>>>> 1fbb68ea
+
   * Added FCL 0.6 support (backport of #873): [#936](https://github.com/dartsim/dart/pull/936)
 
 * License
 
   * Added Personal Robotics Lab and Open Source Robotics Foundation as contributors: [#929](https://github.com/dartsim/dart/pull/929)
-  
+
 * Misc
 
   * Suppressed warnings: [#937](https://github.com/dartsim/dart/pull/937)
-
-* Misc
-
   * Suppressed warnings: [#937](https://github.com/dartsim/dart/pull/937)
 
 ### [DART 6.3.0 (2017-10-04)](https://github.com/dartsim/dart/milestone/36?closed=1)
