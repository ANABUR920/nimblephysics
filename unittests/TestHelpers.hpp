--- conflicted
+++ resolved
@@ -77,92 +77,8 @@
 bool equals(const Eigen::Isometry3d& tf1,
             const Eigen::Isometry3d& tf2, double tol = 1e-5)
 {
-<<<<<<< HEAD
-  const Eigen::Isometry3d tf_error = tf1.inverse() * tf2;
-  Eigen::Vector6d error;
-  error.head<3>() = dart::math::logMap(tf_error.linear());
-  error.tail<3>() = tf_error.translation();
-  return (error.norm() < tol);
-=======
   return dart::test::equals(tf1, tf2, tol);
->>>>>>> 70686c24
-}
-
-//==============================================================================
-#define EXPECT_VECTOR_DOUBLE_EQ(vec1, vec2)\
-  if (!equals(vec1, vec2))\
-  {\
-    std::stringstream ss;\
-    ss << "Expected equality of these vectors:\n"\
-       << "  Expected: " << vec1.transpose() << "\n"\
-       << "  Actual  : " << vec2.transpose() << "\n";\
-    GTEST_NONFATAL_FAILURE_(ss.str().c_str());\
-  }
-
-//==============================================================================
-#define EXPECT_MATRIX_DOUBLE_EQ(mat1, mat2)\
-  if (!equals(mat1, mat2))\
-  {\
-    std::stringstream ss;\
-    ss << "Expected equality of these matrices:\n"\
-       << "  Expected:\n"\
-       << "  " << mat1.matrix() << "\n"\
-       << "  Actual  :\n"\
-       << "  " << mat2.matrix() << "\n";\
-    GTEST_NONFATAL_FAILURE_(ss.str().c_str());\
-  }
-
-//==============================================================================
-#define EXPECT_TRANSFORM_DOUBLE_EQ(tf1, tf2)\
-  if (!equals(tf1, tf2))\
-  {\
-    std::stringstream ss;\
-    ss << "Expected equality of these transforms:\n"\
-       << "  Expected:\n"\
-       << "  " << tf1.matrix() << "\n"\
-       << "  Actual  :\n"\
-       << "  " << tf2.matrix() << "\n";\
-    GTEST_NONFATAL_FAILURE_(ss.str().c_str());\
-  }
-
-//==============================================================================
-#define EXPECT_VECTOR_NEAR(vec1, vec2, abs_error)\
-  if (!equals(vec1, vec2, abs_error))\
-  {\
-    std::stringstream ss;\
-    ss << "The element wise difference between:\n"\
-       << vec1.transpose() << "\n"\
-       << "and\n"\
-       << vec2.transpose() << "\n"\
-       << "exceeds " << abs_error << ".\n";\
-    GTEST_NONFATAL_FAILURE_(ss.str().c_str());\
-  }
-
-//==============================================================================
-#define EXPECT_MATRIX_NEAR(mat1, mat2, abs_error)\
-  if (!equals(mat1, mat2, abs_error))\
-  {\
-    std::stringstream ss;\
-    ss << "The element wise difference between:\n"\
-       << mat1.matrix() << "\n"\
-       << "and\n"\
-       << mat2.matrix() << "\n"\
-       << "exceeds " << abs_error << ".\n";\
-    GTEST_NONFATAL_FAILURE_(ss.str().c_str());\
-  }
-
-//==============================================================================
-#define EXPECT_TRANSFORM_NEAR(tf1, tf2, abs_error)\
-  if (!equals(tf1, tf2, abs_error))\
-  {\
-    std::stringstream ss;\
-    ss << "The distance between:\n"\
-       << tf1.matrix() << "\n"\
-       << "and\n"\
-       << tf2.matrix() << "\n"\
-       << "exceeds " << abs_error << ".\n";\
-    GTEST_NONFATAL_FAILURE_(ss.str().c_str());\
-  }
+}
 
 //==============================================================================
 /// Add an end-effector to the last link of the given robot
