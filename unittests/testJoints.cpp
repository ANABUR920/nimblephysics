--- conflicted
+++ resolved
@@ -394,12 +394,7 @@
   double simTime = 0.2;
 #else
   double simTime = 2.0;
-<<<<<<< HEAD
-#endif
-
-=======
 #endif // ------- Debug mode
->>>>>>> af5eaf97
   double timeStep = myWorld->getTimeStep();
   int nSteps = simTime / timeStep;
 
