/*
 * Copyright (c) 2011-2019, The DART development contributors
 * All rights reserved.
 *
 * The list of contributors can be found at:
 *   https://github.com/dartsim/dart/blob/master/LICENSE
 *
 * This file is provided under the following "BSD-style" License:
 *   Redistribution and use in source and binary forms, with or
 *   without modification, are permitted provided that the following
 *   conditions are met:
 *   * Redistributions of source code must retain the above copyright
 *     notice, this list of conditions and the following disclaimer.
 *   * Redistributions in binary form must reproduce the above
 *     copyright notice, this list of conditions and the following
 *     disclaimer in the documentation and/or other materials provided
 *     with the distribution.
 *   THIS SOFTWARE IS PROVIDED BY THE COPYRIGHT HOLDERS AND
 *   CONTRIBUTORS "AS IS" AND ANY EXPRESS OR IMPLIED WARRANTIES,
 *   INCLUDING, BUT NOT LIMITED TO, THE IMPLIED WARRANTIES OF
 *   MERCHANTABILITY AND FITNESS FOR A PARTICULAR PURPOSE ARE
 *   DISCLAIMED. IN NO EVENT SHALL THE COPYRIGHT HOLDER OR
 *   CONTRIBUTORS BE LIABLE FOR ANY DIRECT, INDIRECT, INCIDENTAL,
 *   SPECIAL, EXEMPLARY, OR CONSEQUENTIAL DAMAGES (INCLUDING, BUT NOT
 *   LIMITED TO, PROCUREMENT OF SUBSTITUTE GOODS OR SERVICES; LOSS OF
 *   USE, DATA, OR PROFITS; OR BUSINESS INTERRUPTION) HOWEVER CAUSED
 *   AND ON ANY THEORY OF LIABILITY, WHETHER IN CONTRACT, STRICT
 *   LIABILITY, OR TORT (INCLUDING NEGLIGENCE OR OTHERWISE) ARISING IN
 *   ANY WAY OUT OF THE USE OF THIS SOFTWARE, EVEN IF ADVISED OF THE
 *   POSSIBILITY OF SUCH DAMAGE.
 */

#include <array>
#include <iostream>
#include <gtest/gtest.h>
#include "TestHelpers.hpp"

#include "dart/math/Geometry.hpp"
#include "dart/math/Helpers.hpp"
#include "dart/dynamics/BallJoint.hpp"
#include "dart/dynamics/FreeJoint.hpp"
#include "dart/dynamics/PrismaticJoint.hpp"
#include "dart/dynamics/RevoluteJoint.hpp"
#include "dart/dynamics/TranslationalJoint.hpp"
#include "dart/dynamics/TranslationalJoint2D.hpp"
#include "dart/dynamics/UniversalJoint.hpp"
#include "dart/dynamics/WeldJoint.hpp"
#include "dart/dynamics/EulerJoint.hpp"
#include "dart/dynamics/ScrewJoint.hpp"
#include "dart/dynamics/PlanarJoint.hpp"
#include "dart/dynamics/BodyNode.hpp"
#include "dart/dynamics/Skeleton.hpp"
#include "dart/simulation/World.hpp"
#include "dart/utils/SkelParser.hpp"

using namespace dart;
using namespace dart::math;
using namespace dart::dynamics;
using namespace dart::simulation;

#define JOINT_TOL 0.01

#define ALL_TESTS

//==============================================================================
class JOINTS : public testing::Test
{
public:
  // Get reference frames
  const std::vector<SimpleFrame*>& getFrames() const;

  // Randomize the properties of all the reference frames
  void randomizeRefFrames();

#ifdef _WIN32
  template <typename JointType>
  static typename JointType::Properties createJointProperties()
  {
    return typename JointType::Properties();
  }
#endif

  template <typename JointType>
  void kinematicsTest(
#ifdef _WIN32
      const typename JointType::Properties& _joint
          = BodyNode::createJointProperties<JointType>());
#else
      const typename JointType::Properties& _joint
          = typename JointType::Properties());
#endif

protected:
  // Sets up the test fixture.
  void SetUp() override;

  std::vector<SimpleFrame*> frames;
};

//==============================================================================
void JOINTS::SetUp()
{
  // Create a list of reference frames to use during tests
  frames.push_back(new SimpleFrame(Frame::World(), "refFrame1"));
  frames.push_back(new SimpleFrame(frames.back(), "refFrame2"));
  frames.push_back(new SimpleFrame(frames.back(), "refFrame3"));
  frames.push_back(new SimpleFrame(frames.back(), "refFrame4"));
  frames.push_back(new SimpleFrame(Frame::World(), "refFrame5"));
  frames.push_back(new SimpleFrame(frames.back(), "refFrame6"));
}

//==============================================================================
const std::vector<SimpleFrame*>& JOINTS::getFrames() const
{
  return frames;
}

//==============================================================================
void JOINTS::randomizeRefFrames()
{
  for(std::size_t i=0; i<frames.size(); ++i)
  {
    SimpleFrame* F = frames[i];

    Eigen::Vector3d p = Random::uniform<Eigen::Vector3d>(-100, 100);
    Eigen::Vector3d theta = Random::uniform<Eigen::Vector3d>(-2*M_PI, 2*M_PI);

    Eigen::Isometry3d tf(Eigen::Isometry3d::Identity());
    tf.translate(p);
    tf.linear() = math::eulerXYZToMatrix(theta);

    F->setRelativeTransform(tf);
    F->setRelativeSpatialVelocity(Random::uniform<Eigen::Vector6d>(-100, 100));
    F->setRelativeSpatialAcceleration(Random::uniform<Eigen::Vector6d>(-100, 100));
  }
}

//==============================================================================
template <typename JointType>
void JOINTS::kinematicsTest(const typename JointType::Properties& _properties)
{
  int numTests = 1;

  SkeletonPtr skeleton = Skeleton::create();
  Joint* joint = skeleton->createJointAndBodyNodePair<JointType>(
        nullptr, _properties).first;
  joint->setTransformFromChildBodyNode(math::expMap(Eigen::Vector6d::Random()));
  joint->setTransformFromParentBodyNode(math::expMap(Eigen::Vector6d::Random()));

  int dof = static_cast<int>(joint->getNumDofs());

  //--------------------------------------------------------------------------
  //
  //--------------------------------------------------------------------------
  VectorXd q = VectorXd::Zero(dof);
  VectorXd dq = VectorXd::Zero(dof);

  for (int idxTest = 0; idxTest < numTests; ++idxTest)
  {
    double q_delta = 0.000001;

    for (int i = 0; i < dof; ++i)
    {
      q(i) = Random::uniform(-constantsd::pi()*1.0, constantsd::pi()*1.0);
      dq(i) = Random::uniform(-constantsd::pi()*1.0, constantsd::pi()*1.0);
    }

    joint->setPositions(q);
    joint->setVelocities(dq);

    if (dof == 0)
      return;

    Eigen::Isometry3d T = joint->getRelativeTransform();
    Jacobian J = joint->getRelativeJacobian();
    Jacobian dJ = joint->getRelativeJacobianTimeDeriv();

    //--------------------------------------------------------------------------
    // Test T
    //--------------------------------------------------------------------------
    EXPECT_TRUE(math::verifyTransform(T));

    //--------------------------------------------------------------------------
    // Test analytic Jacobian and numerical Jacobian
    // J == numericalJ
    //--------------------------------------------------------------------------
    Jacobian numericJ = Jacobian::Zero(6,dof);
    for (int i = 0; i < dof; ++i)
    {
      // a
      Eigen::VectorXd q_a = q;
      joint->setPositions(q_a);
      Eigen::Isometry3d T_a = joint->getRelativeTransform();

      // b
      Eigen::VectorXd q_b = q;
      q_b(i) += q_delta;
      joint->setPositions(q_b);
      Eigen::Isometry3d T_b = joint->getRelativeTransform();

      //
      Eigen::Isometry3d Tinv_a = T_a.inverse();
      Eigen::Matrix4d Tinv_a_eigen = Tinv_a.matrix();

      // dTdq
      Eigen::Matrix4d T_a_eigen = T_a.matrix();
      Eigen::Matrix4d T_b_eigen = T_b.matrix();
      Eigen::Matrix4d dTdq_eigen = (T_b_eigen - T_a_eigen) / q_delta;
      //Matrix4d dTdq_eigen = (T_b_eigen * T_a_eigen.inverse()) / dt;

      // J(i)
      Eigen::Matrix4d Ji_4x4matrix_eigen = Tinv_a_eigen * dTdq_eigen;
      Eigen::Vector6d Ji;
      Ji[0] = Ji_4x4matrix_eigen(2,1);
      Ji[1] = Ji_4x4matrix_eigen(0,2);
      Ji[2] = Ji_4x4matrix_eigen(1,0);
      Ji[3] = Ji_4x4matrix_eigen(0,3);
      Ji[4] = Ji_4x4matrix_eigen(1,3);
      Ji[5] = Ji_4x4matrix_eigen(2,3);
      numericJ.col(i) = Ji;
    }

    for (int i = 0; i < dof; ++i)
    {
      for (int j = 0; j < 6; ++j)
        EXPECT_NEAR(J.col(i)(j), numericJ.col(i)(j), JOINT_TOL);
    }

    //--------------------------------------------------------------------------
    // Test first time derivative of analytic Jacobian and numerical Jacobian
    // dJ == numerical_dJ
    //--------------------------------------------------------------------------
    Jacobian numeric_dJ = Jacobian::Zero(6,dof);
    for (int i = 0; i < dof; ++i)
    {
      // a
      Eigen::VectorXd q_a = q;
      joint->setPositions(q_a);
      Jacobian J_a = joint->getRelativeJacobian();

      // b
      Eigen::VectorXd q_b = q;
      q_b(i) += q_delta;
      joint->setPositions(q_b);
      Jacobian J_b = joint->getRelativeJacobian();

      //
      Jacobian dJ_dq = (J_b - J_a) / q_delta;

      // J(i)
      numeric_dJ += dJ_dq * dq(i);
    }

    for (int i = 0; i < dof; ++i)
    {
      for (int j = 0; j < 6; ++j)
        EXPECT_NEAR(dJ.col(i)(j), numeric_dJ.col(i)(j), JOINT_TOL);
    }
  }

  // Forward kinematics test with high joint position
  double posMin = -1e+64;
  double posMax = +1e+64;

  for (int idxTest = 0; idxTest < numTests; ++idxTest)
  {
    for (int i = 0; i < dof; ++i)
      q(i) = Random::uniform(posMin, posMax);

    skeleton->setPositions(q);

    if (joint->getNumDofs() == 0)
      return;

    Eigen::Isometry3d T = joint->getRelativeTransform();
    EXPECT_TRUE(math::verifyTransform(T));
  }
}

// 0-dof joint
#ifdef ALL_TESTS
TEST_F(JOINTS, WELD_JOINT)
{
  kinematicsTest<WeldJoint>();
}
#endif

// 1-dof joint
#ifdef ALL_TESTS
TEST_F(JOINTS, REVOLUTE_JOINT)
{
  kinematicsTest<RevoluteJoint>();
}
#endif

// 1-dof joint
#ifdef ALL_TESTS
TEST_F(JOINTS, PRISMATIC_JOINT)
{
  kinematicsTest<PrismaticJoint>();
}
#endif

// 1-dof joint
#ifdef ALL_TESTS
TEST_F(JOINTS, SCREW_JOINT)
{
  kinematicsTest<ScrewJoint>();
}
#endif

// 2-dof joint
#ifdef ALL_TESTS
TEST_F(JOINTS, UNIVERSAL_JOINT)
{
  kinematicsTest<UniversalJoint>();
}
#endif

// 2-dof joint
#ifdef ALL_TESTS
TEST_F(JOINTS, TRANSLATIONAL_JOINT_2D)
{
  kinematicsTest<TranslationalJoint2D>();
}
#endif

// 3-dof joint
TEST_F(JOINTS, BALL_JOINT)
{
  kinematicsTest<BallJoint>();
}
// TODO(JS): Disabled the test compares analytical Jacobian and numerical
// Jacobian since the meaning of BallJoint Jacobian is changed per
// we now use angular velocity and angular accertions as BallJoint's generalized
// velocities and accelerations, repectively.

// 3-dof joint
#ifdef ALL_TESTS
TEST_F(JOINTS, EULER_JOINT)
{
  EulerJoint::Properties properties;

  properties.mAxisOrder = EulerJoint::AxisOrder::XYZ;
  kinematicsTest<EulerJoint>(properties);

  properties.mAxisOrder = EulerJoint::AxisOrder::ZYX;
  kinematicsTest<EulerJoint>(properties);
}
#endif

// 3-dof joint
#ifdef ALL_TESTS
TEST_F(JOINTS, TRANSLATIONAL_JOINT)
{
  kinematicsTest<TranslationalJoint>();
}
#endif

// 3-dof joint
#ifdef ALL_TESTS
TEST_F(JOINTS, PLANAR_JOINT)
{
  kinematicsTest<PlanarJoint>();
}
#endif

// 6-dof joint
//TEST_F(JOINTS, FREE_JOINT)
//{
//  kinematicsTest<FreeJoint>();
//}
// TODO(JS): Disabled the test compares analytical Jacobian and numerical
// Jacobian since the meaning of FreeJoint Jacobian is changed per
// we now use spatial velocity and spatial accertions as FreeJoint's generalized
// velocities and accelerations, repectively.

<<<<<<< HEAD
////==============================================================================
//template <void (Joint::*setX)(std::size_t, double),
//          void (Joint::*setXLowerLimit)(std::size_t, double),
//          void (Joint::*setXUpperLimit)(std::size_t, double)>
//void testCommandLimits(dynamics::Joint* joint)
//{
//  const double lower = -5.0;
//  const double upper = +5.0;
//  const double mid = 0.5 * (lower + upper);
//  const double lessThanLower    = -10.0;
//  const double greaterThanUpper = +10.0;

//  for (std::size_t i = 0; i < joint->getNumDofs(); ++i)
//  {
//    (joint->*setXLowerLimit)(i, lower);
//    (joint->*setXUpperLimit)(i, upper);

//    joint->setCommand(i, mid);
//    EXPECT_EQ(joint->getCommand(i), mid);
//    (joint->*setX)(i, mid);
//    EXPECT_EQ(joint->getCommand(i), mid);

//    joint->setCommand(i, lessThanLower);
//    EXPECT_EQ(joint->getCommand(i), lower);
//    (joint->*setX)(i, lessThanLower);
//    EXPECT_EQ(joint->getCommand(i), lessThanLower);

//    joint->setCommand(i, greaterThanUpper);
//    EXPECT_EQ(joint->getCommand(i), upper);
//    (joint->*setX)(i, greaterThanUpper);
//    EXPECT_EQ(joint->getCommand(i), greaterThanUpper);
//  }
//}
=======
//==============================================================================
template <void (Joint::*setX)(std::size_t, double),
          void (Joint::*setXLowerLimit)(std::size_t, double),
          void (Joint::*setXUpperLimit)(std::size_t, double)>
void testCommandLimits(dynamics::Joint* joint)
{
  const double lower = -5.0;
  const double upper = +5.0;
  const double mid = 0.5 * (lower + upper);
  const double lessThanLower    = -10.0;
  const double greaterThanUpper = +10.0;

  for (std::size_t i = 0; i < joint->getNumDofs(); ++i)
  {
    (joint->*setXLowerLimit)(i, lower);
    (joint->*setXUpperLimit)(i, upper);

    joint->setCommand(i, mid);
    EXPECT_EQ(joint->getCommand(i), mid);
    (joint->*setX)(i, mid);
    EXPECT_EQ(joint->getCommand(i), mid);

    joint->setCommand(i, lessThanLower);
    EXPECT_EQ(joint->getCommand(i), lower);
    (joint->*setX)(i, lessThanLower);
    EXPECT_EQ(joint->getCommand(i), lessThanLower);

    joint->setCommand(i, greaterThanUpper);
    EXPECT_EQ(joint->getCommand(i), upper);
    (joint->*setX)(i, greaterThanUpper);
    EXPECT_EQ(joint->getCommand(i), greaterThanUpper);
  }
}

//==============================================================================
#ifdef ALL_TESTS
TEST_F(JOINTS, COMMAND_LIMIT)
{
  simulation::WorldPtr myWorld
      = utils::SkelParser::readWorld(
        "dart://sample/skel/test/joint_limit_test.skel");
  EXPECT_TRUE(myWorld != nullptr);

  dynamics::SkeletonPtr pendulum = myWorld->getSkeleton("double_pendulum");
  EXPECT_TRUE(pendulum != nullptr);

  auto bodyNodes = pendulum->getBodyNodes();

  for (auto bodyNode : bodyNodes)
  {
    Joint* joint = bodyNode->getParentJoint();

    joint->setActuatorType(Joint::FORCE);
    EXPECT_EQ(joint->getActuatorType(), Joint::FORCE);
    testCommandLimits<
        &Joint::setForce,
        &Joint::setForceLowerLimit,
        &Joint::setForceUpperLimit>(joint);

    joint->setActuatorType(Joint::ACCELERATION);
    EXPECT_EQ(joint->getActuatorType(), Joint::ACCELERATION);
    testCommandLimits<
        &Joint::setAcceleration,
        &Joint::setAccelerationLowerLimit,
        &Joint::setAccelerationUpperLimit>(joint);

    joint->setActuatorType(Joint::VELOCITY);
    EXPECT_EQ(joint->getActuatorType(), Joint::VELOCITY);
    testCommandLimits<
        &Joint::setVelocity,
        &Joint::setVelocityLowerLimit,
        &Joint::setVelocityUpperLimit>(joint);
  }
}
#endif

//==============================================================================
#ifdef ALL_TESTS
TEST_F(JOINTS, POSITION_LIMIT)
{
  double tol = 1e-3;

  simulation::WorldPtr myWorld
      = utils::SkelParser::readWorld(
        "dart://sample/skel/test/joint_limit_test.skel");
  EXPECT_TRUE(myWorld != nullptr);

  myWorld->setGravity(Eigen::Vector3d(0.0, 0.0, 0.0));

  dynamics::SkeletonPtr pendulum = myWorld->getSkeleton("double_pendulum");
  EXPECT_TRUE(pendulum != nullptr);

  dynamics::Joint* joint0 = pendulum->getJoint("joint0");
  dynamics::Joint* joint1 = pendulum->getJoint("joint1");

  EXPECT_TRUE(joint0 != nullptr);
  EXPECT_TRUE(joint1 != nullptr);

  double limit0 = constantsd::pi() / 6.0;
  double limit1 = constantsd::pi() / 6.0;

  joint0->setPositionLimitEnforced(true);
  joint0->setPositionLowerLimit(0, -limit0);
  joint0->setPositionUpperLimit(0, limit0);

  joint1->setPositionLimitEnforced(true);
  joint1->setPositionLowerLimit(0, -limit1);
  joint1->setPositionUpperLimit(0, limit1);

#ifndef NDEBUG // Debug mode
  double simTime = 0.2;
#else
  double simTime = 2.0;
#endif // ------- Debug mode
  double timeStep = myWorld->getTimeStep();
  int nSteps = simTime / timeStep;

  // Two seconds with positive control forces
  for (int i = 0; i < nSteps; i++)
  {
    joint0->setForce(0, 0.1);
    joint1->setForce(0, 0.1);
    myWorld->step();

    double jointPos0 = joint0->getPosition(0);
    double jointPos1 = joint1->getPosition(0);

    EXPECT_GE(jointPos0, -limit0 - tol);
    EXPECT_GE(jointPos1, -limit1 - tol);

    EXPECT_LE(jointPos0, limit0 + tol);
    EXPECT_LE(jointPos1, limit1 + tol);
  }

  // Two more seconds with negative control forces
  for (int i = 0; i < nSteps; i++)
  {
    joint0->setForce(0, -0.1);
    joint1->setForce(0, -0.1);
    myWorld->step();

    double jointPos0 = joint0->getPosition(0);
    double jointPos1 = joint1->getPosition(0);

    EXPECT_GE(jointPos0, -limit0 - tol);
    EXPECT_GE(jointPos1, -limit1 - tol);

    EXPECT_LE(jointPos0, limit0 + tol);
    EXPECT_LE(jointPos1, limit1 + tol);
  }
}
#endif

//==============================================================================
#ifdef ALL_TESTS
TEST_F(JOINTS, JOINT_LIMITS)
{
  simulation::WorldPtr myWorld
      = utils::SkelParser::readWorld(
        "dart://sample/skel/test/joint_limit_test.skel");
  EXPECT_TRUE(myWorld != nullptr);

  myWorld->setGravity(Eigen::Vector3d(0.0, 0.0, 0.0));

  dynamics::SkeletonPtr pendulum = myWorld->getSkeleton("double_pendulum");
  EXPECT_TRUE(pendulum != nullptr);

  dynamics::Joint* joint0 = pendulum->getJoint("joint0");

  EXPECT_TRUE(joint0 != nullptr);

  double limit = constantsd::pi() / 6.0;
  Eigen::VectorXd limits = Eigen::VectorXd::Constant(1, constantsd::pi() / 2.0);

  joint0->setPositionLowerLimit(0, -limit);
  joint0->setPositionUpperLimit(0, limit);
  EXPECT_EQ(
      joint0->getPositionLowerLimits(), Eigen::VectorXd::Constant(1, -limit));
  EXPECT_EQ(
      joint0->getPositionUpperLimits(), Eigen::VectorXd::Constant(1, limit));

  joint0->setPositionLowerLimits(-limits);
  joint0->setPositionUpperLimits(limits);
  EXPECT_EQ(joint0->getPositionLowerLimits(), -limits);
  EXPECT_EQ(joint0->getPositionUpperLimits(), limits);

  joint0->setVelocityLowerLimit(0, -limit);
  joint0->setVelocityUpperLimit(0, limit);
  EXPECT_EQ(
      joint0->getVelocityLowerLimits(), Eigen::VectorXd::Constant(1, -limit));
  EXPECT_EQ(
      joint0->getVelocityUpperLimits(), Eigen::VectorXd::Constant(1, limit));

  joint0->setVelocityLowerLimits(-limits);
  joint0->setVelocityUpperLimits(limits);
  EXPECT_EQ(joint0->getVelocityLowerLimits(), -limits);
  EXPECT_EQ(joint0->getVelocityUpperLimits(), limits);

  joint0->setAccelerationLowerLimit(0, -limit);
  joint0->setAccelerationUpperLimit(0, limit);
  EXPECT_EQ(
      joint0->getAccelerationLowerLimits(), Eigen::VectorXd::Constant(1, -limit));
  EXPECT_EQ(
      joint0->getAccelerationUpperLimits(), Eigen::VectorXd::Constant(1, limit));

  joint0->setAccelerationLowerLimits(-limits);
  joint0->setAccelerationUpperLimits(limits);
  EXPECT_EQ(joint0->getAccelerationLowerLimits(), -limits);
  EXPECT_EQ(joint0->getAccelerationUpperLimits(), limits);

  joint0->setForceLowerLimit(0, -limit);
  joint0->setForceUpperLimit(0, limit);
  EXPECT_EQ(
      joint0->getForceLowerLimits(), Eigen::VectorXd::Constant(1, -limit));
  EXPECT_EQ(
      joint0->getForceUpperLimits(), Eigen::VectorXd::Constant(1, limit));

  joint0->setForceLowerLimits(-limits);
  joint0->setForceUpperLimits(limits);
  EXPECT_EQ(joint0->getForceLowerLimits(), -limits);
  EXPECT_EQ(joint0->getForceUpperLimits(), limits);
}
#endif

//==============================================================================
void testJointCoulombFrictionForce(double _timeStep)
{
  double tol = 1e-9;

  simulation::WorldPtr myWorld
      = utils::SkelParser::readWorld(
        "dart://sample/skel/test/joint_friction_test.skel");
  EXPECT_TRUE(myWorld != nullptr);

  myWorld->setGravity(Eigen::Vector3d(0.0, 0.0, 0.0));
  myWorld->setTimeStep(_timeStep);

  dynamics::SkeletonPtr pendulum = myWorld->getSkeleton("double_pendulum");
  EXPECT_TRUE(pendulum != nullptr);
  pendulum->disableSelfCollisionCheck();

  dynamics::Joint* joint0 = pendulum->getJoint("joint0");
  dynamics::Joint* joint1 = pendulum->getJoint("joint1");

  EXPECT_TRUE(joint0 != nullptr);
  EXPECT_TRUE(joint1 != nullptr);

  double frictionForce  = 5.0;

  joint0->setPositionLimitEnforced(false);
  joint1->setPositionLimitEnforced(false);

  joint0->setCoulombFriction(0, frictionForce);
  joint1->setCoulombFriction(0, frictionForce);

  EXPECT_EQ(joint0->getCoulombFriction(0), frictionForce);
  EXPECT_EQ(joint1->getCoulombFriction(0), frictionForce);

#ifndef NDEBUG // Debug mode
  double simTime = 0.2;
#else
  double simTime = 2.0;
#endif // ------- Debug mode
  double timeStep = myWorld->getTimeStep();
  int nSteps = simTime / timeStep;

  // Two seconds with lower control forces than the friction
  for (int i = 0; i < nSteps; i++)
  {
    joint0->setForce(0, +4.9);
    joint1->setForce(0, +4.9);
    myWorld->step();

    double jointVel0 = joint0->getVelocity(0);
    double jointVel1 = joint1->getVelocity(0);

    EXPECT_NEAR(jointVel0, 0.0, tol);
    EXPECT_NEAR(jointVel1, 0.0, tol);
  }

  // Another two seconds with lower control forces than the friction forces
  for (int i = 0; i < nSteps; i++)
  {
    joint0->setForce(0, -4.9);
    joint1->setForce(0, -4.9);
    myWorld->step();

    double jointVel0 = joint0->getVelocity(0);
    double jointVel1 = joint1->getVelocity(0);

    EXPECT_NEAR(jointVel0, 0.0, tol);
    EXPECT_NEAR(jointVel1, 0.0, tol);
  }

  // Another two seconds with higher control forces than the friction forces
  for (int i = 0; i < nSteps; i++)
  {
    joint0->setForce(0, 10.0);
    joint1->setForce(0, 10.0);
    myWorld->step();

    double jointVel0 = joint0->getVelocity(0);
    double jointVel1 = joint1->getVelocity(0);

    EXPECT_GE(std::abs(jointVel0), 0.0);
    EXPECT_GE(std::abs(jointVel1), 0.0);
  }

  // Spend 20 sec waiting the joints to stop
  for (int i = 0; i < nSteps * 10; i++)
  {
    myWorld->step();
  }
  double jointVel0 = joint0->getVelocity(0);
  double jointVel1 = joint1->getVelocity(0);

  EXPECT_NEAR(jointVel0, 0.0, tol);
  EXPECT_NEAR(jointVel1, 0.0, tol);

  // Another two seconds with lower control forces than the friction forces
  // and expect the joints to stop
  for (int i = 0; i < nSteps; i++)
  {
    joint0->setForce(0, 4.9);
    joint1->setForce(0, 4.9);
    myWorld->step();

    double jointVel0 = joint0->getVelocity(0);
    double jointVel1 = joint1->getVelocity(0);

    EXPECT_NEAR(jointVel0, 0.0, tol);
    EXPECT_NEAR(jointVel1, 0.0, tol);
  }
}

//==============================================================================
#ifdef ALL_TESTS
TEST_F(JOINTS, JOINT_COULOMB_FRICTION)
{
  std::array<double, 3> timeSteps;
  timeSteps[0] = 1e-2;
  timeSteps[1] = 1e-3;
  timeSteps[2] = 1e-4;

  for (auto timeStep : timeSteps)
    testJointCoulombFrictionForce(timeStep);
}
#endif

//==============================================================================
SkeletonPtr createPendulum(Joint::ActuatorType actType)
{
  using namespace dart::math::suffixes;

  Vector3d dim(1, 1, 1);
  Vector3d offset(0, 0, 2);

  SkeletonPtr pendulum = createNLinkPendulum(1, dim, DOF_ROLL, offset);
  EXPECT_NE(pendulum, nullptr);

  pendulum->disableSelfCollisionCheck();

  for (std::size_t i = 0; i < pendulum->getNumBodyNodes(); ++i)
  {
    auto bodyNode = pendulum->getBodyNode(i);
    bodyNode->removeAllShapeNodesWith<CollisionAspect>();
  }

  // Joint common setting
  dynamics::Joint* joint = pendulum->getJoint(0);
  EXPECT_NE(joint, nullptr);

  joint->setActuatorType(actType);
  joint->setPosition(0, 90.0_deg);
  joint->setDampingCoefficient(0, 0.0);
  joint->setSpringStiffness(0, 0.0);
  joint->setPositionLimitEnforced(true);
  joint->setCoulombFriction(0, 0.0);

  return pendulum;
}

//==============================================================================
void testServoMotor()
{
  using namespace dart::math::suffixes;

  std::size_t numPendulums = 7;
  double timestep = 1e-3;
  double tol = 1e-9;
  double posUpperLimit = 90.0_deg;
  double posLowerLimit = 45.0_deg;
  double sufficient_force   = 1e+5;
  double insufficient_force = 1e-1;

  // World
  simulation::WorldPtr world = simulation::World::create();
  EXPECT_TRUE(world != nullptr);

  world->setGravity(Eigen::Vector3d(0, 0, -9.81));
  world->setTimeStep(timestep);

  // Each pendulum has servo motor in the joint but also have different
  // expectations depending on the property values.
  //
  // Pendulum0:
  //  - Condition: Zero desired velocity and sufficient servo motor force limits
  //  - Expectation: The desired velocity should be achieved.
  // Pendulum 1:
  //  - Condition: Nonzero desired velocity and sufficient servo motor force
  //               limits
  //  - Expectation: The desired velocity should be achieved.
  // Pendulum 2:
  //  - Condition: Nonzero desired velocity and insufficient servo motor force
  //               limits
  //  - Expectation: The desired velocity can be achieve or not. But when it's
  //                 not achieved, the servo motor force is reached to the lower
  //                 or upper limit.
  // Pendulum 3:
  //  - Condition: Nonzero desired velocity, finite servo motor force limits,
  //               and position limits
  //  - Expectation: The desired velocity should be achieved unless joint
  //                 position is reached to lower or upper position limit.
  // Pendulum 4:
  //  - Condition: Nonzero desired velocity, infinite servo motor force limits,
  //               and position limits
  //  - Expectation: Same as the Pendulum 3's expectation.
  // Pendulum 5:
  //  - Condition: Nonzero desired velocity, finite servo motor force limits,
  //               and infinite Coulomb friction
  //  - Expectation: The the pendulum shouldn't move at all due to the infinite
  //                 friction.
  // Pendulum 6:
  //  - Condition: Nonzero desired velocity, infinite servo motor force limits,
  //               and infinite Coulomb friction
  //  - Expectation: The the pendulum shouldn't move at all due to the friction.
  //    TODO(JS): Should a servo motor dominent Coulomb friction in this case?

  std::vector<SkeletonPtr> pendulums(numPendulums);
  std::vector<JointPtr> joints(numPendulums);
  for (std::size_t i = 0; i < numPendulums; ++i)
  {
    pendulums[i] = createPendulum(Joint::SERVO);
    joints[i] = pendulums[i]->getJoint(0);
  }

  joints[0]->setForceUpperLimit(0, sufficient_force);
  joints[0]->setForceLowerLimit(0, -sufficient_force);

  joints[1]->setForceUpperLimit(0, sufficient_force);
  joints[1]->setForceLowerLimit(0, -sufficient_force);

  joints[2]->setForceUpperLimit(0, insufficient_force);
  joints[2]->setForceLowerLimit(0, -insufficient_force);

  joints[3]->setForceUpperLimit(0, sufficient_force);
  joints[3]->setForceLowerLimit(0, -sufficient_force);
  joints[3]->setPositionUpperLimit(0, posUpperLimit);
  joints[3]->setPositionLowerLimit(0, posLowerLimit);

  joints[4]->setForceUpperLimit(0, constantsd::inf());
  joints[4]->setForceLowerLimit(0, -constantsd::inf());
  joints[4]->setPositionUpperLimit(0, posUpperLimit);
  joints[4]->setPositionLowerLimit(0, posLowerLimit);

  joints[5]->setForceUpperLimit(0, sufficient_force);
  joints[5]->setForceLowerLimit(0, -sufficient_force);
  joints[5]->setCoulombFriction(0, constantsd::inf());

  joints[6]->setForceUpperLimit(0, constantsd::inf());
  joints[6]->setForceLowerLimit(0, -constantsd::inf());
  joints[6]->setCoulombFriction(0, constantsd::inf());

  for (auto pendulum : pendulums)
    world->addSkeleton(pendulum);

#ifndef NDEBUG // Debug mode
  double simTime = 0.2;
#else
  double simTime = 2.0;
#endif // ------- Debug mode
  double timeStep = world->getTimeStep();
  int nSteps = simTime / timeStep;

  // Two seconds with lower control forces than the friction
  for (int i = 0; i < nSteps; i++)
  {
    const double expected_vel = std::sin(world->getTime());

    joints[0]->setCommand(0, 0.0);
    joints[1]->setCommand(0, expected_vel);
    joints[2]->setCommand(0, expected_vel);
    joints[3]->setCommand(0, expected_vel);
    joints[4]->setCommand(0, expected_vel);
    joints[5]->setCommand(0, expected_vel);
    joints[6]->setCommand(0, expected_vel);

    world->step();

    std::vector<double> jointVels(numPendulums);
    for (std::size_t j = 0; j < numPendulums; ++j)
      jointVels[j] = joints[j]->getVelocity(0);

    EXPECT_NEAR(jointVels[0], 0.0, tol);
    EXPECT_NEAR(jointVels[1], expected_vel, tol);
    bool result2 = std::abs(jointVels[2] - expected_vel) < tol
        || std::abs(joints[2]->getConstraintImpulse(0) / timeStep
           - insufficient_force) < tol
        || std::abs(joints[2]->getConstraintImpulse(0) / timeStep
           + insufficient_force) < tol;
    EXPECT_TRUE(result2);
    EXPECT_LE(joints[3]->getPosition(0),
        posUpperLimit + expected_vel * timeStep);
    EXPECT_GE(joints[3]->getPosition(0),
        posLowerLimit - expected_vel * timeStep);
    // EXPECT_LE(joints[4]->getPosition(0),
    //     posUpperLimit + expected_vel * timeStep);
    // EXPECT_GE(joints[4]->getPosition(0),
    //     posLowerLimit - expected_vel * timeStep);
    // TODO(JS): Position limits and servo motor with infinite force limits
    // doesn't work together because they compete against each other to achieve
    // different joint velocities with their infinit force limits. In this case,
    // the position limit constraint should dominent the servo motor constraint.
    EXPECT_NEAR(jointVels[5], 0.0, tol * 1e+2);
    // EXPECT_NEAR(jointVels[6], 0.0, tol * 1e+2);
    // TODO(JS): Servo motor with infinite force limits and infinite Coulomb
    // friction doesn't work because they compete against each other to achieve
    // different joint velocities with their infinit force limits. In this case,
    // the friction constraints should dominent the servo motor constraints.
  }
}

//==============================================================================
#ifdef ALL_TESTS
TEST_F(JOINTS, SERVO_MOTOR)
{
  testServoMotor();
}
#endif

//==============================================================================
void testMimicJoint()
{
  using namespace dart::math::suffixes;

  double timestep = 1e-3;
  double tol = 1e-9;
  double tolPos = 1e-3;
  double sufficient_force   = 1e+5;

  // World
  simulation::WorldPtr world = simulation::World::create();
  EXPECT_TRUE(world != nullptr);

  world->setGravity(Eigen::Vector3d(0, 0, -9.81));
  world->setTimeStep(timestep);

  Vector3d dim(1, 1, 1);
  Vector3d offset(0, 0, 2);

  SkeletonPtr pendulum = createNLinkPendulum(2, dim, DOF_ROLL, offset);
  EXPECT_NE(pendulum, nullptr);

  pendulum->disableSelfCollisionCheck();

  for (std::size_t i = 0; i < pendulum->getNumBodyNodes(); ++i)
  {
    auto bodyNode = pendulum->getBodyNode(i);
    bodyNode->removeAllShapeNodesWith<CollisionAspect>();
  }

  std::vector<JointPtr> joints(2);

  for (std::size_t i = 0; i < pendulum->getNumBodyNodes(); ++i)
  {
    dynamics::Joint* joint = pendulum->getJoint(i);
    EXPECT_NE(joint, nullptr);

    joint->setActuatorType(Joint::SERVO);
    joint->setPosition(0, 90.0_deg);
    joint->setDampingCoefficient(0, 0.0);
    joint->setSpringStiffness(0, 0.0);
    joint->setPositionLimitEnforced(true);
    joint->setCoulombFriction(0, 0.0);

    joints[i] = joint;
  }

  joints[0]->setForceUpperLimit(0, sufficient_force);
  joints[0]->setForceLowerLimit(0, -sufficient_force);

  joints[1]->setForceUpperLimit(0, sufficient_force);
  joints[1]->setForceLowerLimit(0, -sufficient_force);

  // Second joint mimics the first one
  joints[1]->setActuatorType(Joint::MIMIC);
  joints[1]->setMimicJoint(joints[0], 1., 0.);

  world->addSkeleton(pendulum, true);
  // We need to use implicit integration here to keep the results stable enough for the
  // numerical tolerances to be satisfied.
  world->setParallelVelocityAndPositionUpdates(false);

#ifndef NDEBUG // Debug mode
  double simTime = 0.2;
#else
  double simTime = 2.0;
#endif // ------- Debug mode
  double timeStep = world->getTimeStep();
  int nSteps = simTime / timeStep;

  // Two seconds with lower control forces than the friction
  for (int i = 0; i < nSteps; i++)
  {
    const double expected_vel = std::sin(world->getTime());

    joints[0]->setCommand(0, expected_vel);

    world->step();
>>>>>>> 6283bf63

////==============================================================================
//TEST_F(JOINTS, COMMAND_LIMIT)
//{
//  simulation::WorldPtr myWorld
//      = utils::SkelParser::readWorld(
//        "dart://sample/skel/test/joint_limit_test.skel");
//  EXPECT_TRUE(myWorld != nullptr);

//  dynamics::SkeletonPtr pendulum = myWorld->getSkeleton("double_pendulum");
//  EXPECT_TRUE(pendulum != nullptr);

//  auto bodyNodes = pendulum->getBodyNodes();

//  for (auto bodyNode : bodyNodes)
//  {
//    Joint* joint = bodyNode->getParentJoint();

//    joint->setActuatorType(Joint::FORCE);
//    EXPECT_EQ(joint->getActuatorType(), Joint::FORCE);
//    testCommandLimits<
//        &Joint::setForce,
//        &Joint::setForceLowerLimit,
//        &Joint::setForceUpperLimit>(joint);

//    joint->setActuatorType(Joint::ACCELERATION);
//    EXPECT_EQ(joint->getActuatorType(), Joint::ACCELERATION);
//    testCommandLimits<
//        &Joint::setAcceleration,
//        &Joint::setAccelerationLowerLimit,
//        &Joint::setAccelerationUpperLimit>(joint);

//    joint->setActuatorType(Joint::VELOCITY);
//    EXPECT_EQ(joint->getActuatorType(), Joint::VELOCITY);
//    testCommandLimits<
//        &Joint::setVelocity,
//        &Joint::setVelocityLowerLimit,
//        &Joint::setVelocityUpperLimit>(joint);
//  }
//}

////==============================================================================
//TEST_F(JOINTS, POSITION_LIMIT)
//{
//  double tol = 1e-3;

//  simulation::WorldPtr myWorld
//      = utils::SkelParser::readWorld(
//        "dart://sample/skel/test/joint_limit_test.skel");
//  EXPECT_TRUE(myWorld != nullptr);

<<<<<<< HEAD
//  myWorld->setGravity(Eigen::Vector3d(0.0, 0.0, 0.0));

//  dynamics::SkeletonPtr pendulum = myWorld->getSkeleton("double_pendulum");
//  EXPECT_TRUE(pendulum != nullptr);
=======
//==============================================================================
#ifdef ALL_TESTS
TEST_F(JOINTS, MIMIC_JOINT)
{
  testMimicJoint();
}
#endif

//==============================================================================
#ifdef ALL_TESTS
TEST_F(JOINTS, JOINT_COULOMB_FRICTION_AND_POSITION_LIMIT)
{
  const double timeStep = 1e-3;
  const double tol = 1e-2;
>>>>>>> 6283bf63

//  dynamics::Joint* joint0 = pendulum->getJoint("joint0");
//  dynamics::Joint* joint1 = pendulum->getJoint("joint1");

<<<<<<< HEAD
//  EXPECT_TRUE(joint0 != nullptr);
//  EXPECT_TRUE(joint1 != nullptr);
=======
  myWorld->setGravity(Eigen::Vector3d(0.0, 0.0, 0.0));
  myWorld->setTimeStep(timeStep);
  // Use implicit integration for precision for this test
  myWorld->setParallelVelocityAndPositionUpdates(false);
>>>>>>> 6283bf63

//  double limit0 = constantsd::pi() / 6.0;
//  double limit1 = constantsd::pi() / 6.0;

//  joint0->setPositionLimitEnforced(true);
//  joint0->setPositionLowerLimit(0, -limit0);
//  joint0->setPositionUpperLimit(0, limit0);

//  joint1->setPositionLimitEnforced(true);
//  joint1->setPositionLowerLimit(0, -limit1);
//  joint1->setPositionUpperLimit(0, limit1);

//#ifndef NDEBUG // Debug mode
//  double simTime = 0.2;
//#else
//  double simTime = 2.0;
//#endif // ------- Debug mode
//  double timeStep = myWorld->getTimeStep();
//  int nSteps = simTime / timeStep;

//  // Two seconds with positive control forces
//  for (int i = 0; i < nSteps; i++)
//  {
//    joint0->setForce(0, 0.1);
//    joint1->setForce(0, 0.1);
//    myWorld->step();

//    double jointPos0 = joint0->getPosition(0);
//    double jointPos1 = joint1->getPosition(0);

//    EXPECT_GE(jointPos0, -limit0 - tol);
//    EXPECT_GE(jointPos1, -limit1 - tol);

//    EXPECT_LE(jointPos0, limit0 + tol);
//    EXPECT_LE(jointPos1, limit1 + tol);
//  }

//  // Two more seconds with negative control forces
//  for (int i = 0; i < nSteps; i++)
//  {
//    joint0->setForce(0, -0.1);
//    joint1->setForce(0, -0.1);
//    myWorld->step();

//    double jointPos0 = joint0->getPosition(0);
//    double jointPos1 = joint1->getPosition(0);

//    EXPECT_GE(jointPos0, -limit0 - tol);
//    EXPECT_GE(jointPos1, -limit1 - tol);

//    EXPECT_LE(jointPos0, limit0 + tol);
//    EXPECT_LE(jointPos1, limit1 + tol);
//  }
//}

////==============================================================================
//TEST_F(JOINTS, JOINT_LIMITS)
//{
//  simulation::WorldPtr myWorld
//      = utils::SkelParser::readWorld(
//        "dart://sample/skel/test/joint_limit_test.skel");
//  EXPECT_TRUE(myWorld != nullptr);

//  myWorld->setGravity(Eigen::Vector3d(0.0, 0.0, 0.0));

//  dynamics::SkeletonPtr pendulum = myWorld->getSkeleton("double_pendulum");
//  EXPECT_TRUE(pendulum != nullptr);

//  dynamics::Joint* joint0 = pendulum->getJoint("joint0");

//  EXPECT_TRUE(joint0 != nullptr);

//  double limit = constantsd::pi() / 6.0;
//  Eigen::VectorXd limits = Eigen::VectorXd::Constant(1, constantsd::pi() / 2.0);

//  joint0->setPositionLowerLimit(0, -limit);
//  joint0->setPositionUpperLimit(0, limit);
//  EXPECT_EQ(
//      joint0->getPositionLowerLimits(), Eigen::VectorXd::Constant(1, -limit));
//  EXPECT_EQ(
//      joint0->getPositionUpperLimits(), Eigen::VectorXd::Constant(1, limit));

//  joint0->setPositionLowerLimits(-limits);
//  joint0->setPositionUpperLimits(limits);
//  EXPECT_EQ(joint0->getPositionLowerLimits(), -limits);
//  EXPECT_EQ(joint0->getPositionUpperLimits(), limits);

//  joint0->setVelocityLowerLimit(0, -limit);
//  joint0->setVelocityUpperLimit(0, limit);
//  EXPECT_EQ(
//      joint0->getVelocityLowerLimits(), Eigen::VectorXd::Constant(1, -limit));
//  EXPECT_EQ(
//      joint0->getVelocityUpperLimits(), Eigen::VectorXd::Constant(1, limit));

//  joint0->setVelocityLowerLimits(-limits);
//  joint0->setVelocityUpperLimits(limits);
//  EXPECT_EQ(joint0->getVelocityLowerLimits(), -limits);
//  EXPECT_EQ(joint0->getVelocityUpperLimits(), limits);

//  joint0->setAccelerationLowerLimit(0, -limit);
//  joint0->setAccelerationUpperLimit(0, limit);
//  EXPECT_EQ(
//      joint0->getAccelerationLowerLimits(), Eigen::VectorXd::Constant(1, -limit));
//  EXPECT_EQ(
//      joint0->getAccelerationUpperLimits(), Eigen::VectorXd::Constant(1, limit));

//  joint0->setAccelerationLowerLimits(-limits);
//  joint0->setAccelerationUpperLimits(limits);
//  EXPECT_EQ(joint0->getAccelerationLowerLimits(), -limits);
//  EXPECT_EQ(joint0->getAccelerationUpperLimits(), limits);

//  joint0->setForceLowerLimit(0, -limit);
//  joint0->setForceUpperLimit(0, limit);
//  EXPECT_EQ(
//      joint0->getForceLowerLimits(), Eigen::VectorXd::Constant(1, -limit));
//  EXPECT_EQ(
//      joint0->getForceUpperLimits(), Eigen::VectorXd::Constant(1, limit));

//  joint0->setForceLowerLimits(-limits);
//  joint0->setForceUpperLimits(limits);
//  EXPECT_EQ(joint0->getForceLowerLimits(), -limits);
//  EXPECT_EQ(joint0->getForceUpperLimits(), limits);
//}

////==============================================================================
//void testJointCoulombFrictionForce(double _timeStep)
//{
//  double tol = 1e-9;

//  simulation::WorldPtr myWorld
//      = utils::SkelParser::readWorld(
//        "dart://sample/skel/test/joint_friction_test.skel");
//  EXPECT_TRUE(myWorld != nullptr);

//  myWorld->setGravity(Eigen::Vector3d(0.0, 0.0, 0.0));
//  myWorld->setTimeStep(_timeStep);

//  dynamics::SkeletonPtr pendulum = myWorld->getSkeleton("double_pendulum");
//  EXPECT_TRUE(pendulum != nullptr);
//  pendulum->disableSelfCollisionCheck();

//  dynamics::Joint* joint0 = pendulum->getJoint("joint0");
//  dynamics::Joint* joint1 = pendulum->getJoint("joint1");

//  EXPECT_TRUE(joint0 != nullptr);
//  EXPECT_TRUE(joint1 != nullptr);

//  double frictionForce  = 5.0;

//  joint0->setPositionLimitEnforced(false);
//  joint1->setPositionLimitEnforced(false);

//  joint0->setCoulombFriction(0, frictionForce);
//  joint1->setCoulombFriction(0, frictionForce);

//  EXPECT_EQ(joint0->getCoulombFriction(0), frictionForce);
//  EXPECT_EQ(joint1->getCoulombFriction(0), frictionForce);

//#ifndef NDEBUG // Debug mode
//  double simTime = 0.2;
//#else
//  double simTime = 2.0;
//#endif // ------- Debug mode
//  double timeStep = myWorld->getTimeStep();
//  int nSteps = simTime / timeStep;

//  // Two seconds with lower control forces than the friction
//  for (int i = 0; i < nSteps; i++)
//  {
//    joint0->setForce(0, +4.9);
//    joint1->setForce(0, +4.9);
//    myWorld->step();

//    double jointVel0 = joint0->getVelocity(0);
//    double jointVel1 = joint1->getVelocity(0);

//    EXPECT_NEAR(jointVel0, 0.0, tol);
//    EXPECT_NEAR(jointVel1, 0.0, tol);
//  }

//  // Another two seconds with lower control forces than the friction forces
//  for (int i = 0; i < nSteps; i++)
//  {
//    joint0->setForce(0, -4.9);
//    joint1->setForce(0, -4.9);
//    myWorld->step();

//    double jointVel0 = joint0->getVelocity(0);
//    double jointVel1 = joint1->getVelocity(0);

//    EXPECT_NEAR(jointVel0, 0.0, tol);
//    EXPECT_NEAR(jointVel1, 0.0, tol);
//  }

//  // Another two seconds with higher control forces than the friction forces
//  for (int i = 0; i < nSteps; i++)
//  {
//    joint0->setForce(0, 10.0);
//    joint1->setForce(0, 10.0);
//    myWorld->step();

//    double jointVel0 = joint0->getVelocity(0);
//    double jointVel1 = joint1->getVelocity(0);

//    EXPECT_GE(std::abs(jointVel0), 0.0);
//    EXPECT_GE(std::abs(jointVel1), 0.0);
//  }

//  // Spend 20 sec waiting the joints to stop
//  for (int i = 0; i < nSteps * 10; i++)
//  {
//    myWorld->step();
//  }
//  double jointVel0 = joint0->getVelocity(0);
//  double jointVel1 = joint1->getVelocity(0);

//  EXPECT_NEAR(jointVel0, 0.0, tol);
//  EXPECT_NEAR(jointVel1, 0.0, tol);

//  // Another two seconds with lower control forces than the friction forces
//  // and expect the joints to stop
//  for (int i = 0; i < nSteps; i++)
//  {
//    joint0->setForce(0, 4.9);
//    joint1->setForce(0, 4.9);
//    myWorld->step();

//    double jointVel0 = joint0->getVelocity(0);
//    double jointVel1 = joint1->getVelocity(0);

//    EXPECT_NEAR(jointVel0, 0.0, tol);
//    EXPECT_NEAR(jointVel1, 0.0, tol);
//  }
//}

////==============================================================================
//TEST_F(JOINTS, JOINT_COULOMB_FRICTION)
//{
//  std::array<double, 3> timeSteps;
//  timeSteps[0] = 1e-2;
//  timeSteps[1] = 1e-3;
//  timeSteps[2] = 1e-4;

//  for (auto timeStep : timeSteps)
//    testJointCoulombFrictionForce(timeStep);
//}

////==============================================================================
//SkeletonPtr createPendulum(Joint::ActuatorType actType)
//{
//  using namespace dart::math::suffixes;

//  Vector3d dim(1, 1, 1);
//  Vector3d offset(0, 0, 2);

//  SkeletonPtr pendulum = createNLinkPendulum(1, dim, DOF_ROLL, offset);
//  EXPECT_NE(pendulum, nullptr);

//  pendulum->disableSelfCollisionCheck();

//  for (std::size_t i = 0; i < pendulum->getNumBodyNodes(); ++i)
//  {
//    auto bodyNode = pendulum->getBodyNode(i);
//    bodyNode->removeAllShapeNodesWith<CollisionAspect>();
//  }

//  // Joint common setting
//  dynamics::Joint* joint = pendulum->getJoint(0);
//  EXPECT_NE(joint, nullptr);

<<<<<<< HEAD
//  joint->setActuatorType(actType);
//  joint->setPosition(0, 90.0_deg);
//  joint->setDampingCoefficient(0, 0.0);
//  joint->setSpringStiffness(0, 0.0);
//  joint->setPositionLimitEnforced(true);
//  joint->setCoulombFriction(0, 0.0);
=======
    EXPECT_GE(jointPos1, ll - tol);
    EXPECT_LE(jointPos1, ul + tol);
  }
}
#endif
>>>>>>> 6283bf63

//  return pendulum;
//}

////==============================================================================
//void testServoMotor()
//{
//  using namespace dart::math::suffixes;

//  std::size_t numPendulums = 7;
//  double timestep = 1e-3;
//  double tol = 1e-9;
//  double posUpperLimit = 90.0_deg;
//  double posLowerLimit = 45.0_deg;
//  double sufficient_force   = 1e+5;
//  double insufficient_force = 1e-1;

//  // World
//  simulation::WorldPtr world = simulation::World::create();
//  EXPECT_TRUE(world != nullptr);

//  world->setGravity(Eigen::Vector3d(0, 0, -9.81));
//  world->setTimeStep(timestep);

//  // Each pendulum has servo motor in the joint but also have different
//  // expectations depending on the property values.
//  //
//  // Pendulum0:
//  //  - Condition: Zero desired velocity and sufficient servo motor force limits
//  //  - Expectation: The desired velocity should be achieved.
//  // Pendulum 1:
//  //  - Condition: Nonzero desired velocity and sufficient servo motor force
//  //               limits
//  //  - Expectation: The desired velocity should be achieved.
//  // Pendulum 2:
//  //  - Condition: Nonzero desired velocity and insufficient servo motor force
//  //               limits
//  //  - Expectation: The desired velocity can be achieve or not. But when it's
//  //                 not achieved, the servo motor force is reached to the lower
//  //                 or upper limit.
//  // Pendulum 3:
//  //  - Condition: Nonzero desired velocity, finite servo motor force limits,
//  //               and position limits
//  //  - Expectation: The desired velocity should be achieved unless joint
//  //                 position is reached to lower or upper position limit.
//  // Pendulum 4:
//  //  - Condition: Nonzero desired velocity, infinite servo motor force limits,
//  //               and position limits
//  //  - Expectation: Same as the Pendulum 3's expectation.
//  // Pendulum 5:
//  //  - Condition: Nonzero desired velocity, finite servo motor force limits,
//  //               and infinite Coulomb friction
//  //  - Expectation: The the pendulum shouldn't move at all due to the infinite
//  //                 friction.
//  // Pendulum 6:
//  //  - Condition: Nonzero desired velocity, infinite servo motor force limits,
//  //               and infinite Coulomb friction
//  //  - Expectation: The the pendulum shouldn't move at all due to the friction.
//  //    TODO(JS): Should a servo motor dominent Coulomb friction in this case?

//  std::vector<SkeletonPtr> pendulums(numPendulums);
//  std::vector<JointPtr> joints(numPendulums);
//  for (std::size_t i = 0; i < numPendulums; ++i)
//  {
//    pendulums[i] = createPendulum(Joint::SERVO);
//    joints[i] = pendulums[i]->getJoint(0);
//  }

//  joints[0]->setForceUpperLimit(0, sufficient_force);
//  joints[0]->setForceLowerLimit(0, -sufficient_force);

//  joints[1]->setForceUpperLimit(0, sufficient_force);
//  joints[1]->setForceLowerLimit(0, -sufficient_force);

//  joints[2]->setForceUpperLimit(0, insufficient_force);
//  joints[2]->setForceLowerLimit(0, -insufficient_force);

//  joints[3]->setForceUpperLimit(0, sufficient_force);
//  joints[3]->setForceLowerLimit(0, -sufficient_force);
//  joints[3]->setPositionUpperLimit(0, posUpperLimit);
//  joints[3]->setPositionLowerLimit(0, posLowerLimit);

//  joints[4]->setForceUpperLimit(0, constantsd::inf());
//  joints[4]->setForceLowerLimit(0, -constantsd::inf());
//  joints[4]->setPositionUpperLimit(0, posUpperLimit);
//  joints[4]->setPositionLowerLimit(0, posLowerLimit);

//  joints[5]->setForceUpperLimit(0, sufficient_force);
//  joints[5]->setForceLowerLimit(0, -sufficient_force);
//  joints[5]->setCoulombFriction(0, constantsd::inf());

//  joints[6]->setForceUpperLimit(0, constantsd::inf());
//  joints[6]->setForceLowerLimit(0, -constantsd::inf());
//  joints[6]->setCoulombFriction(0, constantsd::inf());

//  for (auto pendulum : pendulums)
//    world->addSkeleton(pendulum);

//#ifndef NDEBUG // Debug mode
//  double simTime = 0.2;
//#else
//  double simTime = 2.0;
//#endif // ------- Debug mode
//  double timeStep = world->getTimeStep();
//  int nSteps = simTime / timeStep;

//  // Two seconds with lower control forces than the friction
//  for (int i = 0; i < nSteps; i++)
//  {
//    const double expected_vel = std::sin(world->getTime());

//    joints[0]->setCommand(0, 0.0);
//    joints[1]->setCommand(0, expected_vel);
//    joints[2]->setCommand(0, expected_vel);
//    joints[3]->setCommand(0, expected_vel);
//    joints[4]->setCommand(0, expected_vel);
//    joints[5]->setCommand(0, expected_vel);
//    joints[6]->setCommand(0, expected_vel);

//    world->step();

//    std::vector<double> jointVels(numPendulums);
//    for (std::size_t j = 0; j < numPendulums; ++j)
//      jointVels[j] = joints[j]->getVelocity(0);

//    EXPECT_NEAR(jointVels[0], 0.0, tol);
//    EXPECT_NEAR(jointVels[1], expected_vel, tol);
//    bool result2 = std::abs(jointVels[2] - expected_vel) < tol
//        || std::abs(joints[2]->getConstraintImpulse(0) / timeStep
//           - insufficient_force) < tol
//        || std::abs(joints[2]->getConstraintImpulse(0) / timeStep
//           + insufficient_force) < tol;
//    EXPECT_TRUE(result2);
//    EXPECT_LE(joints[3]->getPosition(0),
//        posUpperLimit + expected_vel * timeStep);
//    EXPECT_GE(joints[3]->getPosition(0),
//        posLowerLimit - expected_vel * timeStep);
//    // EXPECT_LE(joints[4]->getPosition(0),
//    //     posUpperLimit + expected_vel * timeStep);
//    // EXPECT_GE(joints[4]->getPosition(0),
//    //     posLowerLimit - expected_vel * timeStep);
//    // TODO(JS): Position limits and servo motor with infinite force limits
//    // doesn't work together because they compete against each other to achieve
//    // different joint velocities with their infinit force limits. In this case,
//    // the position limit constraint should dominent the servo motor constraint.
//    EXPECT_NEAR(jointVels[5], 0.0, tol * 1e+2);
//    // EXPECT_NEAR(jointVels[6], 0.0, tol * 1e+2);
//    // TODO(JS): Servo motor with infinite force limits and infinite Coulomb
//    // friction doesn't work because they compete against each other to achieve
//    // different joint velocities with their infinit force limits. In this case,
//    // the friction constraints should dominent the servo motor constraints.
//  }
//}

////==============================================================================
//TEST_F(JOINTS, SERVO_MOTOR)
//{
//  testServoMotor();
//}

////==============================================================================
//void testMimicJoint()
//{
//  using namespace dart::math::suffixes;

//  double timestep = 1e-3;
//  double tol = 1e-9;
//  double tolPos = 1e-3;
//  double sufficient_force   = 1e+5;

//  // World
//  simulation::WorldPtr world = simulation::World::create();
//  EXPECT_TRUE(world != nullptr);

//  world->setGravity(Eigen::Vector3d(0, 0, -9.81));
//  world->setTimeStep(timestep);

<<<<<<< HEAD
//  Vector3d dim(1, 1, 1);
//  Vector3d offset(0, 0, 2);
=======
//==============================================================================
#ifdef ALL_TESTS
TEST_F(JOINTS, CONVENIENCE_FUNCTIONS)
{
  SkeletonPtr skel = Skeleton::create();
>>>>>>> 6283bf63

//  SkeletonPtr pendulum = createNLinkPendulum(2, dim, DOF_ROLL, offset);
//  EXPECT_NE(pendulum, nullptr);

//  pendulum->disableSelfCollisionCheck();

//  for (std::size_t i = 0; i < pendulum->getNumBodyNodes(); ++i)
//  {
//    auto bodyNode = pendulum->getBodyNode(i);
//    bodyNode->removeAllShapeNodesWith<CollisionAspect>();
//  }

//  std::vector<JointPtr> joints(2);

//  for (std::size_t i = 0; i < pendulum->getNumBodyNodes(); ++i)
//  {
//    dynamics::Joint* joint = pendulum->getJoint(i);
//    EXPECT_NE(joint, nullptr);

//    joint->setActuatorType(Joint::SERVO);
//    joint->setPosition(0, 90.0_deg);
//    joint->setDampingCoefficient(0, 0.0);
//    joint->setSpringStiffness(0, 0.0);
//    joint->setPositionLimitEnforced(true);
//    joint->setCoulombFriction(0, 0.0);

//    joints[i] = joint;
//  }

//  joints[0]->setForceUpperLimit(0, sufficient_force);
//  joints[0]->setForceLowerLimit(0, -sufficient_force);

<<<<<<< HEAD
//  joints[1]->setForceUpperLimit(0, sufficient_force);
//  joints[1]->setForceLowerLimit(0, -sufficient_force);

//  // Second joint mimics the first one
//  joints[1]->setActuatorType(Joint::MIMIC);
//  joints[1]->setMimicJoint(joints[0], 1., 0.);
=======
  // Test a hundred times
  for(std::size_t n=0; n<100; ++n)
  {
    // -- convert transforms to positions and then positions back to transforms
    Eigen::Isometry3d desired_freejoint_tf = random_transform();
    freejoint->setPositions(FreeJoint::convertToPositions(desired_freejoint_tf));
    Eigen::Isometry3d actual_freejoint_tf = FreeJoint::convertToTransform(
          freejoint->getPositions());

    Eigen::Isometry3d desired_eulerjoint_tf = random_transform();
    desired_eulerjoint_tf.translation() = Eigen::Vector3d::Zero();
    eulerjoint->setPositions(
          eulerjoint->convertToPositions(desired_eulerjoint_tf.linear()));
    Eigen::Isometry3d actual_eulerjoint_tf = eulerjoint->convertToTransform(
          eulerjoint->getPositions());

    Eigen::Isometry3d desired_balljoint_tf = random_transform();
    desired_balljoint_tf.translation() = Eigen::Vector3d::Zero();
    balljoint->setPositions(
          BallJoint::convertToPositions(desired_balljoint_tf.linear()));
    Eigen::Isometry3d actual_balljoint_tf = BallJoint::convertToTransform(
          balljoint->getPositions());

    // -- collect everything so we can cycle through the tests
    std::vector<Joint*> joints;
    std::vector<BodyNode*> bns;
    common::aligned_vector<Eigen::Isometry3d> desired_tfs;
    common::aligned_vector<Eigen::Isometry3d> actual_tfs;

    joints.push_back(freejoint);
    bns.push_back(freejoint_bn);
    desired_tfs.push_back(desired_freejoint_tf);
    actual_tfs.push_back(actual_freejoint_tf);

    joints.push_back(eulerjoint);
    bns.push_back(eulerjoint_bn);
    desired_tfs.push_back(desired_eulerjoint_tf);
    actual_tfs.push_back(actual_eulerjoint_tf);

    joints.push_back(balljoint);
    bns.push_back(balljoint_bn);
    desired_tfs.push_back(desired_balljoint_tf);
    actual_tfs.push_back(actual_balljoint_tf);

    for(std::size_t i=0; i<joints.size(); ++i)
    {
      Joint* joint = joints[i];
      BodyNode* bn = bns[i];
      Eigen::Isometry3d tf = desired_tfs[i];

      bool check_transform_conversion =
          equals(predict_joint_transform(joint, tf).matrix(),
                 get_relative_transform(bn, bn->getParentBodyNode()).matrix());
      EXPECT_TRUE(check_transform_conversion);

      if(!check_transform_conversion)
      {
        std::cout << "[" << joint->getName() << " Failed]\n";
        std::cout << "Predicted:\n" << predict_joint_transform(joint, tf).matrix()
                  << "\n\nActual:\n"
                  << get_relative_transform(bn, bn->getParentBodyNode()).matrix()
                  << "\n\n";
      }

      bool check_full_cycle = equals(desired_tfs[i].matrix(),
                                     actual_tfs[i].matrix());
      EXPECT_TRUE(check_full_cycle);

      if(!check_full_cycle)
      {
        std::cout << "[" << joint->getName() << " Failed]\n";
        std::cout << "Desired:\n" << desired_tfs[i].matrix()
                  << "\n\nActual:\n" << actual_tfs[i].matrix()
                  << "\n\n";
      }
    }
  }
}
#endif

//==============================================================================
#ifdef ALL_TESTS
TEST_F(JOINTS, FREE_JOINT_RELATIVE_TRANSFORM_VELOCITY_ACCELERATION)
{
  const std::size_t numTests = 50;

  // Generate random reference frames
  randomizeRefFrames();
  auto refFrames = getFrames();

  // Generate random relative frames
  randomizeRefFrames();
  auto relFrames = getFrames();

  //-- Build a skeleton that contains two FreeJoints and two BodyNodes
  SkeletonPtr skel = Skeleton::create();

  auto pair = skel->createJointAndBodyNodePair<FreeJoint>();
  FreeJoint* rootJoint    = pair.first;
  BodyNode*  rootBodyNode = pair.second;
  rootJoint->setRelativeTransform(random_transform());
  rootJoint->setRelativeSpatialVelocity(random_vec<6>());
  rootJoint->setRelativeSpatialAcceleration(random_vec<6>());
  rootJoint->setTransformFromParentBodyNode(random_transform());
  rootJoint->setTransformFromChildBodyNode(random_transform());

  pair = rootBodyNode->createChildJointAndBodyNodePair<FreeJoint>();
  FreeJoint* joint1    = pair.first;
  BodyNode*  bodyNode1 = pair.second;
  joint1->setTransformFromParentBodyNode(random_transform());
  joint1->setTransformFromChildBodyNode(random_transform());

  //-- Actual terms
  Eigen::Isometry3d actualTf;
  Eigen::Vector6d   actualVel;
  Eigen::Vector6d   actualAcc;

  Eigen::Vector3d   actualLinVel;
  Eigen::Vector3d   actualAngVel;
  Eigen::Vector3d   actualLinAcc;
  Eigen::Vector3d   actualAngAcc;

  Eigen::Vector3d   oldLinVel;
  Eigen::Vector3d   oldAngVel;
  Eigen::Vector3d   oldLinAcc;
  Eigen::Vector3d   oldAngAcc;

  //-- Test
  for (std::size_t i = 0; i < numTests; ++i)
  {
    const Eigen::Isometry3d desiredTf     = random_transform();
    const Eigen::Vector6d   desiredVel    = random_vec<6>();
    const Eigen::Vector6d   desiredAcc    = random_vec<6>();
    const Eigen::Vector3d   desiredLinVel = random_vec<3>();
    const Eigen::Vector3d   desiredAngVel = random_vec<3>();
    const Eigen::Vector3d   desiredLinAcc = random_vec<3>();
    const Eigen::Vector3d   desiredAngAcc = random_vec<3>();
>>>>>>> 6283bf63

//  world->addSkeleton(pendulum);

//#ifndef NDEBUG // Debug mode
//  double simTime = 0.2;
//#else
//  double simTime = 2.0;
//#endif // ------- Debug mode
//  double timeStep = world->getTimeStep();
//  int nSteps = simTime / timeStep;

//  // Two seconds with lower control forces than the friction
//  for (int i = 0; i < nSteps; i++)
//  {
//    const double expected_vel = std::sin(world->getTime());

//    joints[0]->setCommand(0, expected_vel);

//    world->step();

//    // Check if the first joint achieved the velocity at each time-step
//    EXPECT_NEAR(joints[0]->getVelocity(0), expected_vel, tol);

//    // Check if the mimic joint follows the "master" joint
//    EXPECT_NEAR(joints[0]->getPosition(0), joints[1]->getPosition(0), tolPos);
//  }

//  // In the end, check once more if the mimic joint followed the "master" joint
//  EXPECT_NEAR(joints[0]->getPosition(0), joints[1]->getPosition(0), tolPos);
//}

////==============================================================================
//TEST_F(JOINTS, MIMIC_JOINT)
//{
//  testMimicJoint();
//}

////==============================================================================
//TEST_F(JOINTS, JOINT_COULOMB_FRICTION_AND_POSITION_LIMIT)
//{
//  const double timeStep = 1e-3;
//  const double tol = 1e-2;

//  simulation::WorldPtr myWorld
//      = utils::SkelParser::readWorld(
//        "dart://sample/skel/test/joint_friction_test.skel");
//  EXPECT_TRUE(myWorld != nullptr);

//  myWorld->setGravity(Eigen::Vector3d(0.0, 0.0, 0.0));
//  myWorld->setTimeStep(timeStep);

//  dynamics::SkeletonPtr pendulum = myWorld->getSkeleton("double_pendulum");
//  EXPECT_TRUE(pendulum != nullptr);
//  pendulum->disableSelfCollisionCheck();

//  dynamics::Joint* joint0 = pendulum->getJoint("joint0");
//  dynamics::Joint* joint1 = pendulum->getJoint("joint1");

//  EXPECT_TRUE(joint0 != nullptr);
//  EXPECT_TRUE(joint1 != nullptr);

//  double frictionForce  = 5.0;

//  joint0->setPositionLimitEnforced(true);
//  joint1->setPositionLimitEnforced(true);

//  const double ll = -constantsd::pi()/12.0; // -15 degree
//  const double ul = +constantsd::pi()/12.0; // +15 degree

//  std::size_t dof0 = joint0->getNumDofs();
//  for (std::size_t i = 0; i < dof0; ++i)
//  {
//    joint0->setPosition(i, 0.0);
//    joint0->setPosition(i, 0.0);
//    joint0->setPositionLowerLimit(i, ll);
//    joint0->setPositionUpperLimit(i, ul);
//  }

//  std::size_t dof1 = joint1->getNumDofs();
//  for (std::size_t i = 0; i < dof1; ++i)
//  {
//    joint1->setPosition(i, 0.0);
//    joint1->setPosition(i, 0.0);
//    joint1->setPositionLowerLimit(i, ll);
//    joint1->setPositionUpperLimit(i, ul);
//  }

//  joint0->setCoulombFriction(0, frictionForce);
//  joint1->setCoulombFriction(0, frictionForce);

//  EXPECT_EQ(joint0->getCoulombFriction(0), frictionForce);
//  EXPECT_EQ(joint1->getCoulombFriction(0), frictionForce);

//#ifndef NDEBUG // Debug mode
//  double simTime = 0.2;
//#else
//  double simTime = 2.0;
//#endif // ------- Debug mode
//  int nSteps = simTime / timeStep;

//  // First two seconds rotating in positive direction with higher control forces
//  // than the friction forces
//  for (int i = 0; i < nSteps; i++)
//  {
//    joint0->setForce(0, 100.0);
//    joint1->setForce(0, 100.0);
//    myWorld->step();

//    double jointPos0 = joint0->getPosition(0);
//    double jointPos1 = joint1->getPosition(0);

//    double jointVel0 = joint0->getVelocity(0);
//    double jointVel1 = joint1->getVelocity(0);

//    EXPECT_GE(std::abs(jointVel0), 0.0);
//    EXPECT_GE(std::abs(jointVel1), 0.0);

//    EXPECT_GE(jointPos0, ll - tol);
//    EXPECT_LE(jointPos0, ul + tol);

//    EXPECT_GE(jointPos1, ll - tol);
//    EXPECT_LE(jointPos1, ul + tol);
//  }

//  // Another two seconds rotating in negative direction with higher control
//  // forces than the friction forces
//  for (int i = 0; i < nSteps; i++)
//  {
//    joint0->setForce(0, -100.0);
//    joint1->setForce(0, -100.0);
//    myWorld->step();

//    double jointPos0 = joint0->getPosition(0);
//    double jointPos1 = joint1->getPosition(0);

//    double jointVel0 = joint0->getVelocity(0);
//    double jointVel1 = joint1->getVelocity(0);

//    EXPECT_GE(std::abs(jointVel0), 0.0);
//    EXPECT_GE(std::abs(jointVel1), 0.0);

//    EXPECT_GE(jointPos0, ll - tol);
//    EXPECT_LE(jointPos0, ul + tol);

//    EXPECT_GE(jointPos1, ll - tol);
//    EXPECT_LE(jointPos1, ul + tol);
//  }
//}

////==============================================================================
//template<int N>
//Eigen::Matrix<double,N,1> random_vec(double limit=100)
//{
//  Eigen::Matrix<double,N,1> v;
//  for(std::size_t i=0; i<N; ++i)
//    v[i] = math::Random::uniform(-std::abs(limit), std::abs(limit));
//  return v;
//}

////==============================================================================
//Eigen::Isometry3d random_transform(double translation_limit=100,
//                                   double rotation_limit=2*M_PI)
//{
//  Eigen::Vector3d r = random_vec<3>(translation_limit);
//  Eigen::Vector3d theta = random_vec<3>(rotation_limit);

//  Eigen::Isometry3d tf;
//  tf.setIdentity();
//  tf.translate(r);

//  if(theta.norm()>0)
//    tf.rotate(Eigen::AngleAxisd(theta.norm(), theta.normalized()));

//  return tf;
//}

////==============================================================================
//Eigen::Isometry3d predict_joint_transform(Joint* joint,
//                                          const Eigen::Isometry3d& joint_tf)
//{
//  return joint->getTransformFromParentBodyNode() * joint_tf
//          * joint->getTransformFromChildBodyNode().inverse();
//}

////==============================================================================
//Eigen::Isometry3d get_relative_transform(BodyNode* bn, BodyNode* relativeTo)
//{
//  return relativeTo->getTransform().inverse() * bn->getTransform();
//}

////==============================================================================
//TEST_F(JOINTS, CONVENIENCE_FUNCTIONS)
//{
//  SkeletonPtr skel = Skeleton::create();

//  std::pair<Joint*, BodyNode*> pair;

//  pair = skel->createJointAndBodyNodePair<WeldJoint>();
//  BodyNode* root = pair.second;

//  // -- set up the FreeJoint
//  std::pair<FreeJoint*, BodyNode*> freepair =
//      root->createChildJointAndBodyNodePair<FreeJoint>();
//  FreeJoint* freejoint = freepair.first;
//  BodyNode* freejoint_bn = freepair.second;

//  freejoint->setTransformFromParentBodyNode(random_transform());
//  freejoint->setTransformFromChildBodyNode(random_transform());

//  // -- set up the EulerJoint
//  std::pair<EulerJoint*, BodyNode*> eulerpair =
//      root->createChildJointAndBodyNodePair<EulerJoint>();
//  EulerJoint* eulerjoint = eulerpair.first;
//  BodyNode* eulerjoint_bn = eulerpair.second;

//  eulerjoint->setTransformFromParentBodyNode(random_transform());
//  eulerjoint->setTransformFromChildBodyNode(random_transform());

//  // -- set up the BallJoint
//  std::pair<BallJoint*, BodyNode*> ballpair =
//      root->createChildJointAndBodyNodePair<BallJoint>();
//  BallJoint* balljoint = ballpair.first;
//  BodyNode* balljoint_bn = ballpair.second;

//  balljoint->setTransformFromParentBodyNode(random_transform());
//  balljoint->setTransformFromChildBodyNode(random_transform());

//  // Test a hundred times
//  for(std::size_t n=0; n<100; ++n)
//  {
//    // -- convert transforms to positions and then positions back to transforms
//    Eigen::Isometry3d desired_freejoint_tf = random_transform();
//    freejoint->setPositions(FreeJoint::convertToPositions(desired_freejoint_tf));
//    Eigen::Isometry3d actual_freejoint_tf = FreeJoint::convertToTransform(
//          freejoint->getPositions());

//    Eigen::Isometry3d desired_eulerjoint_tf = random_transform();
//    desired_eulerjoint_tf.translation() = Eigen::Vector3d::Zero();
//    eulerjoint->setPositions(
//          eulerjoint->convertToPositions(desired_eulerjoint_tf.linear()));
//    Eigen::Isometry3d actual_eulerjoint_tf = eulerjoint->convertToTransform(
//          eulerjoint->getPositions());

//    Eigen::Isometry3d desired_balljoint_tf = random_transform();
//    desired_balljoint_tf.translation() = Eigen::Vector3d::Zero();
//    balljoint->setPositions(
//          BallJoint::convertToPositions(desired_balljoint_tf.linear()));
//    Eigen::Isometry3d actual_balljoint_tf = BallJoint::convertToTransform(
//          balljoint->getPositions());

//    // -- collect everything so we can cycle through the tests
//    std::vector<Joint*> joints;
//    std::vector<BodyNode*> bns;
//    common::aligned_vector<Eigen::Isometry3d> desired_tfs;
//    common::aligned_vector<Eigen::Isometry3d> actual_tfs;

//    joints.push_back(freejoint);
//    bns.push_back(freejoint_bn);
//    desired_tfs.push_back(desired_freejoint_tf);
//    actual_tfs.push_back(actual_freejoint_tf);

//    joints.push_back(eulerjoint);
//    bns.push_back(eulerjoint_bn);
//    desired_tfs.push_back(desired_eulerjoint_tf);
//    actual_tfs.push_back(actual_eulerjoint_tf);

//    joints.push_back(balljoint);
//    bns.push_back(balljoint_bn);
//    desired_tfs.push_back(desired_balljoint_tf);
//    actual_tfs.push_back(actual_balljoint_tf);

//    for(std::size_t i=0; i<joints.size(); ++i)
//    {
//      Joint* joint = joints[i];
//      BodyNode* bn = bns[i];
//      Eigen::Isometry3d tf = desired_tfs[i];

//      bool check_transform_conversion =
//          equals(predict_joint_transform(joint, tf).matrix(),
//                 get_relative_transform(bn, bn->getParentBodyNode()).matrix());
//      EXPECT_TRUE(check_transform_conversion);

//      if(!check_transform_conversion)
//      {
//        std::cout << "[" << joint->getName() << " Failed]\n";
//        std::cout << "Predicted:\n" << predict_joint_transform(joint, tf).matrix()
//                  << "\n\nActual:\n"
//                  << get_relative_transform(bn, bn->getParentBodyNode()).matrix()
//                  << "\n\n";
//      }

//      bool check_full_cycle = equals(desired_tfs[i].matrix(),
//                                     actual_tfs[i].matrix());
//      EXPECT_TRUE(check_full_cycle);

//      if(!check_full_cycle)
//      {
//        std::cout << "[" << joint->getName() << " Failed]\n";
//        std::cout << "Desired:\n" << desired_tfs[i].matrix()
//                  << "\n\nActual:\n" << actual_tfs[i].matrix()
//                  << "\n\n";
//      }
//    }
//  }
//}

<<<<<<< HEAD
////==============================================================================
//TEST_F(JOINTS, FREE_JOINT_RELATIVE_TRANSFORM_VELOCITY_ACCELERATION)
//{
//  const std::size_t numTests = 50;

//  // Generate random reference frames
//  randomizeRefFrames();
//  auto refFrames = getFrames();

//  // Generate random relative frames
//  randomizeRefFrames();
//  auto relFrames = getFrames();

//  //-- Build a skeleton that contains two FreeJoints and two BodyNodes
//  SkeletonPtr skel = Skeleton::create();

//  auto pair = skel->createJointAndBodyNodePair<FreeJoint>();
//  FreeJoint* rootJoint    = pair.first;
//  BodyNode*  rootBodyNode = pair.second;
//  rootJoint->setRelativeTransform(random_transform());
//  rootJoint->setRelativeSpatialVelocity(random_vec<6>());
//  rootJoint->setRelativeSpatialAcceleration(random_vec<6>());
//  rootJoint->setTransformFromParentBodyNode(random_transform());
//  rootJoint->setTransformFromChildBodyNode(random_transform());

//  pair = rootBodyNode->createChildJointAndBodyNodePair<FreeJoint>();
//  FreeJoint* joint1    = pair.first;
//  BodyNode*  bodyNode1 = pair.second;
//  joint1->setTransformFromParentBodyNode(random_transform());
//  joint1->setTransformFromChildBodyNode(random_transform());

//  //-- Actual terms
//  Eigen::Isometry3d actualTf;
//  Eigen::Vector6d   actualVel;
//  Eigen::Vector6d   actualAcc;

//  Eigen::Vector3d   actualLinVel;
//  Eigen::Vector3d   actualAngVel;
//  Eigen::Vector3d   actualLinAcc;
//  Eigen::Vector3d   actualAngAcc;

//  Eigen::Vector3d   oldLinVel;
//  Eigen::Vector3d   oldAngVel;
//  Eigen::Vector3d   oldLinAcc;
//  Eigen::Vector3d   oldAngAcc;

//  //-- Test
//  for (std::size_t i = 0; i < numTests; ++i)
//  {
//    const Eigen::Isometry3d desiredTf     = random_transform();
//    const Eigen::Vector6d   desiredVel    = random_vec<6>();
//    const Eigen::Vector6d   desiredAcc    = random_vec<6>();
//    const Eigen::Vector3d   desiredLinVel = random_vec<3>();
//    const Eigen::Vector3d   desiredAngVel = random_vec<3>();
//    const Eigen::Vector3d   desiredLinAcc = random_vec<3>();
//    const Eigen::Vector3d   desiredAngAcc = random_vec<3>();

//    //-- Relative transformation

//    joint1->setRelativeTransform(desiredTf);
//    actualTf = bodyNode1->getTransform(bodyNode1->getParentBodyNode());
//    EXPECT_TRUE(equals(desiredTf.matrix(), actualTf.matrix()));

//    for (auto relativeTo : relFrames)
//    {
//      joint1->setTransform(desiredTf, relativeTo);
//      actualTf = bodyNode1->getTransform(relativeTo);
//      EXPECT_TRUE(equals(desiredTf.matrix(), actualTf.matrix()));
//    }

//    //-- Relative spatial velocity

//    joint1->setRelativeSpatialVelocity(desiredVel);
//    actualVel = bodyNode1->getSpatialVelocity(
//                  bodyNode1->getParentBodyNode(), bodyNode1);

//    EXPECT_TRUE(equals(desiredVel, actualVel));

//    for (auto relativeTo : relFrames)
//    {
//      for (auto inCoordinatesOf : refFrames)
//      {
//        joint1->setSpatialVelocity(desiredVel, relativeTo, inCoordinatesOf);
//        actualVel = bodyNode1->getSpatialVelocity(
//                      relativeTo, inCoordinatesOf);

//        EXPECT_TRUE(equals(desiredVel, actualVel));
//      }
//    }

//    //-- Relative classic linear velocity

//    for (auto relativeTo : relFrames)
//    {
//      for (auto inCoordinatesOf : refFrames)
//      {
//        joint1->setSpatialVelocity(desiredVel, relativeTo, inCoordinatesOf);
//        oldAngVel
//            = bodyNode1->getAngularVelocity(relativeTo, inCoordinatesOf);
//        joint1->setLinearVelocity(desiredLinVel, relativeTo, inCoordinatesOf);

//        actualLinVel
//            = bodyNode1->getLinearVelocity(relativeTo, inCoordinatesOf);
//        actualAngVel
//            = bodyNode1->getAngularVelocity(relativeTo, inCoordinatesOf);

//        EXPECT_TRUE(equals(desiredLinVel, actualLinVel));
//        EXPECT_TRUE(equals(oldAngVel, actualAngVel));
//      }
//    }

//    //-- Relative classic angular velocity

//    for (auto relativeTo : relFrames)
//    {
//      for (auto inCoordinatesOf : refFrames)
//      {
//        joint1->setSpatialVelocity(desiredVel, relativeTo, inCoordinatesOf);
//        oldLinVel
//            = bodyNode1->getLinearVelocity(relativeTo, inCoordinatesOf);
//        joint1->setAngularVelocity(desiredAngVel, relativeTo, inCoordinatesOf);

//        actualLinVel =
//            bodyNode1->getLinearVelocity(relativeTo, inCoordinatesOf);
//        actualAngVel =
//            bodyNode1->getAngularVelocity(relativeTo, inCoordinatesOf);

//        EXPECT_TRUE(equals(oldLinVel, actualLinVel));
//        EXPECT_TRUE(equals(desiredAngVel, actualAngVel));
//      }
//    }

//    //-- Relative spatial acceleration

//    joint1->setRelativeSpatialAcceleration(desiredAcc);
//    actualAcc = bodyNode1->getSpatialAcceleration(
//                  bodyNode1->getParentBodyNode(), bodyNode1);

//    EXPECT_TRUE(equals(desiredAcc, actualAcc));

//    for (auto relativeTo : relFrames)
//    {
//      for (auto inCoordinatesOf : refFrames)
//      {
//        joint1->setSpatialAcceleration(
//              desiredAcc, relativeTo, inCoordinatesOf);
//        actualAcc = bodyNode1->getSpatialAcceleration(
//                      relativeTo, inCoordinatesOf);

//        EXPECT_TRUE(equals(desiredAcc, actualAcc));
//      }
//    }

//    //-- Relative transform, spatial velocity, and spatial acceleration
//    for (auto relativeTo : relFrames)
//    {
//      for (auto inCoordinatesOf : refFrames)
//      {
//        joint1->setSpatialMotion(
//              &desiredTf, relativeTo,
//              &desiredVel, relativeTo, inCoordinatesOf,
//              &desiredAcc, relativeTo, inCoordinatesOf);
//        actualTf = bodyNode1->getTransform(relativeTo);
//        actualVel = bodyNode1->getSpatialVelocity(
//                      relativeTo, inCoordinatesOf);
//        actualAcc = bodyNode1->getSpatialAcceleration(
//                      relativeTo, inCoordinatesOf);

//        EXPECT_TRUE(equals(desiredTf.matrix(), actualTf.matrix()));
//        EXPECT_TRUE(equals(desiredVel, actualVel));
//        EXPECT_TRUE(equals(desiredAcc, actualAcc));
//      }
//    }


//    //-- Relative classic linear acceleration

//    for (auto relativeTo : relFrames)
//    {
//      for (auto inCoordinatesOf : refFrames)
//      {
//        joint1->setSpatialAcceleration(
//              desiredAcc, relativeTo, inCoordinatesOf);
//        oldAngAcc
//            = bodyNode1->getAngularAcceleration(relativeTo, inCoordinatesOf);
//        joint1->setLinearAcceleration(
//              desiredLinAcc, relativeTo, inCoordinatesOf);

//        actualLinAcc
//            = bodyNode1->getLinearAcceleration(relativeTo, inCoordinatesOf);
//        actualAngAcc
//            = bodyNode1->getAngularAcceleration(relativeTo, inCoordinatesOf);

//        EXPECT_TRUE(equals(desiredLinAcc, actualLinAcc));
//        EXPECT_TRUE(equals(oldAngAcc, actualAngAcc));
//      }
//    }

//    //-- Relative classic angular acceleration

//    for (auto relativeTo : relFrames)
//    {
//      for (auto inCoordinatesOf : refFrames)
//      {
//        joint1->setSpatialAcceleration(
//              desiredAcc, relativeTo, inCoordinatesOf);
//        oldLinAcc
//            = bodyNode1->getLinearAcceleration(relativeTo, inCoordinatesOf);
//        joint1->setAngularAcceleration(
//              desiredAngAcc, relativeTo, inCoordinatesOf);

//        actualLinAcc =
//            bodyNode1->getLinearAcceleration(relativeTo, inCoordinatesOf);
//        actualAngAcc =
//            bodyNode1->getAngularAcceleration(relativeTo, inCoordinatesOf);

//        EXPECT_TRUE(equals(oldLinAcc, actualLinAcc));
//        EXPECT_TRUE(equals(desiredAngAcc, actualAngAcc));
//      }
//    }
//  }
//}
=======
    for (auto relativeTo : relFrames)
    {
      for (auto inCoordinatesOf : refFrames)
      {
        joint1->setSpatialAcceleration(
              desiredAcc, relativeTo, inCoordinatesOf);
        oldLinAcc
            = bodyNode1->getLinearAcceleration(relativeTo, inCoordinatesOf);
        joint1->setAngularAcceleration(
              desiredAngAcc, relativeTo, inCoordinatesOf);

        actualLinAcc =
            bodyNode1->getLinearAcceleration(relativeTo, inCoordinatesOf);
        actualAngAcc =
            bodyNode1->getAngularAcceleration(relativeTo, inCoordinatesOf);

        EXPECT_TRUE(equals(oldLinAcc, actualLinAcc));
        EXPECT_TRUE(equals(desiredAngAcc, actualAngAcc));
      }
    }
  }
}
#endif
>>>>>>> 6283bf63
<|MERGE_RESOLUTION|>--- conflicted
+++ resolved
@@ -147,7 +147,7 @@
   joint->setTransformFromChildBodyNode(math::expMap(Eigen::Vector6d::Random()));
   joint->setTransformFromParentBodyNode(math::expMap(Eigen::Vector6d::Random()));
 
-  int dof = static_cast<int>(joint->getNumDofs());
+  int dof = joint->getNumDofs();
 
   //--------------------------------------------------------------------------
   //
@@ -326,14 +326,12 @@
 #endif
 
 // 3-dof joint
+#ifdef ALL_TESTS
 TEST_F(JOINTS, BALL_JOINT)
 {
   kinematicsTest<BallJoint>();
 }
-// TODO(JS): Disabled the test compares analytical Jacobian and numerical
-// Jacobian since the meaning of BallJoint Jacobian is changed per
-// we now use angular velocity and angular accertions as BallJoint's generalized
-// velocities and accelerations, repectively.
+#endif
 
 // 3-dof joint
 #ifdef ALL_TESTS
@@ -375,41 +373,6 @@
 // we now use spatial velocity and spatial accertions as FreeJoint's generalized
 // velocities and accelerations, repectively.
 
-<<<<<<< HEAD
-////==============================================================================
-//template <void (Joint::*setX)(std::size_t, double),
-//          void (Joint::*setXLowerLimit)(std::size_t, double),
-//          void (Joint::*setXUpperLimit)(std::size_t, double)>
-//void testCommandLimits(dynamics::Joint* joint)
-//{
-//  const double lower = -5.0;
-//  const double upper = +5.0;
-//  const double mid = 0.5 * (lower + upper);
-//  const double lessThanLower    = -10.0;
-//  const double greaterThanUpper = +10.0;
-
-//  for (std::size_t i = 0; i < joint->getNumDofs(); ++i)
-//  {
-//    (joint->*setXLowerLimit)(i, lower);
-//    (joint->*setXUpperLimit)(i, upper);
-
-//    joint->setCommand(i, mid);
-//    EXPECT_EQ(joint->getCommand(i), mid);
-//    (joint->*setX)(i, mid);
-//    EXPECT_EQ(joint->getCommand(i), mid);
-
-//    joint->setCommand(i, lessThanLower);
-//    EXPECT_EQ(joint->getCommand(i), lower);
-//    (joint->*setX)(i, lessThanLower);
-//    EXPECT_EQ(joint->getCommand(i), lessThanLower);
-
-//    joint->setCommand(i, greaterThanUpper);
-//    EXPECT_EQ(joint->getCommand(i), upper);
-//    (joint->*setX)(i, greaterThanUpper);
-//    EXPECT_EQ(joint->getCommand(i), greaterThanUpper);
-//  }
-//}
-=======
 //==============================================================================
 template <void (Joint::*setX)(std::size_t, double),
           void (Joint::*setXLowerLimit)(std::size_t, double),
@@ -1029,64 +992,18 @@
     joints[0]->setCommand(0, expected_vel);
 
     world->step();
->>>>>>> 6283bf63
-
-////==============================================================================
-//TEST_F(JOINTS, COMMAND_LIMIT)
-//{
-//  simulation::WorldPtr myWorld
-//      = utils::SkelParser::readWorld(
-//        "dart://sample/skel/test/joint_limit_test.skel");
-//  EXPECT_TRUE(myWorld != nullptr);
-
-//  dynamics::SkeletonPtr pendulum = myWorld->getSkeleton("double_pendulum");
-//  EXPECT_TRUE(pendulum != nullptr);
-
-//  auto bodyNodes = pendulum->getBodyNodes();
-
-//  for (auto bodyNode : bodyNodes)
-//  {
-//    Joint* joint = bodyNode->getParentJoint();
-
-//    joint->setActuatorType(Joint::FORCE);
-//    EXPECT_EQ(joint->getActuatorType(), Joint::FORCE);
-//    testCommandLimits<
-//        &Joint::setForce,
-//        &Joint::setForceLowerLimit,
-//        &Joint::setForceUpperLimit>(joint);
-
-//    joint->setActuatorType(Joint::ACCELERATION);
-//    EXPECT_EQ(joint->getActuatorType(), Joint::ACCELERATION);
-//    testCommandLimits<
-//        &Joint::setAcceleration,
-//        &Joint::setAccelerationLowerLimit,
-//        &Joint::setAccelerationUpperLimit>(joint);
-
-//    joint->setActuatorType(Joint::VELOCITY);
-//    EXPECT_EQ(joint->getActuatorType(), Joint::VELOCITY);
-//    testCommandLimits<
-//        &Joint::setVelocity,
-//        &Joint::setVelocityLowerLimit,
-//        &Joint::setVelocityUpperLimit>(joint);
-//  }
-//}
-
-////==============================================================================
-//TEST_F(JOINTS, POSITION_LIMIT)
-//{
-//  double tol = 1e-3;
-
-//  simulation::WorldPtr myWorld
-//      = utils::SkelParser::readWorld(
-//        "dart://sample/skel/test/joint_limit_test.skel");
-//  EXPECT_TRUE(myWorld != nullptr);
-
-<<<<<<< HEAD
-//  myWorld->setGravity(Eigen::Vector3d(0.0, 0.0, 0.0));
-
-//  dynamics::SkeletonPtr pendulum = myWorld->getSkeleton("double_pendulum");
-//  EXPECT_TRUE(pendulum != nullptr);
-=======
+
+    // Check if the first joint achieved the velocity at each time-step
+    EXPECT_NEAR(joints[0]->getVelocity(0), expected_vel, tol);
+
+    // Check if the mimic joint follows the "master" joint
+    EXPECT_NEAR(joints[0]->getPosition(0), joints[1]->getPosition(0), tolPos);
+  }
+
+  // In the end, check once more if the mimic joint followed the "master" joint
+  EXPECT_NEAR(joints[0]->getPosition(0), joints[1]->getPosition(0), tolPos);
+}
+
 //==============================================================================
 #ifdef ALL_TESTS
 TEST_F(JOINTS, MIMIC_JOINT)
@@ -1101,531 +1018,195 @@
 {
   const double timeStep = 1e-3;
   const double tol = 1e-2;
->>>>>>> 6283bf63
-
-//  dynamics::Joint* joint0 = pendulum->getJoint("joint0");
-//  dynamics::Joint* joint1 = pendulum->getJoint("joint1");
-
-<<<<<<< HEAD
-//  EXPECT_TRUE(joint0 != nullptr);
-//  EXPECT_TRUE(joint1 != nullptr);
-=======
+
+  simulation::WorldPtr myWorld
+      = utils::SkelParser::readWorld(
+        "dart://sample/skel/test/joint_friction_test.skel");
+  EXPECT_TRUE(myWorld != nullptr);
+
   myWorld->setGravity(Eigen::Vector3d(0.0, 0.0, 0.0));
   myWorld->setTimeStep(timeStep);
   // Use implicit integration for precision for this test
   myWorld->setParallelVelocityAndPositionUpdates(false);
->>>>>>> 6283bf63
-
-//  double limit0 = constantsd::pi() / 6.0;
-//  double limit1 = constantsd::pi() / 6.0;
-
-//  joint0->setPositionLimitEnforced(true);
-//  joint0->setPositionLowerLimit(0, -limit0);
-//  joint0->setPositionUpperLimit(0, limit0);
-
-//  joint1->setPositionLimitEnforced(true);
-//  joint1->setPositionLowerLimit(0, -limit1);
-//  joint1->setPositionUpperLimit(0, limit1);
-
-//#ifndef NDEBUG // Debug mode
-//  double simTime = 0.2;
-//#else
-//  double simTime = 2.0;
-//#endif // ------- Debug mode
-//  double timeStep = myWorld->getTimeStep();
-//  int nSteps = simTime / timeStep;
-
-//  // Two seconds with positive control forces
-//  for (int i = 0; i < nSteps; i++)
-//  {
-//    joint0->setForce(0, 0.1);
-//    joint1->setForce(0, 0.1);
-//    myWorld->step();
-
-//    double jointPos0 = joint0->getPosition(0);
-//    double jointPos1 = joint1->getPosition(0);
-
-//    EXPECT_GE(jointPos0, -limit0 - tol);
-//    EXPECT_GE(jointPos1, -limit1 - tol);
-
-//    EXPECT_LE(jointPos0, limit0 + tol);
-//    EXPECT_LE(jointPos1, limit1 + tol);
-//  }
-
-//  // Two more seconds with negative control forces
-//  for (int i = 0; i < nSteps; i++)
-//  {
-//    joint0->setForce(0, -0.1);
-//    joint1->setForce(0, -0.1);
-//    myWorld->step();
-
-//    double jointPos0 = joint0->getPosition(0);
-//    double jointPos1 = joint1->getPosition(0);
-
-//    EXPECT_GE(jointPos0, -limit0 - tol);
-//    EXPECT_GE(jointPos1, -limit1 - tol);
-
-//    EXPECT_LE(jointPos0, limit0 + tol);
-//    EXPECT_LE(jointPos1, limit1 + tol);
-//  }
-//}
-
-////==============================================================================
-//TEST_F(JOINTS, JOINT_LIMITS)
-//{
-//  simulation::WorldPtr myWorld
-//      = utils::SkelParser::readWorld(
-//        "dart://sample/skel/test/joint_limit_test.skel");
-//  EXPECT_TRUE(myWorld != nullptr);
-
-//  myWorld->setGravity(Eigen::Vector3d(0.0, 0.0, 0.0));
-
-//  dynamics::SkeletonPtr pendulum = myWorld->getSkeleton("double_pendulum");
-//  EXPECT_TRUE(pendulum != nullptr);
-
-//  dynamics::Joint* joint0 = pendulum->getJoint("joint0");
-
-//  EXPECT_TRUE(joint0 != nullptr);
-
-//  double limit = constantsd::pi() / 6.0;
-//  Eigen::VectorXd limits = Eigen::VectorXd::Constant(1, constantsd::pi() / 2.0);
-
-//  joint0->setPositionLowerLimit(0, -limit);
-//  joint0->setPositionUpperLimit(0, limit);
-//  EXPECT_EQ(
-//      joint0->getPositionLowerLimits(), Eigen::VectorXd::Constant(1, -limit));
-//  EXPECT_EQ(
-//      joint0->getPositionUpperLimits(), Eigen::VectorXd::Constant(1, limit));
-
-//  joint0->setPositionLowerLimits(-limits);
-//  joint0->setPositionUpperLimits(limits);
-//  EXPECT_EQ(joint0->getPositionLowerLimits(), -limits);
-//  EXPECT_EQ(joint0->getPositionUpperLimits(), limits);
-
-//  joint0->setVelocityLowerLimit(0, -limit);
-//  joint0->setVelocityUpperLimit(0, limit);
-//  EXPECT_EQ(
-//      joint0->getVelocityLowerLimits(), Eigen::VectorXd::Constant(1, -limit));
-//  EXPECT_EQ(
-//      joint0->getVelocityUpperLimits(), Eigen::VectorXd::Constant(1, limit));
-
-//  joint0->setVelocityLowerLimits(-limits);
-//  joint0->setVelocityUpperLimits(limits);
-//  EXPECT_EQ(joint0->getVelocityLowerLimits(), -limits);
-//  EXPECT_EQ(joint0->getVelocityUpperLimits(), limits);
-
-//  joint0->setAccelerationLowerLimit(0, -limit);
-//  joint0->setAccelerationUpperLimit(0, limit);
-//  EXPECT_EQ(
-//      joint0->getAccelerationLowerLimits(), Eigen::VectorXd::Constant(1, -limit));
-//  EXPECT_EQ(
-//      joint0->getAccelerationUpperLimits(), Eigen::VectorXd::Constant(1, limit));
-
-//  joint0->setAccelerationLowerLimits(-limits);
-//  joint0->setAccelerationUpperLimits(limits);
-//  EXPECT_EQ(joint0->getAccelerationLowerLimits(), -limits);
-//  EXPECT_EQ(joint0->getAccelerationUpperLimits(), limits);
-
-//  joint0->setForceLowerLimit(0, -limit);
-//  joint0->setForceUpperLimit(0, limit);
-//  EXPECT_EQ(
-//      joint0->getForceLowerLimits(), Eigen::VectorXd::Constant(1, -limit));
-//  EXPECT_EQ(
-//      joint0->getForceUpperLimits(), Eigen::VectorXd::Constant(1, limit));
-
-//  joint0->setForceLowerLimits(-limits);
-//  joint0->setForceUpperLimits(limits);
-//  EXPECT_EQ(joint0->getForceLowerLimits(), -limits);
-//  EXPECT_EQ(joint0->getForceUpperLimits(), limits);
-//}
-
-////==============================================================================
-//void testJointCoulombFrictionForce(double _timeStep)
-//{
-//  double tol = 1e-9;
-
-//  simulation::WorldPtr myWorld
-//      = utils::SkelParser::readWorld(
-//        "dart://sample/skel/test/joint_friction_test.skel");
-//  EXPECT_TRUE(myWorld != nullptr);
-
-//  myWorld->setGravity(Eigen::Vector3d(0.0, 0.0, 0.0));
-//  myWorld->setTimeStep(_timeStep);
-
-//  dynamics::SkeletonPtr pendulum = myWorld->getSkeleton("double_pendulum");
-//  EXPECT_TRUE(pendulum != nullptr);
-//  pendulum->disableSelfCollisionCheck();
-
-//  dynamics::Joint* joint0 = pendulum->getJoint("joint0");
-//  dynamics::Joint* joint1 = pendulum->getJoint("joint1");
-
-//  EXPECT_TRUE(joint0 != nullptr);
-//  EXPECT_TRUE(joint1 != nullptr);
-
-//  double frictionForce  = 5.0;
-
-//  joint0->setPositionLimitEnforced(false);
-//  joint1->setPositionLimitEnforced(false);
-
-//  joint0->setCoulombFriction(0, frictionForce);
-//  joint1->setCoulombFriction(0, frictionForce);
-
-//  EXPECT_EQ(joint0->getCoulombFriction(0), frictionForce);
-//  EXPECT_EQ(joint1->getCoulombFriction(0), frictionForce);
-
-//#ifndef NDEBUG // Debug mode
-//  double simTime = 0.2;
-//#else
-//  double simTime = 2.0;
-//#endif // ------- Debug mode
-//  double timeStep = myWorld->getTimeStep();
-//  int nSteps = simTime / timeStep;
-
-//  // Two seconds with lower control forces than the friction
-//  for (int i = 0; i < nSteps; i++)
-//  {
-//    joint0->setForce(0, +4.9);
-//    joint1->setForce(0, +4.9);
-//    myWorld->step();
-
-//    double jointVel0 = joint0->getVelocity(0);
-//    double jointVel1 = joint1->getVelocity(0);
-
-//    EXPECT_NEAR(jointVel0, 0.0, tol);
-//    EXPECT_NEAR(jointVel1, 0.0, tol);
-//  }
-
-//  // Another two seconds with lower control forces than the friction forces
-//  for (int i = 0; i < nSteps; i++)
-//  {
-//    joint0->setForce(0, -4.9);
-//    joint1->setForce(0, -4.9);
-//    myWorld->step();
-
-//    double jointVel0 = joint0->getVelocity(0);
-//    double jointVel1 = joint1->getVelocity(0);
-
-//    EXPECT_NEAR(jointVel0, 0.0, tol);
-//    EXPECT_NEAR(jointVel1, 0.0, tol);
-//  }
-
-//  // Another two seconds with higher control forces than the friction forces
-//  for (int i = 0; i < nSteps; i++)
-//  {
-//    joint0->setForce(0, 10.0);
-//    joint1->setForce(0, 10.0);
-//    myWorld->step();
-
-//    double jointVel0 = joint0->getVelocity(0);
-//    double jointVel1 = joint1->getVelocity(0);
-
-//    EXPECT_GE(std::abs(jointVel0), 0.0);
-//    EXPECT_GE(std::abs(jointVel1), 0.0);
-//  }
-
-//  // Spend 20 sec waiting the joints to stop
-//  for (int i = 0; i < nSteps * 10; i++)
-//  {
-//    myWorld->step();
-//  }
-//  double jointVel0 = joint0->getVelocity(0);
-//  double jointVel1 = joint1->getVelocity(0);
-
-//  EXPECT_NEAR(jointVel0, 0.0, tol);
-//  EXPECT_NEAR(jointVel1, 0.0, tol);
-
-//  // Another two seconds with lower control forces than the friction forces
-//  // and expect the joints to stop
-//  for (int i = 0; i < nSteps; i++)
-//  {
-//    joint0->setForce(0, 4.9);
-//    joint1->setForce(0, 4.9);
-//    myWorld->step();
-
-//    double jointVel0 = joint0->getVelocity(0);
-//    double jointVel1 = joint1->getVelocity(0);
-
-//    EXPECT_NEAR(jointVel0, 0.0, tol);
-//    EXPECT_NEAR(jointVel1, 0.0, tol);
-//  }
-//}
-
-////==============================================================================
-//TEST_F(JOINTS, JOINT_COULOMB_FRICTION)
-//{
-//  std::array<double, 3> timeSteps;
-//  timeSteps[0] = 1e-2;
-//  timeSteps[1] = 1e-3;
-//  timeSteps[2] = 1e-4;
-
-//  for (auto timeStep : timeSteps)
-//    testJointCoulombFrictionForce(timeStep);
-//}
-
-////==============================================================================
-//SkeletonPtr createPendulum(Joint::ActuatorType actType)
-//{
-//  using namespace dart::math::suffixes;
-
-//  Vector3d dim(1, 1, 1);
-//  Vector3d offset(0, 0, 2);
-
-//  SkeletonPtr pendulum = createNLinkPendulum(1, dim, DOF_ROLL, offset);
-//  EXPECT_NE(pendulum, nullptr);
-
-//  pendulum->disableSelfCollisionCheck();
-
-//  for (std::size_t i = 0; i < pendulum->getNumBodyNodes(); ++i)
-//  {
-//    auto bodyNode = pendulum->getBodyNode(i);
-//    bodyNode->removeAllShapeNodesWith<CollisionAspect>();
-//  }
-
-//  // Joint common setting
-//  dynamics::Joint* joint = pendulum->getJoint(0);
-//  EXPECT_NE(joint, nullptr);
-
-<<<<<<< HEAD
-//  joint->setActuatorType(actType);
-//  joint->setPosition(0, 90.0_deg);
-//  joint->setDampingCoefficient(0, 0.0);
-//  joint->setSpringStiffness(0, 0.0);
-//  joint->setPositionLimitEnforced(true);
-//  joint->setCoulombFriction(0, 0.0);
-=======
+
+  dynamics::SkeletonPtr pendulum = myWorld->getSkeleton("double_pendulum");
+  EXPECT_TRUE(pendulum != nullptr);
+  pendulum->disableSelfCollisionCheck();
+
+  dynamics::Joint* joint0 = pendulum->getJoint("joint0");
+  dynamics::Joint* joint1 = pendulum->getJoint("joint1");
+
+  EXPECT_TRUE(joint0 != nullptr);
+  EXPECT_TRUE(joint1 != nullptr);
+
+  double frictionForce  = 5.0;
+
+  joint0->setPositionLimitEnforced(true);
+  joint1->setPositionLimitEnforced(true);
+
+  const double ll = -constantsd::pi()/12.0; // -15 degree
+  const double ul = +constantsd::pi()/12.0; // +15 degree
+
+  std::size_t dof0 = joint0->getNumDofs();
+  for (std::size_t i = 0; i < dof0; ++i)
+  {
+    joint0->setPosition(i, 0.0);
+    joint0->setPosition(i, 0.0);
+    joint0->setPositionLowerLimit(i, ll);
+    joint0->setPositionUpperLimit(i, ul);
+  }
+
+  std::size_t dof1 = joint1->getNumDofs();
+  for (std::size_t i = 0; i < dof1; ++i)
+  {
+    joint1->setPosition(i, 0.0);
+    joint1->setPosition(i, 0.0);
+    joint1->setPositionLowerLimit(i, ll);
+    joint1->setPositionUpperLimit(i, ul);
+  }
+
+  joint0->setCoulombFriction(0, frictionForce);
+  joint1->setCoulombFriction(0, frictionForce);
+
+  EXPECT_EQ(joint0->getCoulombFriction(0), frictionForce);
+  EXPECT_EQ(joint1->getCoulombFriction(0), frictionForce);
+
+#ifndef NDEBUG // Debug mode
+  double simTime = 0.2;
+#else
+  double simTime = 2.0;
+#endif // ------- Debug mode
+  int nSteps = simTime / timeStep;
+
+  // First two seconds rotating in positive direction with higher control forces
+  // than the friction forces
+  for (int i = 0; i < nSteps; i++)
+  {
+    joint0->setForce(0, 100.0);
+    joint1->setForce(0, 100.0);
+    myWorld->step();
+
+    double jointPos0 = joint0->getPosition(0);
+    double jointPos1 = joint1->getPosition(0);
+
+    double jointVel0 = joint0->getVelocity(0);
+    double jointVel1 = joint1->getVelocity(0);
+
+    EXPECT_GE(std::abs(jointVel0), 0.0);
+    EXPECT_GE(std::abs(jointVel1), 0.0);
+
+    EXPECT_GE(jointPos0, ll - tol);
+    EXPECT_LE(jointPos0, ul + tol);
+
     EXPECT_GE(jointPos1, ll - tol);
     EXPECT_LE(jointPos1, ul + tol);
   }
-}
-#endif
->>>>>>> 6283bf63
-
-//  return pendulum;
-//}
-
-////==============================================================================
-//void testServoMotor()
-//{
-//  using namespace dart::math::suffixes;
-
-//  std::size_t numPendulums = 7;
-//  double timestep = 1e-3;
-//  double tol = 1e-9;
-//  double posUpperLimit = 90.0_deg;
-//  double posLowerLimit = 45.0_deg;
-//  double sufficient_force   = 1e+5;
-//  double insufficient_force = 1e-1;
-
-//  // World
-//  simulation::WorldPtr world = simulation::World::create();
-//  EXPECT_TRUE(world != nullptr);
-
-//  world->setGravity(Eigen::Vector3d(0, 0, -9.81));
-//  world->setTimeStep(timestep);
-
-//  // Each pendulum has servo motor in the joint but also have different
-//  // expectations depending on the property values.
-//  //
-//  // Pendulum0:
-//  //  - Condition: Zero desired velocity and sufficient servo motor force limits
-//  //  - Expectation: The desired velocity should be achieved.
-//  // Pendulum 1:
-//  //  - Condition: Nonzero desired velocity and sufficient servo motor force
-//  //               limits
-//  //  - Expectation: The desired velocity should be achieved.
-//  // Pendulum 2:
-//  //  - Condition: Nonzero desired velocity and insufficient servo motor force
-//  //               limits
-//  //  - Expectation: The desired velocity can be achieve or not. But when it's
-//  //                 not achieved, the servo motor force is reached to the lower
-//  //                 or upper limit.
-//  // Pendulum 3:
-//  //  - Condition: Nonzero desired velocity, finite servo motor force limits,
-//  //               and position limits
-//  //  - Expectation: The desired velocity should be achieved unless joint
-//  //                 position is reached to lower or upper position limit.
-//  // Pendulum 4:
-//  //  - Condition: Nonzero desired velocity, infinite servo motor force limits,
-//  //               and position limits
-//  //  - Expectation: Same as the Pendulum 3's expectation.
-//  // Pendulum 5:
-//  //  - Condition: Nonzero desired velocity, finite servo motor force limits,
-//  //               and infinite Coulomb friction
-//  //  - Expectation: The the pendulum shouldn't move at all due to the infinite
-//  //                 friction.
-//  // Pendulum 6:
-//  //  - Condition: Nonzero desired velocity, infinite servo motor force limits,
-//  //               and infinite Coulomb friction
-//  //  - Expectation: The the pendulum shouldn't move at all due to the friction.
-//  //    TODO(JS): Should a servo motor dominent Coulomb friction in this case?
-
-//  std::vector<SkeletonPtr> pendulums(numPendulums);
-//  std::vector<JointPtr> joints(numPendulums);
-//  for (std::size_t i = 0; i < numPendulums; ++i)
-//  {
-//    pendulums[i] = createPendulum(Joint::SERVO);
-//    joints[i] = pendulums[i]->getJoint(0);
-//  }
-
-//  joints[0]->setForceUpperLimit(0, sufficient_force);
-//  joints[0]->setForceLowerLimit(0, -sufficient_force);
-
-//  joints[1]->setForceUpperLimit(0, sufficient_force);
-//  joints[1]->setForceLowerLimit(0, -sufficient_force);
-
-//  joints[2]->setForceUpperLimit(0, insufficient_force);
-//  joints[2]->setForceLowerLimit(0, -insufficient_force);
-
-//  joints[3]->setForceUpperLimit(0, sufficient_force);
-//  joints[3]->setForceLowerLimit(0, -sufficient_force);
-//  joints[3]->setPositionUpperLimit(0, posUpperLimit);
-//  joints[3]->setPositionLowerLimit(0, posLowerLimit);
-
-//  joints[4]->setForceUpperLimit(0, constantsd::inf());
-//  joints[4]->setForceLowerLimit(0, -constantsd::inf());
-//  joints[4]->setPositionUpperLimit(0, posUpperLimit);
-//  joints[4]->setPositionLowerLimit(0, posLowerLimit);
-
-//  joints[5]->setForceUpperLimit(0, sufficient_force);
-//  joints[5]->setForceLowerLimit(0, -sufficient_force);
-//  joints[5]->setCoulombFriction(0, constantsd::inf());
-
-//  joints[6]->setForceUpperLimit(0, constantsd::inf());
-//  joints[6]->setForceLowerLimit(0, -constantsd::inf());
-//  joints[6]->setCoulombFriction(0, constantsd::inf());
-
-//  for (auto pendulum : pendulums)
-//    world->addSkeleton(pendulum);
-
-//#ifndef NDEBUG // Debug mode
-//  double simTime = 0.2;
-//#else
-//  double simTime = 2.0;
-//#endif // ------- Debug mode
-//  double timeStep = world->getTimeStep();
-//  int nSteps = simTime / timeStep;
-
-//  // Two seconds with lower control forces than the friction
-//  for (int i = 0; i < nSteps; i++)
-//  {
-//    const double expected_vel = std::sin(world->getTime());
-
-//    joints[0]->setCommand(0, 0.0);
-//    joints[1]->setCommand(0, expected_vel);
-//    joints[2]->setCommand(0, expected_vel);
-//    joints[3]->setCommand(0, expected_vel);
-//    joints[4]->setCommand(0, expected_vel);
-//    joints[5]->setCommand(0, expected_vel);
-//    joints[6]->setCommand(0, expected_vel);
-
-//    world->step();
-
-//    std::vector<double> jointVels(numPendulums);
-//    for (std::size_t j = 0; j < numPendulums; ++j)
-//      jointVels[j] = joints[j]->getVelocity(0);
-
-//    EXPECT_NEAR(jointVels[0], 0.0, tol);
-//    EXPECT_NEAR(jointVels[1], expected_vel, tol);
-//    bool result2 = std::abs(jointVels[2] - expected_vel) < tol
-//        || std::abs(joints[2]->getConstraintImpulse(0) / timeStep
-//           - insufficient_force) < tol
-//        || std::abs(joints[2]->getConstraintImpulse(0) / timeStep
-//           + insufficient_force) < tol;
-//    EXPECT_TRUE(result2);
-//    EXPECT_LE(joints[3]->getPosition(0),
-//        posUpperLimit + expected_vel * timeStep);
-//    EXPECT_GE(joints[3]->getPosition(0),
-//        posLowerLimit - expected_vel * timeStep);
-//    // EXPECT_LE(joints[4]->getPosition(0),
-//    //     posUpperLimit + expected_vel * timeStep);
-//    // EXPECT_GE(joints[4]->getPosition(0),
-//    //     posLowerLimit - expected_vel * timeStep);
-//    // TODO(JS): Position limits and servo motor with infinite force limits
-//    // doesn't work together because they compete against each other to achieve
-//    // different joint velocities with their infinit force limits. In this case,
-//    // the position limit constraint should dominent the servo motor constraint.
-//    EXPECT_NEAR(jointVels[5], 0.0, tol * 1e+2);
-//    // EXPECT_NEAR(jointVels[6], 0.0, tol * 1e+2);
-//    // TODO(JS): Servo motor with infinite force limits and infinite Coulomb
-//    // friction doesn't work because they compete against each other to achieve
-//    // different joint velocities with their infinit force limits. In this case,
-//    // the friction constraints should dominent the servo motor constraints.
-//  }
-//}
-
-////==============================================================================
-//TEST_F(JOINTS, SERVO_MOTOR)
-//{
-//  testServoMotor();
-//}
-
-////==============================================================================
-//void testMimicJoint()
-//{
-//  using namespace dart::math::suffixes;
-
-//  double timestep = 1e-3;
-//  double tol = 1e-9;
-//  double tolPos = 1e-3;
-//  double sufficient_force   = 1e+5;
-
-//  // World
-//  simulation::WorldPtr world = simulation::World::create();
-//  EXPECT_TRUE(world != nullptr);
-
-//  world->setGravity(Eigen::Vector3d(0, 0, -9.81));
-//  world->setTimeStep(timestep);
-
-<<<<<<< HEAD
-//  Vector3d dim(1, 1, 1);
-//  Vector3d offset(0, 0, 2);
-=======
+
+  // Another two seconds rotating in negative direction with higher control
+  // forces than the friction forces
+  for (int i = 0; i < nSteps; i++)
+  {
+    joint0->setForce(0, -100.0);
+    joint1->setForce(0, -100.0);
+    myWorld->step();
+
+    double jointPos0 = joint0->getPosition(0);
+    double jointPos1 = joint1->getPosition(0);
+
+    double jointVel0 = joint0->getVelocity(0);
+    double jointVel1 = joint1->getVelocity(0);
+
+    EXPECT_GE(std::abs(jointVel0), 0.0);
+    EXPECT_GE(std::abs(jointVel1), 0.0);
+
+    EXPECT_GE(jointPos0, ll - tol);
+    EXPECT_LE(jointPos0, ul + tol);
+
+    EXPECT_GE(jointPos1, ll - tol);
+    EXPECT_LE(jointPos1, ul + tol);
+  }
+}
+#endif
+
+//==============================================================================
+template<int N>
+Eigen::Matrix<double,N,1> random_vec(double limit=100)
+{
+  Eigen::Matrix<double,N,1> v;
+  for(std::size_t i=0; i<N; ++i)
+    v[i] = math::Random::uniform(-std::abs(limit), std::abs(limit));
+  return v;
+}
+
+//==============================================================================
+Eigen::Isometry3d random_transform(double translation_limit=100,
+                                   double rotation_limit=2*M_PI)
+{
+  Eigen::Vector3d r = random_vec<3>(translation_limit);
+  Eigen::Vector3d theta = random_vec<3>(rotation_limit);
+
+  Eigen::Isometry3d tf;
+  tf.setIdentity();
+  tf.translate(r);
+
+  if(theta.norm()>0)
+    tf.rotate(Eigen::AngleAxisd(theta.norm(), theta.normalized()));
+
+  return tf;
+}
+
+//==============================================================================
+Eigen::Isometry3d predict_joint_transform(Joint* joint,
+                                          const Eigen::Isometry3d& joint_tf)
+{
+  return joint->getTransformFromParentBodyNode() * joint_tf
+          * joint->getTransformFromChildBodyNode().inverse();
+}
+
+//==============================================================================
+Eigen::Isometry3d get_relative_transform(BodyNode* bn, BodyNode* relativeTo)
+{
+  return relativeTo->getTransform().inverse() * bn->getTransform();
+}
+
 //==============================================================================
 #ifdef ALL_TESTS
 TEST_F(JOINTS, CONVENIENCE_FUNCTIONS)
 {
   SkeletonPtr skel = Skeleton::create();
->>>>>>> 6283bf63
-
-//  SkeletonPtr pendulum = createNLinkPendulum(2, dim, DOF_ROLL, offset);
-//  EXPECT_NE(pendulum, nullptr);
-
-//  pendulum->disableSelfCollisionCheck();
-
-//  for (std::size_t i = 0; i < pendulum->getNumBodyNodes(); ++i)
-//  {
-//    auto bodyNode = pendulum->getBodyNode(i);
-//    bodyNode->removeAllShapeNodesWith<CollisionAspect>();
-//  }
-
-//  std::vector<JointPtr> joints(2);
-
-//  for (std::size_t i = 0; i < pendulum->getNumBodyNodes(); ++i)
-//  {
-//    dynamics::Joint* joint = pendulum->getJoint(i);
-//    EXPECT_NE(joint, nullptr);
-
-//    joint->setActuatorType(Joint::SERVO);
-//    joint->setPosition(0, 90.0_deg);
-//    joint->setDampingCoefficient(0, 0.0);
-//    joint->setSpringStiffness(0, 0.0);
-//    joint->setPositionLimitEnforced(true);
-//    joint->setCoulombFriction(0, 0.0);
-
-//    joints[i] = joint;
-//  }
-
-//  joints[0]->setForceUpperLimit(0, sufficient_force);
-//  joints[0]->setForceLowerLimit(0, -sufficient_force);
-
-<<<<<<< HEAD
-//  joints[1]->setForceUpperLimit(0, sufficient_force);
-//  joints[1]->setForceLowerLimit(0, -sufficient_force);
-
-//  // Second joint mimics the first one
-//  joints[1]->setActuatorType(Joint::MIMIC);
-//  joints[1]->setMimicJoint(joints[0], 1., 0.);
-=======
+
+  std::pair<Joint*, BodyNode*> pair;
+
+  pair = skel->createJointAndBodyNodePair<WeldJoint>();
+  BodyNode* root = pair.second;
+
+  // -- set up the FreeJoint
+  std::pair<FreeJoint*, BodyNode*> freepair =
+      root->createChildJointAndBodyNodePair<FreeJoint>();
+  FreeJoint* freejoint = freepair.first;
+  BodyNode* freejoint_bn = freepair.second;
+
+  freejoint->setTransformFromParentBodyNode(random_transform());
+  freejoint->setTransformFromChildBodyNode(random_transform());
+
+  // -- set up the EulerJoint
+  std::pair<EulerJoint*, BodyNode*> eulerpair =
+      root->createChildJointAndBodyNodePair<EulerJoint>();
+  EulerJoint* eulerjoint = eulerpair.first;
+  BodyNode* eulerjoint_bn = eulerpair.second;
+
+  eulerjoint->setTransformFromParentBodyNode(random_transform());
+  eulerjoint->setTransformFromChildBodyNode(random_transform());
+
+  // -- set up the BallJoint
+  std::pair<BallJoint*, BodyNode*> ballpair =
+      root->createChildJointAndBodyNodePair<BallJoint>();
+  BallJoint* balljoint = ballpair.first;
+  BodyNode* balljoint_bn = ballpair.second;
+
+  balljoint->setTransformFromParentBodyNode(random_transform());
+  balljoint->setTransformFromChildBodyNode(random_transform());
+
   // Test a hundred times
   for(std::size_t n=0; n<100; ++n)
   {
@@ -1763,537 +1344,150 @@
     const Eigen::Vector3d   desiredAngVel = random_vec<3>();
     const Eigen::Vector3d   desiredLinAcc = random_vec<3>();
     const Eigen::Vector3d   desiredAngAcc = random_vec<3>();
->>>>>>> 6283bf63
-
-//  world->addSkeleton(pendulum);
-
-//#ifndef NDEBUG // Debug mode
-//  double simTime = 0.2;
-//#else
-//  double simTime = 2.0;
-//#endif // ------- Debug mode
-//  double timeStep = world->getTimeStep();
-//  int nSteps = simTime / timeStep;
-
-//  // Two seconds with lower control forces than the friction
-//  for (int i = 0; i < nSteps; i++)
-//  {
-//    const double expected_vel = std::sin(world->getTime());
-
-//    joints[0]->setCommand(0, expected_vel);
-
-//    world->step();
-
-//    // Check if the first joint achieved the velocity at each time-step
-//    EXPECT_NEAR(joints[0]->getVelocity(0), expected_vel, tol);
-
-//    // Check if the mimic joint follows the "master" joint
-//    EXPECT_NEAR(joints[0]->getPosition(0), joints[1]->getPosition(0), tolPos);
-//  }
-
-//  // In the end, check once more if the mimic joint followed the "master" joint
-//  EXPECT_NEAR(joints[0]->getPosition(0), joints[1]->getPosition(0), tolPos);
-//}
-
-////==============================================================================
-//TEST_F(JOINTS, MIMIC_JOINT)
-//{
-//  testMimicJoint();
-//}
-
-////==============================================================================
-//TEST_F(JOINTS, JOINT_COULOMB_FRICTION_AND_POSITION_LIMIT)
-//{
-//  const double timeStep = 1e-3;
-//  const double tol = 1e-2;
-
-//  simulation::WorldPtr myWorld
-//      = utils::SkelParser::readWorld(
-//        "dart://sample/skel/test/joint_friction_test.skel");
-//  EXPECT_TRUE(myWorld != nullptr);
-
-//  myWorld->setGravity(Eigen::Vector3d(0.0, 0.0, 0.0));
-//  myWorld->setTimeStep(timeStep);
-
-//  dynamics::SkeletonPtr pendulum = myWorld->getSkeleton("double_pendulum");
-//  EXPECT_TRUE(pendulum != nullptr);
-//  pendulum->disableSelfCollisionCheck();
-
-//  dynamics::Joint* joint0 = pendulum->getJoint("joint0");
-//  dynamics::Joint* joint1 = pendulum->getJoint("joint1");
-
-//  EXPECT_TRUE(joint0 != nullptr);
-//  EXPECT_TRUE(joint1 != nullptr);
-
-//  double frictionForce  = 5.0;
-
-//  joint0->setPositionLimitEnforced(true);
-//  joint1->setPositionLimitEnforced(true);
-
-//  const double ll = -constantsd::pi()/12.0; // -15 degree
-//  const double ul = +constantsd::pi()/12.0; // +15 degree
-
-//  std::size_t dof0 = joint0->getNumDofs();
-//  for (std::size_t i = 0; i < dof0; ++i)
-//  {
-//    joint0->setPosition(i, 0.0);
-//    joint0->setPosition(i, 0.0);
-//    joint0->setPositionLowerLimit(i, ll);
-//    joint0->setPositionUpperLimit(i, ul);
-//  }
-
-//  std::size_t dof1 = joint1->getNumDofs();
-//  for (std::size_t i = 0; i < dof1; ++i)
-//  {
-//    joint1->setPosition(i, 0.0);
-//    joint1->setPosition(i, 0.0);
-//    joint1->setPositionLowerLimit(i, ll);
-//    joint1->setPositionUpperLimit(i, ul);
-//  }
-
-//  joint0->setCoulombFriction(0, frictionForce);
-//  joint1->setCoulombFriction(0, frictionForce);
-
-//  EXPECT_EQ(joint0->getCoulombFriction(0), frictionForce);
-//  EXPECT_EQ(joint1->getCoulombFriction(0), frictionForce);
-
-//#ifndef NDEBUG // Debug mode
-//  double simTime = 0.2;
-//#else
-//  double simTime = 2.0;
-//#endif // ------- Debug mode
-//  int nSteps = simTime / timeStep;
-
-//  // First two seconds rotating in positive direction with higher control forces
-//  // than the friction forces
-//  for (int i = 0; i < nSteps; i++)
-//  {
-//    joint0->setForce(0, 100.0);
-//    joint1->setForce(0, 100.0);
-//    myWorld->step();
-
-//    double jointPos0 = joint0->getPosition(0);
-//    double jointPos1 = joint1->getPosition(0);
-
-//    double jointVel0 = joint0->getVelocity(0);
-//    double jointVel1 = joint1->getVelocity(0);
-
-//    EXPECT_GE(std::abs(jointVel0), 0.0);
-//    EXPECT_GE(std::abs(jointVel1), 0.0);
-
-//    EXPECT_GE(jointPos0, ll - tol);
-//    EXPECT_LE(jointPos0, ul + tol);
-
-//    EXPECT_GE(jointPos1, ll - tol);
-//    EXPECT_LE(jointPos1, ul + tol);
-//  }
-
-//  // Another two seconds rotating in negative direction with higher control
-//  // forces than the friction forces
-//  for (int i = 0; i < nSteps; i++)
-//  {
-//    joint0->setForce(0, -100.0);
-//    joint1->setForce(0, -100.0);
-//    myWorld->step();
-
-//    double jointPos0 = joint0->getPosition(0);
-//    double jointPos1 = joint1->getPosition(0);
-
-//    double jointVel0 = joint0->getVelocity(0);
-//    double jointVel1 = joint1->getVelocity(0);
-
-//    EXPECT_GE(std::abs(jointVel0), 0.0);
-//    EXPECT_GE(std::abs(jointVel1), 0.0);
-
-//    EXPECT_GE(jointPos0, ll - tol);
-//    EXPECT_LE(jointPos0, ul + tol);
-
-//    EXPECT_GE(jointPos1, ll - tol);
-//    EXPECT_LE(jointPos1, ul + tol);
-//  }
-//}
-
-////==============================================================================
-//template<int N>
-//Eigen::Matrix<double,N,1> random_vec(double limit=100)
-//{
-//  Eigen::Matrix<double,N,1> v;
-//  for(std::size_t i=0; i<N; ++i)
-//    v[i] = math::Random::uniform(-std::abs(limit), std::abs(limit));
-//  return v;
-//}
-
-////==============================================================================
-//Eigen::Isometry3d random_transform(double translation_limit=100,
-//                                   double rotation_limit=2*M_PI)
-//{
-//  Eigen::Vector3d r = random_vec<3>(translation_limit);
-//  Eigen::Vector3d theta = random_vec<3>(rotation_limit);
-
-//  Eigen::Isometry3d tf;
-//  tf.setIdentity();
-//  tf.translate(r);
-
-//  if(theta.norm()>0)
-//    tf.rotate(Eigen::AngleAxisd(theta.norm(), theta.normalized()));
-
-//  return tf;
-//}
-
-////==============================================================================
-//Eigen::Isometry3d predict_joint_transform(Joint* joint,
-//                                          const Eigen::Isometry3d& joint_tf)
-//{
-//  return joint->getTransformFromParentBodyNode() * joint_tf
-//          * joint->getTransformFromChildBodyNode().inverse();
-//}
-
-////==============================================================================
-//Eigen::Isometry3d get_relative_transform(BodyNode* bn, BodyNode* relativeTo)
-//{
-//  return relativeTo->getTransform().inverse() * bn->getTransform();
-//}
-
-////==============================================================================
-//TEST_F(JOINTS, CONVENIENCE_FUNCTIONS)
-//{
-//  SkeletonPtr skel = Skeleton::create();
-
-//  std::pair<Joint*, BodyNode*> pair;
-
-//  pair = skel->createJointAndBodyNodePair<WeldJoint>();
-//  BodyNode* root = pair.second;
-
-//  // -- set up the FreeJoint
-//  std::pair<FreeJoint*, BodyNode*> freepair =
-//      root->createChildJointAndBodyNodePair<FreeJoint>();
-//  FreeJoint* freejoint = freepair.first;
-//  BodyNode* freejoint_bn = freepair.second;
-
-//  freejoint->setTransformFromParentBodyNode(random_transform());
-//  freejoint->setTransformFromChildBodyNode(random_transform());
-
-//  // -- set up the EulerJoint
-//  std::pair<EulerJoint*, BodyNode*> eulerpair =
-//      root->createChildJointAndBodyNodePair<EulerJoint>();
-//  EulerJoint* eulerjoint = eulerpair.first;
-//  BodyNode* eulerjoint_bn = eulerpair.second;
-
-//  eulerjoint->setTransformFromParentBodyNode(random_transform());
-//  eulerjoint->setTransformFromChildBodyNode(random_transform());
-
-//  // -- set up the BallJoint
-//  std::pair<BallJoint*, BodyNode*> ballpair =
-//      root->createChildJointAndBodyNodePair<BallJoint>();
-//  BallJoint* balljoint = ballpair.first;
-//  BodyNode* balljoint_bn = ballpair.second;
-
-//  balljoint->setTransformFromParentBodyNode(random_transform());
-//  balljoint->setTransformFromChildBodyNode(random_transform());
-
-//  // Test a hundred times
-//  for(std::size_t n=0; n<100; ++n)
-//  {
-//    // -- convert transforms to positions and then positions back to transforms
-//    Eigen::Isometry3d desired_freejoint_tf = random_transform();
-//    freejoint->setPositions(FreeJoint::convertToPositions(desired_freejoint_tf));
-//    Eigen::Isometry3d actual_freejoint_tf = FreeJoint::convertToTransform(
-//          freejoint->getPositions());
-
-//    Eigen::Isometry3d desired_eulerjoint_tf = random_transform();
-//    desired_eulerjoint_tf.translation() = Eigen::Vector3d::Zero();
-//    eulerjoint->setPositions(
-//          eulerjoint->convertToPositions(desired_eulerjoint_tf.linear()));
-//    Eigen::Isometry3d actual_eulerjoint_tf = eulerjoint->convertToTransform(
-//          eulerjoint->getPositions());
-
-//    Eigen::Isometry3d desired_balljoint_tf = random_transform();
-//    desired_balljoint_tf.translation() = Eigen::Vector3d::Zero();
-//    balljoint->setPositions(
-//          BallJoint::convertToPositions(desired_balljoint_tf.linear()));
-//    Eigen::Isometry3d actual_balljoint_tf = BallJoint::convertToTransform(
-//          balljoint->getPositions());
-
-//    // -- collect everything so we can cycle through the tests
-//    std::vector<Joint*> joints;
-//    std::vector<BodyNode*> bns;
-//    common::aligned_vector<Eigen::Isometry3d> desired_tfs;
-//    common::aligned_vector<Eigen::Isometry3d> actual_tfs;
-
-//    joints.push_back(freejoint);
-//    bns.push_back(freejoint_bn);
-//    desired_tfs.push_back(desired_freejoint_tf);
-//    actual_tfs.push_back(actual_freejoint_tf);
-
-//    joints.push_back(eulerjoint);
-//    bns.push_back(eulerjoint_bn);
-//    desired_tfs.push_back(desired_eulerjoint_tf);
-//    actual_tfs.push_back(actual_eulerjoint_tf);
-
-//    joints.push_back(balljoint);
-//    bns.push_back(balljoint_bn);
-//    desired_tfs.push_back(desired_balljoint_tf);
-//    actual_tfs.push_back(actual_balljoint_tf);
-
-//    for(std::size_t i=0; i<joints.size(); ++i)
-//    {
-//      Joint* joint = joints[i];
-//      BodyNode* bn = bns[i];
-//      Eigen::Isometry3d tf = desired_tfs[i];
-
-//      bool check_transform_conversion =
-//          equals(predict_joint_transform(joint, tf).matrix(),
-//                 get_relative_transform(bn, bn->getParentBodyNode()).matrix());
-//      EXPECT_TRUE(check_transform_conversion);
-
-//      if(!check_transform_conversion)
-//      {
-//        std::cout << "[" << joint->getName() << " Failed]\n";
-//        std::cout << "Predicted:\n" << predict_joint_transform(joint, tf).matrix()
-//                  << "\n\nActual:\n"
-//                  << get_relative_transform(bn, bn->getParentBodyNode()).matrix()
-//                  << "\n\n";
-//      }
-
-//      bool check_full_cycle = equals(desired_tfs[i].matrix(),
-//                                     actual_tfs[i].matrix());
-//      EXPECT_TRUE(check_full_cycle);
-
-//      if(!check_full_cycle)
-//      {
-//        std::cout << "[" << joint->getName() << " Failed]\n";
-//        std::cout << "Desired:\n" << desired_tfs[i].matrix()
-//                  << "\n\nActual:\n" << actual_tfs[i].matrix()
-//                  << "\n\n";
-//      }
-//    }
-//  }
-//}
-
-<<<<<<< HEAD
-////==============================================================================
-//TEST_F(JOINTS, FREE_JOINT_RELATIVE_TRANSFORM_VELOCITY_ACCELERATION)
-//{
-//  const std::size_t numTests = 50;
-
-//  // Generate random reference frames
-//  randomizeRefFrames();
-//  auto refFrames = getFrames();
-
-//  // Generate random relative frames
-//  randomizeRefFrames();
-//  auto relFrames = getFrames();
-
-//  //-- Build a skeleton that contains two FreeJoints and two BodyNodes
-//  SkeletonPtr skel = Skeleton::create();
-
-//  auto pair = skel->createJointAndBodyNodePair<FreeJoint>();
-//  FreeJoint* rootJoint    = pair.first;
-//  BodyNode*  rootBodyNode = pair.second;
-//  rootJoint->setRelativeTransform(random_transform());
-//  rootJoint->setRelativeSpatialVelocity(random_vec<6>());
-//  rootJoint->setRelativeSpatialAcceleration(random_vec<6>());
-//  rootJoint->setTransformFromParentBodyNode(random_transform());
-//  rootJoint->setTransformFromChildBodyNode(random_transform());
-
-//  pair = rootBodyNode->createChildJointAndBodyNodePair<FreeJoint>();
-//  FreeJoint* joint1    = pair.first;
-//  BodyNode*  bodyNode1 = pair.second;
-//  joint1->setTransformFromParentBodyNode(random_transform());
-//  joint1->setTransformFromChildBodyNode(random_transform());
-
-//  //-- Actual terms
-//  Eigen::Isometry3d actualTf;
-//  Eigen::Vector6d   actualVel;
-//  Eigen::Vector6d   actualAcc;
-
-//  Eigen::Vector3d   actualLinVel;
-//  Eigen::Vector3d   actualAngVel;
-//  Eigen::Vector3d   actualLinAcc;
-//  Eigen::Vector3d   actualAngAcc;
-
-//  Eigen::Vector3d   oldLinVel;
-//  Eigen::Vector3d   oldAngVel;
-//  Eigen::Vector3d   oldLinAcc;
-//  Eigen::Vector3d   oldAngAcc;
-
-//  //-- Test
-//  for (std::size_t i = 0; i < numTests; ++i)
-//  {
-//    const Eigen::Isometry3d desiredTf     = random_transform();
-//    const Eigen::Vector6d   desiredVel    = random_vec<6>();
-//    const Eigen::Vector6d   desiredAcc    = random_vec<6>();
-//    const Eigen::Vector3d   desiredLinVel = random_vec<3>();
-//    const Eigen::Vector3d   desiredAngVel = random_vec<3>();
-//    const Eigen::Vector3d   desiredLinAcc = random_vec<3>();
-//    const Eigen::Vector3d   desiredAngAcc = random_vec<3>();
-
-//    //-- Relative transformation
-
-//    joint1->setRelativeTransform(desiredTf);
-//    actualTf = bodyNode1->getTransform(bodyNode1->getParentBodyNode());
-//    EXPECT_TRUE(equals(desiredTf.matrix(), actualTf.matrix()));
-
-//    for (auto relativeTo : relFrames)
-//    {
-//      joint1->setTransform(desiredTf, relativeTo);
-//      actualTf = bodyNode1->getTransform(relativeTo);
-//      EXPECT_TRUE(equals(desiredTf.matrix(), actualTf.matrix()));
-//    }
-
-//    //-- Relative spatial velocity
-
-//    joint1->setRelativeSpatialVelocity(desiredVel);
-//    actualVel = bodyNode1->getSpatialVelocity(
-//                  bodyNode1->getParentBodyNode(), bodyNode1);
-
-//    EXPECT_TRUE(equals(desiredVel, actualVel));
-
-//    for (auto relativeTo : relFrames)
-//    {
-//      for (auto inCoordinatesOf : refFrames)
-//      {
-//        joint1->setSpatialVelocity(desiredVel, relativeTo, inCoordinatesOf);
-//        actualVel = bodyNode1->getSpatialVelocity(
-//                      relativeTo, inCoordinatesOf);
-
-//        EXPECT_TRUE(equals(desiredVel, actualVel));
-//      }
-//    }
-
-//    //-- Relative classic linear velocity
-
-//    for (auto relativeTo : relFrames)
-//    {
-//      for (auto inCoordinatesOf : refFrames)
-//      {
-//        joint1->setSpatialVelocity(desiredVel, relativeTo, inCoordinatesOf);
-//        oldAngVel
-//            = bodyNode1->getAngularVelocity(relativeTo, inCoordinatesOf);
-//        joint1->setLinearVelocity(desiredLinVel, relativeTo, inCoordinatesOf);
-
-//        actualLinVel
-//            = bodyNode1->getLinearVelocity(relativeTo, inCoordinatesOf);
-//        actualAngVel
-//            = bodyNode1->getAngularVelocity(relativeTo, inCoordinatesOf);
-
-//        EXPECT_TRUE(equals(desiredLinVel, actualLinVel));
-//        EXPECT_TRUE(equals(oldAngVel, actualAngVel));
-//      }
-//    }
-
-//    //-- Relative classic angular velocity
-
-//    for (auto relativeTo : relFrames)
-//    {
-//      for (auto inCoordinatesOf : refFrames)
-//      {
-//        joint1->setSpatialVelocity(desiredVel, relativeTo, inCoordinatesOf);
-//        oldLinVel
-//            = bodyNode1->getLinearVelocity(relativeTo, inCoordinatesOf);
-//        joint1->setAngularVelocity(desiredAngVel, relativeTo, inCoordinatesOf);
-
-//        actualLinVel =
-//            bodyNode1->getLinearVelocity(relativeTo, inCoordinatesOf);
-//        actualAngVel =
-//            bodyNode1->getAngularVelocity(relativeTo, inCoordinatesOf);
-
-//        EXPECT_TRUE(equals(oldLinVel, actualLinVel));
-//        EXPECT_TRUE(equals(desiredAngVel, actualAngVel));
-//      }
-//    }
-
-//    //-- Relative spatial acceleration
-
-//    joint1->setRelativeSpatialAcceleration(desiredAcc);
-//    actualAcc = bodyNode1->getSpatialAcceleration(
-//                  bodyNode1->getParentBodyNode(), bodyNode1);
-
-//    EXPECT_TRUE(equals(desiredAcc, actualAcc));
-
-//    for (auto relativeTo : relFrames)
-//    {
-//      for (auto inCoordinatesOf : refFrames)
-//      {
-//        joint1->setSpatialAcceleration(
-//              desiredAcc, relativeTo, inCoordinatesOf);
-//        actualAcc = bodyNode1->getSpatialAcceleration(
-//                      relativeTo, inCoordinatesOf);
-
-//        EXPECT_TRUE(equals(desiredAcc, actualAcc));
-//      }
-//    }
-
-//    //-- Relative transform, spatial velocity, and spatial acceleration
-//    for (auto relativeTo : relFrames)
-//    {
-//      for (auto inCoordinatesOf : refFrames)
-//      {
-//        joint1->setSpatialMotion(
-//              &desiredTf, relativeTo,
-//              &desiredVel, relativeTo, inCoordinatesOf,
-//              &desiredAcc, relativeTo, inCoordinatesOf);
-//        actualTf = bodyNode1->getTransform(relativeTo);
-//        actualVel = bodyNode1->getSpatialVelocity(
-//                      relativeTo, inCoordinatesOf);
-//        actualAcc = bodyNode1->getSpatialAcceleration(
-//                      relativeTo, inCoordinatesOf);
-
-//        EXPECT_TRUE(equals(desiredTf.matrix(), actualTf.matrix()));
-//        EXPECT_TRUE(equals(desiredVel, actualVel));
-//        EXPECT_TRUE(equals(desiredAcc, actualAcc));
-//      }
-//    }
-
-
-//    //-- Relative classic linear acceleration
-
-//    for (auto relativeTo : relFrames)
-//    {
-//      for (auto inCoordinatesOf : refFrames)
-//      {
-//        joint1->setSpatialAcceleration(
-//              desiredAcc, relativeTo, inCoordinatesOf);
-//        oldAngAcc
-//            = bodyNode1->getAngularAcceleration(relativeTo, inCoordinatesOf);
-//        joint1->setLinearAcceleration(
-//              desiredLinAcc, relativeTo, inCoordinatesOf);
-
-//        actualLinAcc
-//            = bodyNode1->getLinearAcceleration(relativeTo, inCoordinatesOf);
-//        actualAngAcc
-//            = bodyNode1->getAngularAcceleration(relativeTo, inCoordinatesOf);
-
-//        EXPECT_TRUE(equals(desiredLinAcc, actualLinAcc));
-//        EXPECT_TRUE(equals(oldAngAcc, actualAngAcc));
-//      }
-//    }
-
-//    //-- Relative classic angular acceleration
-
-//    for (auto relativeTo : relFrames)
-//    {
-//      for (auto inCoordinatesOf : refFrames)
-//      {
-//        joint1->setSpatialAcceleration(
-//              desiredAcc, relativeTo, inCoordinatesOf);
-//        oldLinAcc
-//            = bodyNode1->getLinearAcceleration(relativeTo, inCoordinatesOf);
-//        joint1->setAngularAcceleration(
-//              desiredAngAcc, relativeTo, inCoordinatesOf);
-
-//        actualLinAcc =
-//            bodyNode1->getLinearAcceleration(relativeTo, inCoordinatesOf);
-//        actualAngAcc =
-//            bodyNode1->getAngularAcceleration(relativeTo, inCoordinatesOf);
-
-//        EXPECT_TRUE(equals(oldLinAcc, actualLinAcc));
-//        EXPECT_TRUE(equals(desiredAngAcc, actualAngAcc));
-//      }
-//    }
-//  }
-//}
-=======
+
+    //-- Relative transformation
+
+    joint1->setRelativeTransform(desiredTf);
+    actualTf = bodyNode1->getTransform(bodyNode1->getParentBodyNode());
+    EXPECT_TRUE(equals(desiredTf.matrix(), actualTf.matrix()));
+
+    for (auto relativeTo : relFrames)
+    {
+      joint1->setTransform(desiredTf, relativeTo);
+      actualTf = bodyNode1->getTransform(relativeTo);
+      EXPECT_TRUE(equals(desiredTf.matrix(), actualTf.matrix()));
+    }
+
+    //-- Relative spatial velocity
+
+    joint1->setRelativeSpatialVelocity(desiredVel);
+    actualVel = bodyNode1->getSpatialVelocity(
+                  bodyNode1->getParentBodyNode(), bodyNode1);
+
+    EXPECT_TRUE(equals(desiredVel, actualVel));
+
+    for (auto relativeTo : relFrames)
+    {
+      for (auto inCoordinatesOf : refFrames)
+      {
+        joint1->setSpatialVelocity(desiredVel, relativeTo, inCoordinatesOf);
+        actualVel = bodyNode1->getSpatialVelocity(
+                      relativeTo, inCoordinatesOf);
+
+        EXPECT_TRUE(equals(desiredVel, actualVel));
+      }
+    }
+
+    //-- Relative classic linear velocity
+
+    for (auto relativeTo : relFrames)
+    {
+      for (auto inCoordinatesOf : refFrames)
+      {
+        joint1->setSpatialVelocity(desiredVel, relativeTo, inCoordinatesOf);
+        oldAngVel
+            = bodyNode1->getAngularVelocity(relativeTo, inCoordinatesOf);
+        joint1->setLinearVelocity(desiredLinVel, relativeTo, inCoordinatesOf);
+
+        actualLinVel
+            = bodyNode1->getLinearVelocity(relativeTo, inCoordinatesOf);
+        actualAngVel
+            = bodyNode1->getAngularVelocity(relativeTo, inCoordinatesOf);
+
+        EXPECT_TRUE(equals(desiredLinVel, actualLinVel));
+        EXPECT_TRUE(equals(oldAngVel, actualAngVel));
+      }
+    }
+
+    //-- Relative classic angular velocity
+
+    for (auto relativeTo : relFrames)
+    {
+      for (auto inCoordinatesOf : refFrames)
+      {
+        joint1->setSpatialVelocity(desiredVel, relativeTo, inCoordinatesOf);
+        oldLinVel
+            = bodyNode1->getLinearVelocity(relativeTo, inCoordinatesOf);
+        joint1->setAngularVelocity(desiredAngVel, relativeTo, inCoordinatesOf);
+
+        actualLinVel =
+            bodyNode1->getLinearVelocity(relativeTo, inCoordinatesOf);
+        actualAngVel =
+            bodyNode1->getAngularVelocity(relativeTo, inCoordinatesOf);
+
+        EXPECT_TRUE(equals(oldLinVel, actualLinVel));
+        EXPECT_TRUE(equals(desiredAngVel, actualAngVel));
+      }
+    }
+
+    //-- Relative spatial acceleration
+
+    joint1->setRelativeSpatialAcceleration(desiredAcc);
+    actualAcc = bodyNode1->getSpatialAcceleration(
+                  bodyNode1->getParentBodyNode(), bodyNode1);
+
+    EXPECT_TRUE(equals(desiredAcc, actualAcc));
+
+    for (auto relativeTo : relFrames)
+    {
+      for (auto inCoordinatesOf : refFrames)
+      {
+        joint1->setSpatialAcceleration(
+              desiredAcc, relativeTo, inCoordinatesOf);
+        actualAcc = bodyNode1->getSpatialAcceleration(
+                      relativeTo, inCoordinatesOf);
+
+        EXPECT_TRUE(equals(desiredAcc, actualAcc));
+      }
+    }
+
+    //-- Relative transform, spatial velocity, and spatial acceleration
+    for (auto relativeTo : relFrames)
+    {
+      for (auto inCoordinatesOf : refFrames)
+      {
+        joint1->setSpatialMotion(
+              &desiredTf, relativeTo,
+              &desiredVel, relativeTo, inCoordinatesOf,
+              &desiredAcc, relativeTo, inCoordinatesOf);
+        actualTf = bodyNode1->getTransform(relativeTo);
+        actualVel = bodyNode1->getSpatialVelocity(
+                      relativeTo, inCoordinatesOf);
+        actualAcc = bodyNode1->getSpatialAcceleration(
+                      relativeTo, inCoordinatesOf);
+
+        EXPECT_TRUE(equals(desiredTf.matrix(), actualTf.matrix()));
+        EXPECT_TRUE(equals(desiredVel, actualVel));
+        EXPECT_TRUE(equals(desiredAcc, actualAcc));
+      }
+    }
+
+
+    //-- Relative classic linear acceleration
+
+    for (auto relativeTo : relFrames)
+    {
+      for (auto inCoordinatesOf : refFrames)
+      {
+        joint1->setSpatialAcceleration(
+              desiredAcc, relativeTo, inCoordinatesOf);
+        oldAngAcc
+            = bodyNode1->getAngularAcceleration(relativeTo, inCoordinatesOf);
+        joint1->setLinearAcceleration(
+              desiredLinAcc, relativeTo, inCoordinatesOf);
+
+        actualLinAcc
+            = bodyNode1->getLinearAcceleration(relativeTo, inCoordinatesOf);
+        actualAngAcc
+            = bodyNode1->getAngularAcceleration(relativeTo, inCoordinatesOf);
+
+        EXPECT_TRUE(equals(desiredLinAcc, actualLinAcc));
+        EXPECT_TRUE(equals(oldAngAcc, actualAngAcc));
+      }
+    }
+
+    //-- Relative classic angular acceleration
+
     for (auto relativeTo : relFrames)
     {
       for (auto inCoordinatesOf : refFrames)
@@ -2316,5 +1510,4 @@
     }
   }
 }
-#endif
->>>>>>> 6283bf63
+#endif