/*
 * Copyright (c) 2011-2019, The DART development contributors
 * All rights reserved.
 *
 * The list of contributors can be found at:
 *   https://github.com/dartsim/dart/blob/master/LICENSE
 *
 * This file is provided under the following "BSD-style" License:
 *   Redistribution and use in source and binary forms, with or
 *   without modification, are permitted provided that the following
 *   conditions are met:
 *   * Redistributions of source code must retain the above copyright
 *     notice, this list of conditions and the following disclaimer.
 *   * Redistributions in binary form must reproduce the above
 *     copyright notice, this list of conditions and the following
 *     disclaimer in the documentation and/or other materials provided
 *     with the distribution.
 *   THIS SOFTWARE IS PROVIDED BY THE COPYRIGHT HOLDERS AND
 *   CONTRIBUTORS "AS IS" AND ANY EXPRESS OR IMPLIED WARRANTIES,
 *   INCLUDING, BUT NOT LIMITED TO, THE IMPLIED WARRANTIES OF
 *   MERCHANTABILITY AND FITNESS FOR A PARTICULAR PURPOSE ARE
 *   DISCLAIMED. IN NO EVENT SHALL THE COPYRIGHT HOLDER OR
 *   CONTRIBUTORS BE LIABLE FOR ANY DIRECT, INDIRECT, INCIDENTAL,
 *   SPECIAL, EXEMPLARY, OR CONSEQUENTIAL DAMAGES (INCLUDING, BUT NOT
 *   LIMITED TO, PROCUREMENT OF SUBSTITUTE GOODS OR SERVICES; LOSS OF
 *   USE, DATA, OR PROFITS; OR BUSINESS INTERRUPTION) HOWEVER CAUSED
 *   AND ON ANY THEORY OF LIABILITY, WHETHER IN CONTRACT, STRICT
 *   LIABILITY, OR TORT (INCLUDING NEGLIGENCE OR OTHERWISE) ARISING IN
 *   ANY WAY OUT OF THE USE OF THIS SOFTWARE, EVEN IF ADVISED OF THE
 *   POSSIBILITY OF SUCH DAMAGE.
 */

#include <iostream>

#include <Eigen/Dense>
#include <gtest/gtest.h>

#include "TestHelpers.hpp"

#include "dart/common/Console.hpp"
#include "dart/dynamics/BodyNode.hpp"
#include "dart/dynamics/SimpleFrame.hpp"
#include "dart/dynamics/Skeleton.hpp"
#include "dart/math/Geometry.hpp"
#include "dart/math/Helpers.hpp"
#include "dart/math/Random.hpp"
#include "dart/simulation/World.hpp"
#include "dart/utils/SkelParser.hpp"

using namespace Eigen;
using namespace dart;

//==============================================================================
class DynamicsTest : public ::testing::Test
{
public:
  // Get Skel file URI to test.
  const std::vector<common::Uri>& getList() const;

  // Get Skel file URI to test.
  const std::vector<common::Uri>& getListForDebug() const;

  // Get reference frames
  const std::vector<SimpleFrame*>& getRefFrames() const;

  // Randomize the properties of all the reference frames
  void randomizeRefFrames();

  // Get mass matrix of _skel using Jacobians and inertias of each body
  // in _skel.
  MatrixXd getMassMatrix(dynamics::SkeletonPtr _skel);

  // Get augmented mass matrix of _skel using Jacobians and inertias of
  // each body in _skel.
  MatrixXd getAugMassMatrix(dynamics::SkeletonPtr _skel);

  // Compare dynamics terms in equations of motion such as mass matrix, mass
  // inverse matrix, Coriolis force vector, gravity force vector, and external
  // force vector.
  void compareEquationsOfMotion(const common::Uri& uri);

  // Test skeleton's COM and its related quantities.
  void testCenterOfMass(const common::Uri& uri);

  // Test if the com acceleration is equal to the gravity
  void testCenterOfMassFreeFall(const common::Uri& uri);

  //
  void testConstraintImpulse(const common::Uri& uri);

  // Test impulse based dynamics
  void testImpulseBasedDynamics(const common::Uri& uri);

protected:
  // Sets up the test fixture.
  void SetUp() override;

  // Skel file list.
  std::vector<common::Uri> fileList;

  // Skel file list for debug mode
  std::vector<common::Uri> fileListForDebug;

  std::vector<SimpleFrame*> refFrames;
};

//==============================================================================
void DynamicsTest::SetUp()
{
  // Create a list of skel files to test with
  fileList.push_back("dart://sample/skel/test/chainwhipa.skel");
  fileList.push_back("dart://sample/skel/test/single_pendulum.skel");
  fileList.push_back(
      "dart://sample/skel/test/single_pendulum_euler_joint.skel");
  fileList.push_back("dart://sample/skel/test/single_pendulum_ball_joint.skel");
  fileList.push_back("dart://sample/skel/test/double_pendulum.skel");
  fileList.push_back(
      "dart://sample/skel/test/double_pendulum_euler_joint.skel");
  fileList.push_back("dart://sample/skel/test/double_pendulum_ball_joint.skel");
  fileList.push_back(
      "dart://sample/skel/test/serial_chain_revolute_joint.skel");
  fileList.push_back(
      "dart://sample/skel/test/serial_chain_eulerxyz_joint.skel");
  fileList.push_back("dart://sample/skel/test/serial_chain_ball_joint.skel");
  fileList.push_back("dart://sample/skel/test/serial_chain_ball_joint_20.skel");
  fileList.push_back("dart://sample/skel/test/serial_chain_ball_joint_40.skel");
  fileList.push_back("dart://sample/skel/test/simple_tree_structure.skel");
  fileList.push_back(
      "dart://sample/skel/test/simple_tree_structure_euler_joint.skel");
  fileList.push_back(
      "dart://sample/skel/test/simple_tree_structure_ball_joint.skel");
  fileList.push_back("dart://sample/skel/test/tree_structure.skel");
  fileList.push_back("dart://sample/skel/test/tree_structure_euler_joint.skel");
  fileList.push_back("dart://sample/skel/test/tree_structure_ball_joint.skel");
  fileList.push_back("dart://sample/skel/fullbody1.skel");

  fileListForDebug.push_back("dart://sample/skel/test/serial_chain_revolute_joint.skel");
  fileListForDebug.push_back("dart://sample/skel/test/serial_chain_eulerxyz_joint.skel");
  fileListForDebug.push_back("dart://sample/skel/test/serial_chain_ball_joint.skel");
  fileListForDebug.push_back("dart://sample/skel/test/simple_tree_structure.skel");
  fileListForDebug.push_back("dart://sample/skel/fullbody1.skel");

  // Create a list of reference frames to use during tests
  refFrames.push_back(new SimpleFrame(Frame::World(), "refFrame1"));
  refFrames.push_back(new SimpleFrame(refFrames.back(), "refFrame2"));
  refFrames.push_back(new SimpleFrame(refFrames.back(), "refFrame3"));
  refFrames.push_back(new SimpleFrame(refFrames.back(), "refFrame4"));
  refFrames.push_back(new SimpleFrame(Frame::World(), "refFrame5"));
  refFrames.push_back(new SimpleFrame(refFrames.back(), "refFrame6"));
}

//==============================================================================
const std::vector<common::Uri>& DynamicsTest::getList() const
{
  return fileList;
}

//==============================================================================
const std::vector<common::Uri>& DynamicsTest::getListForDebug() const
{
  return fileListForDebug;
}

//==============================================================================
const std::vector<SimpleFrame*>& DynamicsTest::getRefFrames() const
{
  return refFrames;
}

//==============================================================================
void DynamicsTest::randomizeRefFrames()
{
  for (std::size_t i = 0; i < refFrames.size(); ++i)
  {
    SimpleFrame* F = refFrames[i];

    Eigen::Vector3d p = Random::uniform<Eigen::Vector3d>(-100, 100);
    Eigen::Vector3d theta
        = Random::uniform<Eigen::Vector3d>(-2 * M_PI, 2 * M_PI);

    Eigen::Isometry3d tf(Eigen::Isometry3d::Identity());
    tf.translate(p);
    tf.linear() = math::eulerXYZToMatrix(theta);

    F->setRelativeTransform(tf);
    F->setRelativeSpatialVelocity(Random::uniform<Eigen::Vector6d>(-100, 100));
    F->setRelativeSpatialAcceleration(
        Random::uniform<Eigen::Vector6d>(-100, 100));
  }
}

//==============================================================================
MatrixXd DynamicsTest::getMassMatrix(dynamics::SkeletonPtr _skel)
{
  int skelDof = _skel->getNumDofs();

  MatrixXd skelM = MatrixXd::Zero(skelDof, skelDof); // Mass matrix of skeleton
  MatrixXd M;                                        // Body mass
  MatrixXd I;                                        // Body inertia
  MatrixXd J;                                        // Body Jacobian

  for (std::size_t i = 0; i < _skel->getNumBodyNodes(); ++i)
  {
    dynamics::BodyNode* body = _skel->getBodyNode(i);

    int dof = body->getNumDependentGenCoords();
    I = body->getSpatialInertia();
    J = body->getJacobian();

    EXPECT_EQ(I.rows(), 6);
    EXPECT_EQ(I.cols(), 6);
    EXPECT_EQ(J.rows(), 6);
    EXPECT_EQ(J.cols(), dof);

    M = J.transpose() * I * J; // (dof x dof) matrix

    for (int j = 0; j < dof; ++j)
    {
      int jIdx = body->getDependentGenCoordIndex(j);

      for (int k = 0; k < dof; ++k)
      {
        int kIdx = body->getDependentGenCoordIndex(k);

        skelM(jIdx, kIdx) += M(j, k);
      }
    }
  }

  return skelM;
}

//==============================================================================
MatrixXd DynamicsTest::getAugMassMatrix(dynamics::SkeletonPtr _skel)
{
  int dof = _skel->getNumDofs();
  double dt = _skel->getTimeStep();

  MatrixXd M = getMassMatrix(_skel);
  MatrixXd D = MatrixXd::Zero(dof, dof);
  MatrixXd K = MatrixXd::Zero(dof, dof);
  MatrixXd AugM;

  // Compute diagonal matrices of joint damping and joint stiffness
  for (std::size_t i = 0; i < _skel->getNumBodyNodes(); ++i)
  {
    dynamics::BodyNode* body = _skel->getBodyNode(i);
    dynamics::Joint* joint = body->getParentJoint();

    EXPECT_TRUE(body != nullptr);
    EXPECT_TRUE(joint != nullptr);

    int dof = joint->getNumDofs();

    for (int j = 0; j < dof; ++j)
    {
      int idx = joint->getIndexInSkeleton(j);

      D(idx, idx) = joint->getDampingCoefficient(j);
      K(idx, idx) = joint->getSpringStiffness(j);
    }
  }

  AugM = M + (dt * D) + (dt * dt * K);

  return AugM;
}

template <typename T>
void printComparisonError(
    const std::string& _comparison,
    const std::string& _name,
    const std::string& _frame,
    const T& fk,
    const T& jac)
{
  std::cout << "Disagreement between FK and Jacobian results for "
            << _comparison << " of '" << _name
            << "' with a reference Frame of '" << _frame << "'\n"
            << "FK:  " << fk.transpose() << "\n"
            << "Jac: " << jac.transpose() << "\n";
}

//==============================================================================
void compareBodyNodeFkToJacobian(
    const BodyNode* bn, const Frame* refFrame, double tolerance)
{
  using math::AngularJacobian;
  using math::Jacobian;
  using math::LinearJacobian;

  ConstSkeletonPtr skel = bn->getSkeleton();

  VectorXd dq = skel->getVelocities();
  VectorXd ddq = skel->getAccelerations();

  const std::vector<std::size_t>& coords = bn->getDependentGenCoordIndices();
  VectorXd dqSeg = skel->getVelocities(coords);
  VectorXd ddqSeg = skel->getAccelerations(coords);

  //-- Spatial Jacobian tests --------------------------------------------------

  Vector6d SpatialVelFk = bn->getSpatialVelocity(Frame::World(), refFrame);
  Vector6d SpatialAccFk = bn->getSpatialAcceleration(Frame::World(), refFrame);

  Jacobian SpatialJacSeg = bn->getJacobian(refFrame);
  Jacobian SpatialJacDerivSeg = bn->getJacobianSpatialDeriv(refFrame);

  Vector6d SpatialVelJacSeg = SpatialJacSeg * dqSeg;
  Vector6d SpatialAccJacSeg
      = SpatialJacSeg * ddqSeg + SpatialJacDerivSeg * dqSeg;

  Jacobian SpatialJac = skel->getJacobian(bn, refFrame);
  Jacobian SpatialJacDeriv = skel->getJacobianSpatialDeriv(bn, refFrame);

  Vector6d SpatialVelJac = SpatialJac * dq;
  Vector6d SpatialAccJac = SpatialJac * ddq + SpatialJacDeriv * dq;

  bool spatialVelSegEqual = equals(SpatialVelFk, SpatialVelJacSeg, tolerance);
  bool spatialVelEqual = equals(SpatialVelFk, SpatialVelJac, tolerance);
  EXPECT_TRUE(spatialVelSegEqual);
  EXPECT_TRUE(spatialVelEqual);
  if (!spatialVelSegEqual)
    printComparisonError(
        "spatial velocity (seg)",
        bn->getName(),
        refFrame->getName(),
        SpatialVelFk,
        SpatialVelJacSeg);
  if (!spatialVelEqual)
    printComparisonError(
        "spatial velocity",
        bn->getName(),
        refFrame->getName(),
        SpatialVelFk,
        SpatialVelJac);

  bool spatialAccSegEqual = equals(SpatialAccFk, SpatialAccJacSeg, tolerance);
  bool spatialAccEqual = equals(SpatialAccFk, SpatialAccJac, tolerance);
  EXPECT_TRUE(spatialAccSegEqual);
  EXPECT_TRUE(spatialAccEqual);
  if (!spatialAccSegEqual)
    printComparisonError(
        "spatial acceleration (seg)",
        bn->getName(),
        refFrame->getName(),
        SpatialAccFk,
        SpatialAccJacSeg);
  if (!spatialAccEqual)
    printComparisonError(
        "spatial acceleration",
        bn->getName(),
        refFrame->getName(),
        SpatialAccFk,
        SpatialAccJac);

  //-- Linear Jacobian tests ---------------------------------------------------

  Vector3d LinearVelFk = bn->getLinearVelocity(Frame::World(), refFrame);
  Vector3d LinearAccFk = bn->getLinearAcceleration(Frame::World(), refFrame);

  LinearJacobian LinearJacSeg = bn->getLinearJacobian(refFrame);
  LinearJacobian LinearJacDerivSeg = bn->getLinearJacobianDeriv(refFrame);

  Vector3d LinearVelJacSeg = LinearJacSeg * dqSeg;
  Vector3d LinearAccJacSeg = LinearJacSeg * ddqSeg + LinearJacDerivSeg * dqSeg;

  LinearJacobian LinearJac = skel->getLinearJacobian(bn, refFrame);
  LinearJacobian LinearJacDeriv = skel->getLinearJacobianDeriv(bn, refFrame);

  Vector3d LinearVelJac = LinearJac * dq;
  Vector3d LinearAccJac = LinearJac * ddq + LinearJacDeriv * dq;

  bool linearVelSegEqual = equals(LinearVelFk, LinearVelJacSeg, tolerance);
  bool linearVelEqual = equals(LinearVelFk, LinearVelJac, tolerance);
  EXPECT_TRUE(linearVelSegEqual);
  EXPECT_TRUE(linearVelEqual);
  if (!linearVelSegEqual)
    printComparisonError(
        "linear velocity (seg)",
        bn->getName(),
        refFrame->getName(),
        LinearVelFk,
        LinearVelJacSeg);
  if (!linearVelEqual)
    printComparisonError(
        "linear velocity",
        bn->getName(),
        refFrame->getName(),
        LinearVelFk,
        LinearVelJac);

  bool linearAccSegEqual = equals(LinearAccFk, LinearAccJacSeg, tolerance);
  bool linearAccEqual = equals(LinearAccFk, LinearAccJac, tolerance);
  EXPECT_TRUE(linearAccSegEqual);
  EXPECT_TRUE(linearAccEqual);
  if (!linearAccSegEqual)
    printComparisonError(
        "linear acceleration (seg)",
        bn->getName(),
        refFrame->getName(),
        LinearAccFk,
        LinearAccJacSeg);
  if (!linearAccEqual)
    printComparisonError(
        "linear acceleration",
        bn->getName(),
        refFrame->getName(),
        LinearAccFk,
        LinearAccJac);

  //-- Angular Jacobian tests

  Vector3d AngularVelFk = bn->getAngularVelocity(Frame::World(), refFrame);
  Vector3d AngularAccFk = bn->getAngularAcceleration(Frame::World(), refFrame);

  AngularJacobian AngularJacSeg = bn->getAngularJacobian(refFrame);
  AngularJacobian AngularJacDerivSeg = bn->getAngularJacobianDeriv(refFrame);

  Vector3d AngularVelJacSeg = AngularJacSeg * dqSeg;
  Vector3d AngularAccJacSeg
      = AngularJacSeg * ddqSeg + AngularJacDerivSeg * dqSeg;

  AngularJacobian AngularJac = skel->getAngularJacobian(bn, refFrame);
  AngularJacobian AngularJacDeriv = skel->getAngularJacobianDeriv(bn, refFrame);

  Vector3d AngularVelJac = AngularJac * dq;
  Vector3d AngularAccJac = AngularJac * ddq + AngularJacDeriv * dq;

  bool angularVelSegEqual = equals(AngularVelFk, AngularVelJacSeg, tolerance);
  bool angularVelEqual = equals(AngularVelFk, AngularVelJac, tolerance);
  EXPECT_TRUE(angularVelSegEqual);
  EXPECT_TRUE(angularVelEqual);
  if (!angularVelSegEqual)
    printComparisonError(
        "angular velocity (seg)",
        bn->getName(),
        refFrame->getName(),
        AngularVelFk,
        AngularVelJacSeg);
  if (!angularVelEqual)
    printComparisonError(
        "angular velocity",
        bn->getName(),
        refFrame->getName(),
        AngularVelFk,
        AngularVelJac);

  bool angularAccSegEqual = equals(AngularAccFk, AngularAccJacSeg, tolerance);
  bool angularAccEqual = equals(AngularAccFk, AngularAccJac, tolerance);
  EXPECT_TRUE(angularAccSegEqual);
  EXPECT_TRUE(angularAccEqual);
  if (!angularAccSegEqual)
    printComparisonError(
        "angular acceleration (seg)",
        bn->getName(),
        refFrame->getName(),
        AngularAccFk,
        AngularAccJacSeg);
  if (!angularAccEqual)
    printComparisonError(
        "angular acceleration",
        bn->getName(),
        refFrame->getName(),
        AngularAccFk,
        AngularAccJac);
}

//==============================================================================
void compareBodyNodeFkToJacobian(
    const BodyNode* bn,
    const Frame* refFrame,
    const Eigen::Vector3d& offset,
    double tolerance)
{
  using math::AngularJacobian;
  using math::Jacobian;
  using math::LinearJacobian;

  ConstSkeletonPtr skel = bn->getSkeleton();

  VectorXd dq = skel->getVelocities();
  VectorXd ddq = skel->getAccelerations();

  const std::vector<std::size_t>& coords = bn->getDependentGenCoordIndices();
  VectorXd dqSeg = skel->getVelocities(coords);
  VectorXd ddqSeg = skel->getAccelerations(coords);

  //-- Spatial Jacobian tests --------------------------------------------------

  Vector6d SpatialVelFk
      = bn->getSpatialVelocity(offset, Frame::World(), refFrame);
  Vector6d SpatialAccFk
      = bn->getSpatialAcceleration(offset, Frame::World(), refFrame);

  Jacobian SpatialJacSeg = bn->getJacobian(offset, refFrame);
  Jacobian SpatialJacDerivSeg = bn->getJacobianSpatialDeriv(offset, refFrame);

  Vector6d SpatialVelJacSeg = SpatialJacSeg * dqSeg;
  Vector6d SpatialAccJacSeg
      = SpatialJacSeg * ddqSeg + SpatialJacDerivSeg * dqSeg;

  Jacobian SpatialJac = skel->getJacobian(bn, offset, refFrame);
  Jacobian SpatialJacDeriv
      = skel->getJacobianSpatialDeriv(bn, offset, refFrame);

  Vector6d SpatialVelJac = SpatialJac * dq;
  Vector6d SpatialAccJac = SpatialJac * ddq + SpatialJacDeriv * dq;

  bool spatialVelSegEqual = equals(SpatialVelFk, SpatialVelJacSeg, tolerance);
  bool spatialVelEqual = equals(SpatialVelFk, SpatialVelJac, tolerance);
  EXPECT_TRUE(spatialVelSegEqual);
  EXPECT_TRUE(spatialVelEqual);
  if (!spatialVelSegEqual)
    printComparisonError(
        "spatial velocity w/ offset (seg)",
        bn->getName(),
        refFrame->getName(),
        SpatialVelFk,
        SpatialVelJacSeg);
  if (!spatialVelEqual)
    printComparisonError(
        "spatial velocity w/ offset",
        bn->getName(),
        refFrame->getName(),
        SpatialVelFk,
        SpatialVelJac);

  bool spatialAccSegEqual = equals(SpatialAccFk, SpatialAccJacSeg, tolerance);
  bool spatialAccEqual = equals(SpatialAccFk, SpatialAccJac, tolerance);
  EXPECT_TRUE(spatialAccSegEqual);
  EXPECT_TRUE(spatialAccEqual);
  if (!spatialAccSegEqual)
    printComparisonError(
        "spatial acceleration w/ offset (seg)",
        bn->getName(),
        refFrame->getName(),
        SpatialAccFk,
        SpatialAccJacSeg);
  if (!spatialAccEqual)
    printComparisonError(
        "spatial acceleration w/ offset",
        bn->getName(),
        refFrame->getName(),
        SpatialAccFk,
        SpatialAccJac);

  //-- Linear Jacobian tests ---------------------------------------------------

  Vector3d LinearVelFk
      = bn->getLinearVelocity(offset, Frame::World(), refFrame);
  Vector3d LinearAccFk
      = bn->getLinearAcceleration(offset, Frame::World(), refFrame);

  LinearJacobian LinearJacSeg = bn->getLinearJacobian(offset, refFrame);
  LinearJacobian LinearJacDerivSeg
      = bn->getLinearJacobianDeriv(offset, refFrame);

  Vector3d LinearVelJacSeg = LinearJacSeg * dqSeg;
  Vector3d LinearAccJacSeg = LinearJacSeg * ddqSeg + LinearJacDerivSeg * dqSeg;

  LinearJacobian LinearJac = skel->getLinearJacobian(bn, offset, refFrame);
  LinearJacobian LinearJacDeriv
      = skel->getLinearJacobianDeriv(bn, offset, refFrame);

  Vector3d LinearVelJac = LinearJac * dq;
  Vector3d LinearAccJac = LinearJac * ddq + LinearJacDeriv * dq;

  bool linearVelSegEqual = equals(LinearVelFk, LinearVelJacSeg, tolerance);
  bool linearVelEqual = equals(LinearVelFk, LinearVelJac, tolerance);
  EXPECT_TRUE(linearVelSegEqual);
  EXPECT_TRUE(linearVelEqual);
  if (!linearVelSegEqual)
    printComparisonError(
        "linear velocity w/ offset (seg)",
        bn->getName(),
        refFrame->getName(),
        LinearVelFk,
        LinearVelJacSeg);
  if (!linearVelEqual)
    printComparisonError(
        "linear velocity w/ offset",
        bn->getName(),
        refFrame->getName(),
        LinearVelFk,
        LinearVelJac);

  bool linearAccSegEqual = equals(LinearAccFk, LinearAccJacSeg, tolerance);
  bool linearAccEqual = equals(LinearAccFk, LinearAccJac, tolerance);
  EXPECT_TRUE(linearAccSegEqual);
  EXPECT_TRUE(linearAccEqual);
  if (!linearAccSegEqual)
    printComparisonError(
        "linear acceleration w/ offset (seg)",
        bn->getName(),
        refFrame->getName(),
        LinearAccFk,
        LinearAccJacSeg);
  if (!linearAccEqual)
    printComparisonError(
        "linear acceleration w/ offset",
        bn->getName(),
        refFrame->getName(),
        LinearAccFk,
        LinearAccJac);

  //-- Angular Jacobian tests --------------------------------------------------

  Vector3d AngularVelFk = bn->getAngularVelocity(Frame::World(), refFrame);
  Vector3d AngularAccFk = bn->getAngularAcceleration(Frame::World(), refFrame);

  AngularJacobian AngularJacSeg = bn->getAngularJacobian(refFrame);
  AngularJacobian AngularJacDerivSeg = bn->getAngularJacobianDeriv(refFrame);

  Vector3d AngularVelJacSeg = AngularJacSeg * dqSeg;
  Vector3d AngularAccJacSeg
      = AngularJacSeg * ddqSeg + AngularJacDerivSeg * dqSeg;

  AngularJacobian AngularJac = skel->getAngularJacobian(bn, refFrame);
  AngularJacobian AngularJacDeriv = skel->getAngularJacobianDeriv(bn, refFrame);

  Vector3d AngularVelJac = AngularJac * dq;
  Vector3d AngularAccJac = AngularJac * ddq + AngularJacDeriv * dq;

  bool angularVelSegEqual = equals(AngularVelFk, AngularVelJacSeg, tolerance);
  bool angularVelEqual = equals(AngularVelFk, AngularVelJac, tolerance);
  EXPECT_TRUE(angularVelSegEqual);
  EXPECT_TRUE(angularVelEqual);
  if (!angularVelSegEqual)
    printComparisonError(
        "angular velocity w/ offset (seg)",
        bn->getName(),
        refFrame->getName(),
        AngularVelFk,
        AngularVelJacSeg);
  if (!angularVelEqual)
    printComparisonError(
        "angular velocity w/ offset",
        bn->getName(),
        refFrame->getName(),
        AngularVelFk,
        AngularVelJac);

  bool angularAccSegEqual = equals(AngularAccFk, AngularAccJacSeg, tolerance);
  bool angularAccEqual = equals(AngularAccFk, AngularAccJac, tolerance);
  EXPECT_TRUE(angularAccSegEqual);
  if (!angularAccSegEqual)
    printComparisonError(
        "angular acceleration w/ offset (seg)",
        bn->getName(),
        refFrame->getName(),
        AngularAccFk,
        AngularAccJacSeg);
  EXPECT_TRUE(angularAccEqual);
  if (!angularAccEqual)
    printComparisonError(
        "angular acceleration w/ offset",
        bn->getName(),
        refFrame->getName(),
        AngularAccFk,
        AngularAccJac);
}

//==============================================================================
template <typename T>
void printComparisonError(
    const std::string& _comparison,
    const std::string& _nameBN,
    const std::string& _nameBNRelativeTo,
    const std::string& _frame,
    const T& fk,
    const T& jac)
{
  std::cout << "Disagreement between FK and relative Jacobian results for "
            << _comparison << " of '" << _nameBN << "' relative to '"
            << _nameBNRelativeTo << "' with a reference Frame of '" << _frame
            << "'\n"
            << "FK:  " << fk.transpose() << "\n"
            << "Jac: " << jac.transpose() << "\n";
}

//==============================================================================
<<<<<<< HEAD
=======
void compareBodyNodeFkToJacobianRelative(
    const JacobianNode* bn,
    const JacobianNode* relativeTo,
    const Frame* refFrame,
    double tolerance)
{
  using math::AngularJacobian;
  using math::Jacobian;
  using math::LinearJacobian;

  assert(bn->getSkeleton() == relativeTo->getSkeleton());
  auto skel = bn->getSkeleton();

  VectorXd dq = skel->getVelocities();
  VectorXd ddq = skel->getAccelerations();

  //-- Spatial Jacobian tests --------------------------------------------------

  Vector6d SpatialVelFk = bn->getSpatialVelocity(relativeTo, refFrame);
  Vector6d SpatialAccFk = bn->getSpatialAcceleration(relativeTo, refFrame);

  Jacobian SpatialJac = skel->getJacobian(bn, relativeTo, refFrame);
  Jacobian SpatialJacDeriv
      = skel->getJacobianSpatialDeriv(bn, relativeTo, refFrame);

  Vector6d SpatialVelJac = SpatialJac * dq;
  Vector6d SpatialAccJac = SpatialJac * ddq + SpatialJacDeriv * dq;

  bool spatialVelEqual = equals(SpatialVelFk, SpatialVelJac, tolerance);
  EXPECT_TRUE(spatialVelEqual);
  if (!spatialVelEqual)
  {
    printComparisonError(
        "spatial velocity",
        bn->getName(),
        relativeTo->getName(),
        refFrame->getName(),
        SpatialVelFk,
        SpatialVelJac);
  }

  bool spatialAccEqual = equals(SpatialAccFk, SpatialAccJac, tolerance);
  EXPECT_TRUE(spatialAccEqual);
  if (!spatialAccEqual)
  {
    printComparisonError(
        "spatial acceleration",
        bn->getName(),
        relativeTo->getName(),
        refFrame->getName(),
        SpatialAccFk,
        SpatialAccJac);
  }

  //-- Linear Jacobian tests --------------------------------------------------

  Vector3d LinearVelFk = bn->getLinearVelocity(relativeTo, refFrame);

  LinearJacobian LinearJac = skel->getLinearJacobian(bn, relativeTo, refFrame);

  Vector3d LinearVelJac = LinearJac * dq;

  bool linearVelEqual = equals(LinearVelFk, LinearVelJac, tolerance);
  EXPECT_TRUE(linearVelEqual);
  if (!linearVelEqual)
  {
    printComparisonError(
        "linear velocity",
        bn->getName(),
        relativeTo->getName(),
        refFrame->getName(),
        LinearVelFk,
        LinearVelJac);
  }

  //-- Angular Jacobian tests --------------------------------------------------

  Vector3d AngularVelFk = bn->getAngularVelocity(relativeTo, refFrame);

  AngularJacobian AngularJac
      = skel->getAngularJacobian(bn, relativeTo, refFrame);

  Vector3d AngularVelJac = AngularJac * dq;

  bool angularVelEqual = equals(AngularVelFk, AngularVelJac, tolerance);
  EXPECT_TRUE(angularVelEqual);
  if (!angularVelEqual)
  {
    printComparisonError(
        "angular velocity",
        bn->getName(),
        relativeTo->getName(),
        refFrame->getName(),
        AngularVelFk,
        AngularVelJac);
  }
}

//==============================================================================
void compareBodyNodeFkToJacobianRelative(
    const JacobianNode* bn,
    const Eigen::Vector3d& _offset,
    const JacobianNode* relativeTo,
    const Frame* refFrame,
    double tolerance)
{
  using math::AngularJacobian;
  using math::Jacobian;
  using math::LinearJacobian;

  assert(bn->getSkeleton() == relativeTo->getSkeleton());
  auto skel = bn->getSkeleton();

  VectorXd dq = skel->getVelocities();
  VectorXd ddq = skel->getAccelerations();

  //-- Spatial Jacobian tests --------------------------------------------------

  Vector6d SpatialVelFk = bn->getSpatialVelocity(_offset, relativeTo, refFrame);
  Vector6d SpatialAccFk
      = bn->getSpatialAcceleration(_offset, relativeTo, refFrame);

  Jacobian SpatialJac = skel->getJacobian(bn, _offset, relativeTo, refFrame);
  Jacobian SpatialJacDeriv
      = skel->getJacobianSpatialDeriv(bn, _offset, relativeTo, refFrame);

  Vector6d SpatialVelJac = SpatialJac * dq;
  Vector6d SpatialAccJac = SpatialJac * ddq + SpatialJacDeriv * dq;

  bool spatialVelEqual = equals(SpatialVelFk, SpatialVelJac, tolerance);
  EXPECT_TRUE(spatialVelEqual);
  if (!spatialVelEqual)
  {
    printComparisonError(
        "spatial velocity w/ offset",
        bn->getName(),
        relativeTo->getName(),
        refFrame->getName(),
        SpatialVelFk,
        SpatialVelJac);
  }

  bool spatialAccEqual = equals(SpatialAccFk, SpatialAccJac, tolerance);
  EXPECT_TRUE(spatialAccEqual);
  if (!spatialAccEqual)
  {
    printComparisonError(
        "spatial acceleration w/ offset",
        bn->getName(),
        relativeTo->getName(),
        refFrame->getName(),
        SpatialAccFk,
        SpatialAccJac);
  }

  //-- Linear Jacobian tests --------------------------------------------------

  Vector3d LinearVelFk = bn->getLinearVelocity(_offset, relativeTo, refFrame);

  LinearJacobian LinearJac
      = skel->getLinearJacobian(bn, _offset, relativeTo, refFrame);

  Vector3d LinearVelJac = LinearJac * dq;

  bool linearVelEqual = equals(LinearVelFk, LinearVelJac, tolerance);
  EXPECT_TRUE(linearVelEqual);
  if (!linearVelEqual)
  {
    printComparisonError(
        "linear velocity w/ offset",
        bn->getName(),
        relativeTo->getName(),
        refFrame->getName(),
        LinearVelFk,
        LinearVelJac);
  }
}

//==============================================================================
void DynamicsTest::testJacobians(const common::Uri& uri)
{
  using namespace std;
  using namespace Eigen;
  using namespace dart;
  using namespace math;
  using namespace dynamics;
  using namespace simulation;
  using namespace utils;

  //----------------------------- Settings -------------------------------------
  const double TOLERANCE = 1.0e-6;
#ifndef NDEBUG // Debug mode
  int nTestItr = 2;
#else
  int nTestItr = 5;
#endif
  double qLB = -0.5 * constantsd::pi();
  double qUB = 0.5 * constantsd::pi();
  double dqLB = -0.5 * constantsd::pi();
  double dqUB = 0.5 * constantsd::pi();
  double ddqLB = -0.5 * constantsd::pi();
  double ddqUB = 0.5 * constantsd::pi();
  Vector3d gravity(0.0, -9.81, 0.0);

  // load skeleton
  WorldPtr world = SkelParser::readWorld(uri);
  assert(world != nullptr);
  world->setGravity(gravity);

  //------------------------------ Tests ---------------------------------------
  for (std::size_t i = 0; i < world->getNumSkeletons(); ++i)
  {
    SkeletonPtr skeleton = world->getSkeleton(i);
    assert(skeleton != nullptr);
    int dof = skeleton->getNumDofs();

    for (int j = 0; j < nTestItr; ++j)
    {
      // For the second half of the tests, scramble up the Skeleton
      if (j > std::ceil(nTestItr / 2))
      {
        SkeletonPtr copy = skeleton->cloneSkeleton();
        std::size_t maxNode = skeleton->getNumBodyNodes() - 1;
        BodyNode* bn1 = skeleton->getBodyNode(
            math::Random::uniform<std::size_t>(0, maxNode));
        BodyNode* bn2 = skeleton->getBodyNode(
            math::Random::uniform<std::size_t>(0, maxNode));

        if (bn1 != bn2)
        {
          BodyNode* child = bn1->descendsFrom(bn2) ? bn1 : bn2;
          BodyNode* parent = child == bn1 ? bn2 : bn1;

          child->moveTo(parent);
        }

        EXPECT_TRUE(skeleton->getNumBodyNodes() == copy->getNumBodyNodes());
        EXPECT_TRUE(skeleton->getNumDofs() == copy->getNumDofs());
      }

      // Generate a random state
      VectorXd q = VectorXd(dof);
      VectorXd dq = VectorXd(dof);
      VectorXd ddq = VectorXd(dof);
      for (int k = 0; k < dof; ++k)
      {
        q[k] = math::Random::uniform(qLB, qUB);
        dq[k] = math::Random::uniform(dqLB, dqUB);
        ddq[k] = math::Random::uniform(ddqLB, ddqUB);
      }
      skeleton->setPositions(q);
      skeleton->setVelocities(dq);
      skeleton->setAccelerations(ddq);

      randomizeRefFrames();

      // For each body node
      for (std::size_t k = 0; k < skeleton->getNumBodyNodes(); ++k)
      {
        const BodyNode* bn = skeleton->getBodyNode(k);

        // Compare results using the World reference Frame
        compareBodyNodeFkToJacobian(bn, Frame::World(), TOLERANCE);
        compareBodyNodeFkToJacobian(
            bn, Frame::World(), bn->getLocalCOM(), TOLERANCE);
        compareBodyNodeFkToJacobian(
            bn,
            Frame::World(),
            Random::uniform<Eigen::Vector3d>(-10, 10),
            TOLERANCE);

        // Compare results using this BodyNode's own reference Frame
        compareBodyNodeFkToJacobian(bn, bn, TOLERANCE);
        compareBodyNodeFkToJacobian(bn, bn, bn->getLocalCOM(), TOLERANCE);
        compareBodyNodeFkToJacobian(
            bn, bn, Random::uniform<Eigen::Vector3d>(-10, 10), TOLERANCE);

        // Compare results using the randomized reference Frames
        for (std::size_t r = 0; r < refFrames.size(); ++r)
        {
          compareBodyNodeFkToJacobian(bn, refFrames[r], TOLERANCE);
          compareBodyNodeFkToJacobian(
              bn, refFrames[r], bn->getLocalCOM(), TOLERANCE);
          compareBodyNodeFkToJacobian(
              bn,
              refFrames[r],
              Random::uniform<Eigen::Vector3d>(-10, 10),
              TOLERANCE);
        }

        // -- Relative Jacobian tests

        compareBodyNodeFkToJacobianRelative(bn, bn, Frame::World(), TOLERANCE);

#ifndef NDEBUG // Debug mode
        if (skeleton->getNumBodyNodes() == 0u)
          continue;

        for (std::size_t l = skeleton->getNumBodyNodes() - 1;
             l < skeleton->getNumBodyNodes();
             ++l)
#else
        for (std::size_t l = 0; l < skeleton->getNumBodyNodes(); ++l)
#endif
        {
          const BodyNode* relativeTo = skeleton->getBodyNode(l);

          compareBodyNodeFkToJacobianRelative(
              bn, relativeTo, Frame::World(), TOLERANCE);
          compareBodyNodeFkToJacobianRelative(
              bn, bn->getLocalCOM(), relativeTo, Frame::World(), TOLERANCE);
          compareBodyNodeFkToJacobianRelative(
              bn,
              Random::uniform<Eigen::Vector3d>(-10, 10),
              relativeTo,
              Frame::World(),
              TOLERANCE);

          compareBodyNodeFkToJacobianRelative(bn, relativeTo, bn, TOLERANCE);
          compareBodyNodeFkToJacobianRelative(
              bn, bn->getLocalCOM(), relativeTo, bn, TOLERANCE);
          compareBodyNodeFkToJacobianRelative(
              bn,
              Random::uniform<Eigen::Vector3d>(-10, 10),
              relativeTo,
              bn,
              TOLERANCE);

          compareBodyNodeFkToJacobianRelative(
              bn, relativeTo, relativeTo, TOLERANCE);
          compareBodyNodeFkToJacobianRelative(
              bn, bn->getLocalCOM(), relativeTo, relativeTo, TOLERANCE);
          compareBodyNodeFkToJacobianRelative(
              bn,
              Random::uniform<Eigen::Vector3d>(-10, 10),
              relativeTo,
              relativeTo,
              TOLERANCE);

          for (std::size_t r = 0; r < refFrames.size(); ++r)
          {
            compareBodyNodeFkToJacobianRelative(
                bn, relativeTo, refFrames[r], TOLERANCE);
            compareBodyNodeFkToJacobianRelative(
                bn, bn->getLocalCOM(), relativeTo, refFrames[r], TOLERANCE);
            compareBodyNodeFkToJacobianRelative(
                bn,
                Random::uniform<Eigen::Vector3d>(-10, 10),
                relativeTo,
                refFrames[r],
                TOLERANCE);
          }
        }
      }
    }
  }
}

//==============================================================================
void DynamicsTest::testFiniteDifferenceGeneralizedCoordinates(
    const common::Uri& uri)
{
  using namespace std;
  using namespace Eigen;
  using namespace dart;
  using namespace math;
  using namespace dynamics;
  using namespace simulation;
  using namespace utils;

  //----------------------------- Settings -------------------------------------
#ifndef NDEBUG // Debug mode
  int nRandomItr = 2;
#else
  int nRandomItr = 10;
#endif
  double qLB = -0.5 * constantsd::pi();
  double qUB = 0.5 * constantsd::pi();
  double dqLB = -0.3 * constantsd::pi();
  double dqUB = 0.3 * constantsd::pi();
  double ddqLB = -0.1 * constantsd::pi();
  double ddqUB = 0.1 * constantsd::pi();
  Vector3d gravity(0.0, -9.81, 0.0);
  double timeStep = 1e-3;
  double TOLERANCE = 5e-4;

  // load skeleton
  WorldPtr world = SkelParser::readWorld(uri);
  assert(world != nullptr);
  world->setGravity(gravity);
  world->setTimeStep(timeStep);

  //------------------------------ Tests ---------------------------------------
  for (std::size_t i = 0; i < world->getNumSkeletons(); ++i)
  {
    SkeletonPtr skeleton = world->getSkeleton(i);
    assert(skeleton != nullptr);
    int dof = skeleton->getNumDofs();

    for (int j = 0; j < nRandomItr; ++j)
    {
      // Generate a random state and ddq
      VectorXd q0 = VectorXd(dof);
      VectorXd dq0 = VectorXd(dof);
      VectorXd ddq0 = VectorXd(dof);
      for (int k = 0; k < dof; ++k)
      {
        q0[k] = math::Random::uniform(qLB, qUB);
        dq0[k] = math::Random::uniform(dqLB, dqUB);
        ddq0[k] = math::Random::uniform(ddqLB, ddqUB);
      }

      skeleton->setPositions(q0);
      skeleton->setVelocities(dq0);
      skeleton->setAccelerations(ddq0);

      skeleton->integratePositions(timeStep);
      VectorXd q1 = skeleton->getPositions();
      skeleton->integrateVelocities(timeStep);
      VectorXd dq1 = skeleton->getVelocities();

      skeleton->integratePositions(timeStep);
      VectorXd q2 = skeleton->getPositions();
      skeleton->integrateVelocities(timeStep);
      VectorXd dq2 = skeleton->getVelocities();

      VectorXd dq0FD = skeleton->getPositionDifferences(q1, q0) / timeStep;
      VectorXd dq1FD = skeleton->getPositionDifferences(q2, q1) / timeStep;
      VectorXd ddqFD1
          = skeleton->getVelocityDifferences(dq1FD, dq0FD) / timeStep;
      VectorXd ddqFD2 = skeleton->getVelocityDifferences(dq2, dq1) / timeStep;

      EXPECT_TRUE(equals(dq0, dq0FD, TOLERANCE));
      EXPECT_TRUE(equals(dq1, dq1FD, TOLERANCE));
      EXPECT_TRUE(equals(ddq0, ddqFD1, TOLERANCE));
      EXPECT_TRUE(equals(ddq0, ddqFD2, TOLERANCE));

      if (!equals(dq0FD, dq0, TOLERANCE))
      {
        std::cout << "dq0  : " << dq0.transpose() << std::endl;
        std::cout << "dq0FD: " << dq0FD.transpose() << std::endl;
      }
      if (!equals(dq1, dq1FD, TOLERANCE))
      {
        std::cout << "dq1  : " << dq1.transpose() << std::endl;
        std::cout << "dq1FD: " << dq1FD.transpose() << std::endl;
      }
      if (!equals(ddq0, ddqFD1, TOLERANCE))
      {
        std::cout << "ddq0  : " << ddq0.transpose() << std::endl;
        std::cout << "ddqFD1: " << ddqFD1.transpose() << std::endl;
      }
      if (!equals(ddq0, ddqFD2, TOLERANCE))
      {
        std::cout << "ddq0  : " << ddq0.transpose() << std::endl;
        std::cout << "ddqFD2: " << ddqFD2.transpose() << std::endl;
      }
    }
  }
}

//==============================================================================
void DynamicsTest::testFiniteDifferenceBodyNodeVelocity(const common::Uri& uri)
{
  using namespace std;
  using namespace Eigen;
  using namespace dart;
  using namespace math;
  using namespace dynamics;
  using namespace simulation;
  using namespace utils;

  //----------------------------- Settings -------------------------------------
#ifndef NDEBUG // Debug mode
  int nRandomItr = 2;
  std::size_t numSteps = 1e+1;
#else
  int nRandomItr = 10;
  std::size_t numSteps = 1e+3;
#endif
  double qLB = -0.5 * constantsd::pi();
  double qUB = 0.5 * constantsd::pi();
  double dqLB = -0.5 * constantsd::pi();
  double dqUB = 0.5 * constantsd::pi();
  double ddqLB = -0.5 * constantsd::pi();
  double ddqUB = 0.5 * constantsd::pi();
  Vector3d gravity(0.0, -9.81, 0.0);
  double timeStep = 1.0e-6;
  const double tol = timeStep * 1e+2;

  // load skeleton
  WorldPtr world = SkelParser::readWorld(uri);
  assert(world != nullptr);
  world->setGravity(gravity);
  world->setTimeStep(timeStep);

  //------------------------------ Tests ---------------------------------------
  for (int i = 0; i < nRandomItr; ++i)
  {
    for (std::size_t j = 0; j < world->getNumSkeletons(); ++j)
    {
      SkeletonPtr skeleton = world->getSkeleton(j);
      EXPECT_NE(skeleton, nullptr);

      std::size_t dof = skeleton->getNumDofs();
      std::size_t numBodies = skeleton->getNumBodyNodes();

      // Generate random states
      VectorXd q = Random::uniform<Eigen::VectorXd>(dof, qLB, qUB);
      VectorXd dq = Random::uniform<Eigen::VectorXd>(dof, dqLB, dqUB);
      VectorXd ddq = Random::uniform<Eigen::VectorXd>(dof, ddqLB, ddqUB);

      skeleton->setPositions(q);
      skeleton->setVelocities(dq);
      skeleton->setAccelerations(ddq);

      common::aligned_map<dynamics::BodyNodePtr, Eigen::Isometry3d> Tmap;
      for (auto k = 0u; k < numBodies; ++k)
      {
        auto body = skeleton->getBodyNode(k);
        Tmap[body] = body->getTransform();
      }

      for (std::size_t k = 0; k < numSteps; ++k)
      {
        skeleton->integrateVelocities(skeleton->getTimeStep());
        skeleton->integratePositions(skeleton->getTimeStep());

        for (std::size_t l = 0; l < skeleton->getNumBodyNodes(); ++l)
        {
          BodyNodePtr body = skeleton->getBodyNode(l);

          Isometry3d T1 = Tmap[body];
          Isometry3d T2 = body->getTransform();

          Vector6d V_diff = math::logMap(T1.inverse() * T2) / timeStep;
          Vector6d V_actual = body->getSpatialVelocity();

          bool checkSpatialVelocity = equals(V_diff, V_actual, tol);
          EXPECT_TRUE(checkSpatialVelocity);
          if (!checkSpatialVelocity)
          {
            std::cout << "[" << body->getName() << "]" << std::endl;
            std::cout << "V_diff  : " << V_diff.transpose() << std::endl;
            std::cout << "V_actual  : " << V_actual.transpose() << std::endl;
            std::cout << std::endl;
          }

          Tmap[body] = body->getTransform();
        }
      }
    }
  }
}

//==============================================================================
void DynamicsTest::testFiniteDifferenceBodyNodeAcceleration(
    const common::Uri& uri)
{
  using namespace std;
  using namespace Eigen;
  using namespace dart;
  using namespace math;
  using namespace dynamics;
  using namespace simulation;
  using namespace utils;

  //----------------------------- Settings -------------------------------------
  const double TOLERANCE = 1.0e-2;
#ifndef NDEBUG // Debug mode
  int nRandomItr = 2;
#else
  int nRandomItr = 10;
#endif
  double qLB = -0.5 * constantsd::pi();
  double qUB = 0.5 * constantsd::pi();
  double dqLB = -0.5 * constantsd::pi();
  double dqUB = 0.5 * constantsd::pi();
  double ddqLB = -0.5 * constantsd::pi();
  double ddqUB = 0.5 * constantsd::pi();
  Vector3d gravity(0.0, -9.81, 0.0);
  double timeStep = 1.0e-6;

  // load skeleton
  WorldPtr world = SkelParser::readWorld(uri);
  assert(world != nullptr);
  world->setGravity(gravity);
  world->setTimeStep(timeStep);

  //------------------------------ Tests ---------------------------------------
  for (std::size_t i = 0; i < world->getNumSkeletons(); ++i)
  {
    SkeletonPtr skeleton = world->getSkeleton(i);
    assert(skeleton != nullptr);
    int dof = skeleton->getNumDofs();

    for (int j = 0; j < nRandomItr; ++j)
    {
      // Generate a random state and ddq
      VectorXd q = VectorXd(dof);
      VectorXd dq = VectorXd(dof);
      VectorXd ddq = VectorXd(dof);
      for (int k = 0; k < dof; ++k)
      {
        q[k] = math::Random::uniform(qLB, qUB);
        dq[k] = math::Random::uniform(dqLB, dqUB);
        ddq[k] = math::Random::uniform(ddqLB, ddqUB);
      }

      // For each body node
      for (std::size_t k = 0; k < skeleton->getNumBodyNodes(); ++k)
      {
        BodyNode* bn = skeleton->getBodyNode(k);

        // Calculation of velocities and Jacobian at k-th time step
        skeleton->setPositions(q);
        skeleton->setVelocities(dq);
        skeleton->setAccelerations(ddq);

        Vector3d BodyLinVel1 = bn->getLinearVelocity(Frame::World(), bn);
        Vector3d BodyAngVel1 = bn->getAngularVelocity(Frame::World(), bn);
        Vector3d WorldLinVel1 = bn->getLinearVelocity();
        Vector3d WorldAngVel1 = bn->getAngularVelocity();
        // Isometry3d T1    = bn->getTransform();

        // Get accelerations and time derivatives of Jacobians at k-th time step
        Vector3d BodyLinAcc1 = bn->getSpatialAcceleration().tail<3>();
        Vector3d BodyAngAcc1 = bn->getSpatialAcceleration().head<3>();
        Vector3d WorldLinAcc1 = bn->getLinearAcceleration();
        Vector3d WorldAngAcc1 = bn->getAngularAcceleration();

        // Calculation of velocities and Jacobian at (k+1)-th time step
        skeleton->integrateVelocities(skeleton->getTimeStep());
        skeleton->integratePositions(skeleton->getTimeStep());

        Vector3d BodyLinVel2 = bn->getLinearVelocity(Frame::World(), bn);
        Vector3d BodyAngVel2 = bn->getAngularVelocity(Frame::World(), bn);
        Vector3d WorldLinVel2 = bn->getLinearVelocity();
        Vector3d WorldAngVel2 = bn->getAngularVelocity();
        // Isometry3d T2    = bn->getTransform();

        // Get accelerations and time derivatives of Jacobians at k-th time step
        Vector3d BodyLinAcc2 = bn->getSpatialAcceleration().tail<3>();
        Vector3d BodyAngAcc2 = bn->getSpatialAcceleration().head<3>();
        Vector3d WorldLinAcc2 = bn->getLinearAcceleration();
        Vector3d WorldAngAcc2 = bn->getAngularAcceleration();

        // Calculation of approximated accelerations
        Vector3d BodyLinAccApprox = (BodyLinVel2 - BodyLinVel1) / timeStep;
        Vector3d BodyAngAccApprox = (BodyAngVel2 - BodyAngVel1) / timeStep;
        Vector3d WorldLinAccApprox = (WorldLinVel2 - WorldLinVel1) / timeStep;
        Vector3d WorldAngAccApprox = (WorldAngVel2 - WorldAngVel1) / timeStep;

        // Comparing two velocities
        EXPECT_TRUE(equals(BodyLinAcc1, BodyLinAccApprox, TOLERANCE));
        EXPECT_TRUE(equals(BodyAngAcc1, BodyAngAccApprox, TOLERANCE));
        EXPECT_TRUE(equals(BodyLinAcc2, BodyLinAccApprox, TOLERANCE));
        EXPECT_TRUE(equals(BodyAngAcc2, BodyAngAccApprox, TOLERANCE));
        EXPECT_TRUE(equals(WorldLinAcc1, WorldLinAccApprox, TOLERANCE));
        EXPECT_TRUE(equals(WorldAngAcc1, WorldAngAccApprox, TOLERANCE));
        EXPECT_TRUE(equals(WorldLinAcc2, WorldLinAccApprox, TOLERANCE));
        EXPECT_TRUE(equals(WorldAngAcc2, WorldAngAccApprox, TOLERANCE));

        // Debugging code
        if (!equals(BodyLinAcc1, BodyLinAccApprox, TOLERANCE))
        {
          cout << "BodyLinAcc1     :" << BodyLinAcc1.transpose() << endl;
          cout << "BodyLinAccApprox:" << BodyLinAccApprox.transpose() << endl;
        }
        if (!equals(BodyAngAcc1, BodyAngAccApprox, TOLERANCE))
        {
          cout << "BodyAngAcc1     :" << BodyAngAcc1.transpose() << endl;
          cout << "BodyAngAccApprox:" << BodyAngAccApprox.transpose() << endl;
        }
        if (!equals(BodyLinAcc2, BodyLinAccApprox, TOLERANCE))
        {
          cout << "BodyLinAcc2     :" << BodyLinAcc2.transpose() << endl;
          cout << "BodyLinAccApprox:" << BodyLinAccApprox.transpose() << endl;
        }
        if (!equals(BodyAngAcc2, BodyAngAccApprox, TOLERANCE))
        {
          cout << "BodyAngAcc2     :" << BodyAngAcc2.transpose() << endl;
          cout << "BodyAngAccApprox:" << BodyAngAccApprox.transpose() << endl;
        }
        if (!equals(WorldLinAcc1, WorldLinAccApprox, TOLERANCE))
        {
          cout << "WorldLinAcc1     :" << WorldLinAcc1.transpose() << endl;
          cout << "WorldLinAccApprox:" << WorldLinAccApprox.transpose() << endl;
        }
        if (!equals(WorldAngAcc1, WorldAngAccApprox, TOLERANCE))
        {
          cout << "WorldAngAcc1     :" << WorldAngAcc1.transpose() << endl;
          cout << "WorldAngAccApprox:" << WorldAngAccApprox.transpose() << endl;
        }
        if (!equals(WorldLinAcc2, WorldLinAccApprox, TOLERANCE))
        {
          cout << "WorldLinAcc2     :" << WorldLinAcc2.transpose() << endl;
          cout << "WorldLinAccApprox:" << WorldLinAccApprox.transpose() << endl;
        }
        if (!equals(WorldAngAcc2, WorldAngAccApprox, TOLERANCE))
        {
          cout << "WorldAngAcc2     :" << WorldAngAcc2.transpose() << endl;
          cout << "WorldAngAccApprox:" << WorldAngAccApprox.transpose() << endl;
        }
      }
    }
  }
}

//==============================================================================
void testForwardKinematicsSkeleton(const dynamics::SkeletonPtr& skel)
{
#ifndef NDEBUG // Debug mode
  std::size_t nRandomItr = 1e+1;
  std::size_t numSteps = 1e+1;
#else
  std::size_t nRandomItr = 1e+2;
  std::size_t numSteps = 1e+2;
#endif
  double qLB = -0.5 * constantsd::pi();
  double qUB = 0.5 * constantsd::pi();
  double dqLB = -0.3 * constantsd::pi();
  double dqUB = 0.3 * constantsd::pi();
  double ddqLB = -0.1 * constantsd::pi();
  double ddqUB = 0.1 * constantsd::pi();
  double timeStep = 1e-6;

  EXPECT_NE(skel, nullptr);

  skel->setTimeStep(timeStep);

  auto dof = skel->getNumDofs();
  auto numBodies = skel->getNumBodyNodes();

  Eigen::VectorXd q;
  Eigen::VectorXd dq;
  Eigen::VectorXd ddq;

  common::aligned_map<dynamics::BodyNodePtr, Eigen::Isometry3d> Tmap;
  common::aligned_map<dynamics::BodyNodePtr, Eigen::Vector6d> Vmap;
  common::aligned_map<dynamics::BodyNodePtr, Eigen::Vector6d> dVmap;

  for (auto j = 0u; j < numBodies; ++j)
  {
    auto body = skel->getBodyNode(j);

    Tmap[body] = Eigen::Isometry3d::Identity();
    Vmap[body] = Eigen::Vector6d::Zero();
    dVmap[body] = Eigen::Vector6d::Zero();
  }

  for (auto i = 0u; i < nRandomItr; ++i)
  {
    q = Random::uniform<Eigen::VectorXd>(dof, qLB, qUB);
    dq = Random::uniform<Eigen::VectorXd>(dof, dqLB, dqUB);
    ddq = Random::uniform<Eigen::VectorXd>(dof, ddqLB, ddqUB);

    skel->setPositions(q);
    skel->setVelocities(dq);
    skel->setAccelerations(ddq);

    for (auto j = 0u; j < numSteps; ++j)
    {
      for (auto k = 0u; k < numBodies; ++k)
      {
        auto body = skel->getBodyNode(k);
        auto joint = skel->getJoint(k);
        auto parentBody = body->getParentBodyNode();
        Eigen::MatrixXd S = joint->getRelativeJacobian();
        Eigen::MatrixXd dS = joint->getRelativeJacobianTimeDeriv();
        Eigen::VectorXd jointQ = joint->getPositions();
        Eigen::VectorXd jointDQ = joint->getVelocities();
        Eigen::VectorXd jointDDQ = joint->getAccelerations();

        Eigen::Isometry3d relT = body->getRelativeTransform();
        Eigen::Vector6d relV = S * jointDQ;
        Eigen::Vector6d relDV = dS * jointDQ + S * jointDDQ;

        if (parentBody)
        {
          Tmap[body] = Tmap[parentBody] * relT;
          Vmap[body] = math::AdInvT(relT, Vmap[parentBody]) + relV;
          dVmap[body] = math::AdInvT(relT, dVmap[parentBody])
                        + math::ad(Vmap[body], S * jointDQ) + relDV;
        }
        else
        {
          Tmap[body] = relT;
          Vmap[body] = relV;
          dVmap[body] = relDV;
        }

        bool checkT
            = equals(body->getTransform().matrix(), Tmap[body].matrix());
        bool checkV = equals(body->getSpatialVelocity(), Vmap[body]);
        bool checkDV = equals(body->getSpatialAcceleration(), dVmap[body]);

        EXPECT_TRUE(checkT);
        EXPECT_TRUE(checkV);
        EXPECT_TRUE(checkDV);

        if (!checkT)
        {
          std::cout << "[" << body->getName() << "]" << std::endl;
          std::cout << "actual T  : " << std::endl
                    << body->getTransform().matrix() << std::endl;
          std::cout << "expected T: " << std::endl
                    << Tmap[body].matrix() << std::endl;
          std::cout << std::endl;
        }

        if (!checkV)
        {
          std::cout << "[" << body->getName() << "]" << std::endl;
          std::cout << "actual V  : " << body->getSpatialVelocity().transpose()
                    << std::endl;
          std::cout << "expected V: " << Vmap[body].transpose() << std::endl;
          std::cout << std::endl;
        }

        if (!checkDV)
        {
          std::cout << "[" << body->getName() << "]" << std::endl;
          std::cout << "actual DV  : "
                    << body->getSpatialAcceleration().transpose() << std::endl;
          std::cout << "expected DV: " << dVmap[body].transpose() << std::endl;
          std::cout << std::endl;
        }
      }
    }
  }
}

//==============================================================================
void DynamicsTest::testForwardKinematics(const common::Uri& uri)
{
  auto world = utils::SkelParser::readWorld(uri);
  EXPECT_TRUE(world != nullptr);

  auto numSkeletons = world->getNumSkeletons();
  for (auto i = 0u; i < numSkeletons; ++i)
  {
    auto skeleton = world->getSkeleton(i);
    testForwardKinematicsSkeleton(skeleton);
  }
}

//==============================================================================
>>>>>>> 51bb06e8
void DynamicsTest::compareEquationsOfMotion(const common::Uri& uri)
{
  using namespace std;
  using namespace Eigen;
  using namespace dart;
  using namespace math;
  using namespace dynamics;
  using namespace simulation;
  using namespace utils;

  //---------------------------- Settings --------------------------------------
  // Number of random state tests for each skeletons
#ifndef NDEBUG // Debug mode
  std::size_t nRandomItr = 2;
#else
  std::size_t nRandomItr = 100;
#endif

  // Lower and upper bound of configuration for system
  double lb = -1.0 * constantsd::pi();
  double ub = 1.0 * constantsd::pi();

  // Lower and upper bound of joint damping and stiffness
  double lbD = 0.0;
  double ubD = 10.0;
  double lbK = 0.0;
  double ubK = 10.0;

  simulation::WorldPtr myWorld;

  //----------------------------- Tests ----------------------------------------
  // Check whether multiplication of mass matrix and its inverse is identity
  // matrix.
  myWorld = utils::SkelParser::readWorld(uri);
  EXPECT_TRUE(myWorld != nullptr);

  for (std::size_t i = 0; i < myWorld->getNumSkeletons(); ++i)
  {
    dynamics::SkeletonPtr skel = myWorld->getSkeleton(i);

    std::size_t dof = skel->getNumDofs();
    //    int nBodyNodes = skel->getNumBodyNodes();

    if (dof == 0)
      continue;

    for (std::size_t j = 0; j < nRandomItr; ++j)
    {
      // Random joint stiffness and damping coefficient
      for (std::size_t k = 0; k < skel->getNumBodyNodes(); ++k)
      {
        BodyNode* body = skel->getBodyNode(k);
        Joint* joint = body->getParentJoint();
        std::size_t localDof = joint->getNumDofs();

        for (std::size_t l = 0; l < localDof; ++l)
        {
          joint->setDampingCoefficient(l, Random::uniform(lbD, ubD));
          joint->setSpringStiffness(l, Random::uniform(lbK, ubK));

          double lbRP = joint->getPositionLowerLimit(l);
          double ubRP = joint->getPositionUpperLimit(l);
          if (lbRP < -constantsd::pi())
            lbRP = -constantsd::pi();
          if (ubRP > constantsd::pi())
            ubRP = constantsd::pi();
          joint->setRestPosition(l, Random::uniform(lbRP, ubRP));
        }
      }

      // Set random states
      Skeleton::Configuration x = skel->getConfiguration(
          Skeleton::CONFIG_POSITIONS | Skeleton::CONFIG_VELOCITIES);
      for (auto k = 0u; k < skel->getNumDofs(); ++k)
      {
        x.mPositions[k] = Random::uniform(lb, ub);
        x.mVelocities[k] = Random::uniform(lb, ub);
      }
      skel->setConfiguration(x);

      //------------------------ Mass Matrix Test ----------------------------
      // Get matrices
      MatrixXd M = skel->getMassMatrix();
      MatrixXd M2 = getMassMatrix(skel);
      MatrixXd InvM = skel->getInvMassMatrix();
      MatrixXd M_InvM = M * InvM;
      MatrixXd InvM_M = InvM * M;

      MatrixXd AugM = skel->getAugMassMatrix();
      MatrixXd AugM2 = getAugMassMatrix(skel);
      MatrixXd InvAugM = skel->getInvAugMassMatrix();
      MatrixXd AugM_InvAugM = AugM * InvAugM;
      MatrixXd InvAugM_AugM = InvAugM * AugM;

      MatrixXd I = MatrixXd::Identity(dof, dof);

      bool failure = false;

      // Check if the number of generalized coordinates and dimension of mass
      // matrix are same.
      EXPECT_EQ(M.rows(), (int)dof);
      EXPECT_EQ(M.cols(), (int)dof);

      // Check mass matrix
      EXPECT_TRUE(equals(M, M2, 1e-6));
      if (!equals(M, M2, 1e-6))
      {
        cout << "M :" << endl << M << endl << endl;
        cout << "M2:" << endl << M2 << endl << endl;
        failure = true;
      }

      // Check augmented mass matrix
      EXPECT_TRUE(equals(AugM, AugM2, 1e-6));
      if (!equals(AugM, AugM2, 1e-6))
      {
        cout << "AugM :" << endl << AugM << endl << endl;
        cout << "AugM2:" << endl << AugM2 << endl << endl;
        failure = true;
      }

      // Check if both of (M * InvM) and (InvM * M) are identity.
      EXPECT_TRUE(equals(M_InvM, I, 1e-6));
      if (!equals(M_InvM, I, 1e-6))
      {
        cout << "InvM  :" << endl << InvM << endl << endl;
        failure = true;
      }
      EXPECT_TRUE(equals(InvM_M, I, 1e-6));
      if (!equals(InvM_M, I, 1e-6))
      {
        cout << "InvM_M:" << endl << InvM_M << endl << endl;
        failure = true;
      }

      // Check if both of (M * InvM) and (InvM * M) are identity.
      EXPECT_TRUE(equals(AugM_InvAugM, I, 1e-6));
      if (!equals(AugM_InvAugM, I, 1e-6))
      {
        cout << "AugM_InvAugM  :" << endl << AugM_InvAugM << endl << endl;
        failure = true;
      }
      EXPECT_TRUE(equals(InvAugM_AugM, I, 1e-6));
      if (!equals(InvAugM_AugM, I, 1e-6))
      {
        cout << "InvAugM_AugM:" << endl << InvAugM_AugM << endl << endl;
      }

      //------- Coriolis Force Vector and Combined Force Vector Tests --------
      // Get C1, Coriolis force vector using recursive method
      VectorXd C = skel->getCoriolisForces();
      VectorXd Cg = skel->getCoriolisAndGravityForces();

      // Get C2, Coriolis force vector using inverse dynamics algorithm
      Vector3d oldGravity = skel->getGravity();
      VectorXd oldTau = skel->getForces();
      VectorXd oldDdq = skel->getAccelerations();
      // TODO(JS): Save external forces of body nodes

      skel->clearInternalForces();
      skel->clearExternalForces();
      skel->setAccelerations(VectorXd::Zero(dof));

      EXPECT_TRUE(skel->getForces() == VectorXd::Zero(dof));
      EXPECT_TRUE(skel->getExternalForces() == VectorXd::Zero(dof));
      EXPECT_TRUE(skel->getAccelerations() == VectorXd::Zero(dof));

      skel->setGravity(Vector3d::Zero());
      EXPECT_TRUE(skel->getGravity() == Vector3d::Zero());
      skel->computeInverseDynamics(false, false);
      VectorXd C2 = skel->getForces();

      skel->setGravity(oldGravity);
      EXPECT_TRUE(skel->getGravity() == oldGravity);
      skel->computeInverseDynamics(false, false);
      VectorXd Cg2 = skel->getForces();

      EXPECT_TRUE(equals(C, C2, 1e-6));
      if (!equals(C, C2, 1e-6))
      {
        cout << "C :" << C.transpose() << endl;
        cout << "C2:" << C2.transpose() << endl;
        failure = true;
      }

      EXPECT_TRUE(equals(Cg, Cg2, 1e-6));
      if (!equals(Cg, Cg2, 1e-6))
      {
        cout << "Cg :" << Cg.transpose() << endl;
        cout << "Cg2:" << Cg2.transpose() << endl;
        failure = true;
      }

      skel->setForces(oldTau);
      skel->setAccelerations(oldDdq);
      // TODO(JS): Restore external forces of body nodes

      //------------------- Combined Force Vector Test -----------------------
      // TODO(JS): Not implemented yet.

      //---------------------- Damping Force Test ----------------------------
      // TODO(JS): Not implemented yet.

      //--------------------- External Force Test ----------------------------
      // TODO(JS): Not implemented yet.

      if (failure)
      {
        std::cout << "Failure occurred in the World of file: " << uri.toString()
                  << "\nWith Skeleton named: " << skel->getName() << "\n\n";
      }
    }
  }
}

//==============================================================================
void compareCOMJacobianToFk(
    const SkeletonPtr& skel, const Frame* refFrame, double tolerance)
{
  VectorXd dq = skel->getVelocities();
  VectorXd ddq = skel->getAccelerations();

  Vector6d comSpatialVelFk
      = skel->getCOMSpatialVelocity(Frame::World(), refFrame);
  Vector6d comSpatialAccFk
      = skel->getCOMSpatialAcceleration(Frame::World(), refFrame);

  math::Jacobian comSpatialJac = skel->getCOMJacobian(refFrame);
  math::Jacobian comSpatialJacDeriv
      = skel->getCOMJacobianSpatialDeriv(refFrame);

  Vector6d comSpatialVelJac = comSpatialJac * dq;
  Vector6d comSpatialAccJac = comSpatialJac * ddq + comSpatialJacDeriv * dq;

  bool spatialVelEqual = equals(comSpatialVelFk, comSpatialVelJac, tolerance);
  EXPECT_TRUE(spatialVelEqual);
  if (!spatialVelEqual)
    printComparisonError(
        "COM spatial velocity",
        skel->getName(),
        refFrame->getName(),
        comSpatialVelFk,
        comSpatialVelJac);

  bool spatialAccEqual = equals(comSpatialAccFk, comSpatialAccJac, tolerance);
  EXPECT_TRUE(spatialAccEqual);
  if (!spatialAccEqual)
    printComparisonError(
        "COM spatial acceleration",
        skel->getName(),
        refFrame->getName(),
        comSpatialAccFk,
        comSpatialAccJac);

  Vector3d comLinearVelFk
      = skel->getCOMLinearVelocity(Frame::World(), refFrame);
  Vector3d comLinearAccFk
      = skel->getCOMLinearAcceleration(Frame::World(), refFrame);

  math::LinearJacobian comLinearJac = skel->getCOMLinearJacobian(refFrame);
  math::LinearJacobian comLinearJacDeriv
      = skel->getCOMLinearJacobianDeriv(refFrame);

  Vector3d comLinearVelJac = comLinearJac * dq;
  Vector3d comLinearAccJac = comLinearJac * ddq + comLinearJacDeriv * dq;

  bool linearVelEqual = equals(comLinearVelFk, comLinearVelJac);
  EXPECT_TRUE(linearVelEqual);
  if (!linearVelEqual)
    printComparisonError(
        "COM linear velocity",
        skel->getName(),
        refFrame->getName(),
        comLinearVelFk,
        comLinearVelJac);

  bool linearAccEqual = equals(comLinearAccFk, comLinearAccJac);
  EXPECT_TRUE(linearAccEqual);
  if (!linearAccEqual)
    printComparisonError(
        "COM linear acceleration",
        skel->getName(),
        refFrame->getName(),
        comLinearAccFk,
        comLinearAccJac);
}

//==============================================================================
void DynamicsTest::testCenterOfMass(const common::Uri& uri)
{
  using namespace std;
  using namespace Eigen;
  using namespace dart;
  using namespace math;
  using namespace dynamics;
  using namespace simulation;
  using namespace utils;

  //---------------------------- Settings --------------------------------------
  // Number of random state tests for each skeletons
#ifndef NDEBUG // Debug mode
  std::size_t nRandomItr = 2;
#else
  std::size_t nRandomItr = 100;
#endif

  // Lower and upper bound of configuration for system
  double lb = -1.5 * constantsd::pi();
  double ub = 1.5 * constantsd::pi();

  // Lower and upper bound of joint damping and stiffness
  double lbD = 0.0;
  double ubD = 10.0;
  double lbK = 0.0;
  double ubK = 10.0;

  simulation::WorldPtr myWorld;

  //----------------------------- Tests ----------------------------------------
  // Check whether multiplication of mass matrix and its inverse is identity
  // matrix.
  myWorld = utils::SkelParser::readWorld(uri);
  EXPECT_TRUE(myWorld != nullptr);

  for (std::size_t i = 0; i < myWorld->getNumSkeletons(); ++i)
  {
    dynamics::SkeletonPtr skeleton = myWorld->getSkeleton(i);

    std::size_t dof = skeleton->getNumDofs();
    if (dof == 0)
      continue;

    for (std::size_t j = 0; j < nRandomItr; ++j)
    {
      // For the second half of the tests, scramble up the Skeleton
      if (j > ceil(nRandomItr / 2))
      {
        SkeletonPtr copy = skeleton->cloneSkeleton();
        std::size_t maxNode = skeleton->getNumBodyNodes() - 1;
        BodyNode* bn1 = skeleton->getBodyNode(
            math::Random::uniform<std::size_t>(0, maxNode));
        BodyNode* bn2 = skeleton->getBodyNode(
            math::Random::uniform<std::size_t>(0, maxNode));

        if (bn1 != bn2)
        {
          BodyNode* child = bn1->descendsFrom(bn2) ? bn1 : bn2;
          BodyNode* parent = child == bn1 ? bn2 : bn1;

          child->moveTo(parent);
        }

        EXPECT_TRUE(skeleton->getNumBodyNodes() == copy->getNumBodyNodes());
        EXPECT_TRUE(skeleton->getNumDofs() == copy->getNumDofs());
      }

      // Random joint stiffness and damping coefficient
      for (std::size_t k = 0; k < skeleton->getNumBodyNodes(); ++k)
      {
        BodyNode* body = skeleton->getBodyNode(k);
        Joint* joint = body->getParentJoint();
        int localDof = joint->getNumDofs();

        for (int l = 0; l < localDof; ++l)
        {
          joint->setDampingCoefficient(l, Random::uniform(lbD, ubD));
          joint->setSpringStiffness(l, Random::uniform(lbK, ubK));

          double lbRP = joint->getPositionLowerLimit(l);
          double ubRP = joint->getPositionUpperLimit(l);
          if (lbRP < -constantsd::pi())
            lbRP = -constantsd::pi();
          if (ubRP > constantsd::pi())
            ubRP = constantsd::pi();
          joint->setRestPosition(l, Random::uniform(lbRP, ubRP));
        }
      }

      // Set random states
      VectorXd q = VectorXd(dof);
      VectorXd dq = VectorXd(dof);
      VectorXd ddq = VectorXd(dof);
      for (std::size_t k = 0; k < dof; ++k)
      {
        q[k] = math::Random::uniform(lb, ub);
        dq[k] = math::Random::uniform(lb, ub);
        ddq[k] = math::Random::uniform(lb, ub);
      }
      skeleton->setPositions(q);
      skeleton->setVelocities(dq);
      skeleton->setAccelerations(ddq);

      randomizeRefFrames();

      compareCOMJacobianToFk(skeleton, Frame::World(), 1e-6);

      for (std::size_t r = 0; r < refFrames.size(); ++r)
        compareCOMJacobianToFk(skeleton, refFrames[r], 1e-6);
    }
  }
}

//==============================================================================
void compareCOMAccelerationToGravity(
    SkeletonPtr skel, const Eigen::Vector3d& gravity, double tolerance)
{
#ifndef NDEBUG  // Debug mode
  const std::size_t numFrames = 1e+1;
#else
  const std::size_t numFrames = 1e+2;
#endif
  skel->setGravity(gravity);

  for (std::size_t i = 0; i < numFrames; ++i)
  {
    skel->computeForwardDynamics();

    Vector3d comLinearAccFk = skel->getCOMLinearAcceleration();

    bool comLinearAccFkEqual = equals(gravity, comLinearAccFk, tolerance);
    EXPECT_TRUE(comLinearAccFkEqual);
    if (!comLinearAccFkEqual)
    {
      printComparisonError(
          "COM linear acceleration",
          skel->getName(),
          Frame::World()->getName(),
          gravity,
          comLinearAccFk);
    }

    VectorXd dq = skel->getVelocities();
    VectorXd ddq = skel->getAccelerations();
    math::LinearJacobian comLinearJac = skel->getCOMLinearJacobian();
    math::LinearJacobian comLinearJacDeriv = skel->getCOMLinearJacobianDeriv();
    Vector3d comLinearAccJac = comLinearJac * ddq + comLinearJacDeriv * dq;

    bool comLinearAccJacEqual = equals(gravity, comLinearAccJac, tolerance);
    EXPECT_TRUE(comLinearAccJacEqual);
    if (!comLinearAccJacEqual)
    {
      printComparisonError(
          "COM linear acceleration",
          skel->getName(),
          Frame::World()->getName(),
          gravity,
          comLinearAccJac);
    }
  }
}

//==============================================================================
void DynamicsTest::testCenterOfMassFreeFall(const common::Uri& uri)
{
  using namespace std;
  using namespace Eigen;
  using namespace dart;
  using namespace math;
  using namespace dynamics;
  using namespace simulation;
  using namespace utils;

  //---------------------------- Settings --------------------------------------
  // Number of random state tests for each skeletons
#ifndef NDEBUG // Debug mode
  std::size_t nRandomItr = 2;
#else
  std::size_t nRandomItr = 10;
#endif // ------- Debug mode

  // Lower and upper bound of configuration for system
  double lb = -1.5 * constantsd::pi();
  double ub = 1.5 * constantsd::pi();

  // Lower and upper bound of joint damping and stiffness
  double lbD = 0.0;
  double ubD = 10.0;
  double lbK = 0.0;
  double ubK = 10.0;

  simulation::WorldPtr myWorld;
  std::vector<Vector3d> gravities(4);
  gravities[0] = Vector3d::Zero();
  gravities[1] = Vector3d(-9.81, 0, 0);
  gravities[2] = Vector3d(0, -9.81, 0);
  gravities[3] = Vector3d(0, 0, -9.81);

  //----------------------------- Tests ----------------------------------------
  // Check whether multiplication of mass matrix and its inverse is identity
  // matrix.
  myWorld = utils::SkelParser::readWorld(uri);
  EXPECT_TRUE(myWorld != nullptr);

  for (std::size_t i = 0; i < myWorld->getNumSkeletons(); ++i)
  {
    auto skel = myWorld->getSkeleton(i);
    auto rootJoint = skel->getJoint(0);
    auto rootFreeJoint = dynamic_cast<dynamics::FreeJoint*>(rootJoint);

    auto dof = skel->getNumDofs();

    if (nullptr == rootFreeJoint || !skel->isMobile() || 0 == dof)
    {
      continue;
    }
    else
    {
      rootFreeJoint->setActuatorType(dynamics::Joint::PASSIVE);
    }

    // Make sure the damping and spring forces are zero for the root FreeJoint.
    for (std::size_t l = 0; l < rootJoint->getNumDofs(); ++l)
    {
      rootJoint->setDampingCoefficient(l, 0.0);
      rootJoint->setSpringStiffness(l, 0.0);
      rootJoint->setRestPosition(l, 0.0);
    }

    for (std::size_t j = 0; j < nRandomItr; ++j)
    {
      // Random joint stiffness and damping coefficient
      for (std::size_t k = 1; k < skel->getNumBodyNodes(); ++k)
      {
        auto body = skel->getBodyNode(k);
        auto joint = body->getParentJoint();
        auto localDof = joint->getNumDofs();

        for (std::size_t l = 0; l < localDof; ++l)
        {
          joint->setDampingCoefficient(l, Random::uniform(lbD, ubD));
          joint->setSpringStiffness(l, Random::uniform(lbK, ubK));

          double lbRP = joint->getPositionLowerLimit(l);
          double ubRP = joint->getPositionUpperLimit(l);
          if (lbRP < -constantsd::pi())
            lbRP = -constantsd::pi();
          if (ubRP > constantsd::pi())
            ubRP = constantsd::pi();
          joint->setRestPosition(l, Random::uniform(lbRP, ubRP));
        }
      }

      // Set random states
      VectorXd q = VectorXd(dof);
      VectorXd dq = VectorXd(dof);
      for (std::size_t k = 0; k < dof; ++k)
      {
        q[k] = math::Random::uniform(lb, ub);
        dq[k] = math::Random::uniform(lb, ub);
      }
      VectorXd ddq = VectorXd::Zero(dof);
      skel->setPositions(q);
      skel->setVelocities(dq);
      skel->setAccelerations(ddq);

      for (const auto& gravity : gravities)
        compareCOMAccelerationToGravity(skel, gravity, 1e-6);
    }
  }
}

//==============================================================================
void DynamicsTest::testConstraintImpulse(const common::Uri& uri)
{
  using namespace std;
  using namespace Eigen;
  using namespace dart;
  using namespace math;
  using namespace dynamics;
  using namespace simulation;
  using namespace utils;

  //---------------------------- Settings --------------------------------------
  // Number of random state tests for each skeletons
#ifndef NDEBUG // Debug mode
  std::size_t nRandomItr = 1;
#else
  std::size_t nRandomItr = 2;
#endif

  // Lower and upper bound of configuration for system
  //  double lb = -1.5 * constantsd::pi();
  //  double ub =  1.5 * constantsd::pi();

  simulation::WorldPtr myWorld;

  //----------------------------- Tests ----------------------------------------
  // Check whether multiplication of mass matrix and its inverse is identity
  // matrix.
  myWorld = utils::SkelParser::readWorld(uri);
  EXPECT_TRUE(myWorld != nullptr);

  for (std::size_t i = 0; i < myWorld->getNumSkeletons(); ++i)
  {
    dynamics::SkeletonPtr skel = myWorld->getSkeleton(i);

<<<<<<< HEAD
    std::size_t dof            = skel->getNumDofs();
=======
    std::size_t dof = skel->getNumDofs();
    //    int nBodyNodes     = skel->getNumBodyNodes();
>>>>>>> 51bb06e8

    if (dof == 0 || !skel->isMobile())
      continue;

    for (std::size_t j = 0; j < nRandomItr; ++j)
    {
      // Set random configurations
      for (std::size_t k = 0; k < skel->getNumBodyNodes(); ++k)
      {
        BodyNode* body = skel->getBodyNode(k);
        Joint* joint = body->getParentJoint();
        int localDof = joint->getNumDofs();

        for (int l = 0; l < localDof; ++l)
        {
          double lbRP = joint->getPositionLowerLimit(l);
          double ubRP = joint->getPositionUpperLimit(l);
          if (lbRP < -constantsd::pi())
            lbRP = -constantsd::pi();
          if (ubRP > constantsd::pi())
            ubRP = constantsd::pi();
          joint->setPosition(l, Random::uniform(lbRP, ubRP));
        }

        // Set constraint impulse on each body
        skel->clearConstraintImpulses();
        Eigen::Vector6d impulseOnBody = Eigen::Vector6d::Random();
        body->setConstraintImpulse(impulseOnBody);

        // Get constraint force vector
        Eigen::VectorXd constraintVector1 = skel->getConstraintForces();

        // Get constraint force vector by using Jacobian of skeleon
        Eigen::MatrixXd bodyJacobian = body->getJacobian();
        Eigen::VectorXd constraintVector2
            = bodyJacobian.transpose() * impulseOnBody / skel->getTimeStep();

        std::size_t index = 0;
        for (std::size_t l = 0; l < dof; ++l)
        {
          if (constraintVector1(l) == 0.0)
            continue;

          EXPECT_NEAR(constraintVector1(l), constraintVector2(index), 1e-6);
          index++;
        }
        assert(static_cast<std::size_t>(bodyJacobian.cols()) == index);
      }
    }
  }
}

//==============================================================================
void DynamicsTest::testImpulseBasedDynamics(const common::Uri& uri)
{
  using namespace std;
  using namespace Eigen;
  using namespace dart;
  using namespace math;
  using namespace dynamics;
  using namespace simulation;
  using namespace utils;

  //---------------------------- Settings --------------------------------------
  // Number of random state tests for each skeletons
#ifndef NDEBUG // Debug mode
  std::size_t nRandomItr = 1;
#else
  std::size_t nRandomItr = 100;
#endif

  double TOLERANCE = 1e-1;

  // Lower and upper bound of configuration for system
  double lb = -1.5 * constantsd::pi();
  double ub = 1.5 * constantsd::pi();

  simulation::WorldPtr myWorld;

  //----------------------------- Tests ----------------------------------------
  // Check whether multiplication of mass matrix and its inverse is identity
  // matrix.
  myWorld = utils::SkelParser::readWorld(uri);
  EXPECT_TRUE(myWorld != nullptr);

  for (std::size_t i = 0; i < myWorld->getNumSkeletons(); ++i)
  {
    dynamics::SkeletonPtr skel = myWorld->getSkeleton(i);

<<<<<<< HEAD
    int dof            = skel->getNumDofs();
=======
    int dof = skel->getNumDofs();
    //    int nBodyNodes     = skel->getNumBodyNodes();
>>>>>>> 51bb06e8

    if (dof == 0 || !skel->isMobile())
      continue;

    for (std::size_t j = 0; j < nRandomItr; ++j)
    {
      // Set random configurations
      for (std::size_t k = 0; k < skel->getNumBodyNodes(); ++k)
      {
        BodyNode* body = skel->getBodyNode(k);
        Joint* joint = body->getParentJoint();
        int localDof = joint->getNumDofs();

        for (int l = 0; l < localDof; ++l)
        {
          double lbRP = joint->getPositionLowerLimit(l);
          double ubRP = joint->getPositionUpperLimit(l);
          if (lbRP < -constantsd::pi())
            lbRP = -constantsd::pi();
          if (ubRP > constantsd::pi())
            ubRP = constantsd::pi();
          joint->setPosition(l, Random::uniform(lbRP, ubRP));
        }
      }
      //      skel->setPositions(VectorXd::Zero(dof));

      // TODO(JS): Just clear what should be
      skel->clearExternalForces();
      skel->clearConstraintImpulses();

      // Set random impulses
      VectorXd impulses = VectorXd::Zero(dof);
      for (int k = 0; k < impulses.size(); ++k)
        impulses[k] = Random::uniform(lb, ub);
      skel->setJointConstraintImpulses(impulses);

      // Compute impulse-based forward dynamics
      skel->computeImpulseForwardDynamics();

      // Compare resultant velocity change and invM * impulses
      VectorXd deltaVel1 = skel->getVelocityChanges();
      MatrixXd invM = skel->getInvMassMatrix();
      VectorXd deltaVel2 = invM * impulses;

      EXPECT_TRUE(equals(deltaVel1, deltaVel2, TOLERANCE));
      if (!equals(deltaVel1, deltaVel2, TOLERANCE))
      {
        cout << "deltaVel1: " << deltaVel1.transpose() << endl;
        cout << "deltaVel2: " << deltaVel2.transpose() << endl;
        cout << "error: " << (deltaVel1 - deltaVel2).norm() << endl;
      }
    }
  }
}

//==============================================================================
TEST_F(DynamicsTest, compareEquationsOfMotion)
{
#ifndef NDEBUG  // Debug mode
  const auto& list = getListForDebug();
#else
  const auto& list = getList();
#endif

  for (const auto& uri : list)
  {
    ////////////////////////////////////////////////////////////////////////////
    // TODO(JS): Following skel files, which contain euler joints couldn't
    //           pass EQUATIONS_OF_MOTION, are disabled.
    if (uri.toString() == "dart://sample/skel/test/double_pendulum_euler_joint.skel"
        || uri.toString() == "dart://sample/skel/test/chainwhipa.skel"
        || uri.toString() == "dart://sample/skel/test/serial_chain_eulerxyz_joint.skel"
        || uri.toString() == "dart://sample/skel/test/simple_tree_structure_euler_joint.skel"
        || uri.toString() == "dart://sample/skel/test/tree_structure_euler_joint.skel"
        || uri.toString() == "dart://sample/skel/fullbody1.skel")
    {
      continue;
    }
    ////////////////////////////////////////////////////////////////////////////

    compareEquationsOfMotion(uri);
  }
}

//==============================================================================
TEST_F(DynamicsTest, testCenterOfMass)
{
#ifndef NDEBUG  // Debug mode
  const auto& list = getListForDebug();
#else
  const auto& list = getList();
#endif

  for (const auto& uri : list)
  {
    testCenterOfMass(uri);
  }
}

//==============================================================================
TEST_F(DynamicsTest, testCenterOfMassFreeFall)
{
#ifndef NDEBUG  // Debug mode
  const auto& list = getListForDebug();
#else
  const auto& list = getList();
#endif

  for (const auto& uri : list)
  {
    testCenterOfMassFreeFall(uri);
  }
}

//==============================================================================
TEST_F(DynamicsTest, testConstraintImpulse)
{
#ifndef NDEBUG  // Debug mode
  const auto& list = getListForDebug();
#else
  const auto& list = getList();
#endif

  for (const auto& uri : list)
  {
    testConstraintImpulse(uri);
  }
}

//==============================================================================
TEST_F(DynamicsTest, testImpulseBasedDynamics)
{
#ifndef NDEBUG  // Debug mode
  const auto& list = getListForDebug();
#else
  const auto& list = getList();
#endif

  for (const auto& uri : list)
  {
    testImpulseBasedDynamics(uri);
  }
}

//==============================================================================
TEST_F(DynamicsTest, HybridDynamics)
{
<<<<<<< HEAD
  const double tol       = 1e-8;
  const double timeStep  = 1e-3;
#ifndef NDEBUG // Debug mode
  const std::size_t numFrames = 20;  // 0.02 secs
=======
  const double tol = 1e-8;
  const double timeStep = 1e-3;
#ifndef NDEBUG                      // Debug mode
  const std::size_t numFrames = 50; // 0.05 secs
>>>>>>> 51bb06e8
#else
  const std::size_t numFrames = 5e+3; // 5 secs
#endif // ------- Debug mode

  // Load world and skeleton
  WorldPtr world = utils::SkelParser::readWorld(
      "dart://sample/skel/test/hybrid_dynamics_test.skel");
  world->setTimeStep(timeStep);
  EXPECT_TRUE(world != nullptr);
  EXPECT_NEAR(world->getTimeStep(), timeStep, tol);

  SkeletonPtr skel = world->getSkeleton("skeleton 1");
  EXPECT_TRUE(skel != nullptr);
  EXPECT_NEAR(skel->getTimeStep(), timeStep, tol);

  const std::size_t numDofs = skel->getNumDofs();

  // Zero initial states
  Eigen::VectorXd q0 = Eigen::VectorXd::Zero(numDofs);
  Eigen::VectorXd dq0 = Eigen::VectorXd::Zero(numDofs);

  // Initialize the skeleton with the zero initial states
  skel->setPositions(q0);
  skel->setVelocities(dq0);
  EXPECT_TRUE(equals(skel->getPositions(), q0));
  EXPECT_TRUE(equals(skel->getVelocities(), dq0));

  // Make sure all the joint actuator types
  EXPECT_EQ(skel->getJoint(0)->getActuatorType(), Joint::FORCE);
  EXPECT_EQ(skel->getJoint(1)->getActuatorType(), Joint::ACCELERATION);
  EXPECT_EQ(skel->getJoint(2)->getActuatorType(), Joint::VELOCITY);
  EXPECT_EQ(skel->getJoint(3)->getActuatorType(), Joint::ACCELERATION);
  EXPECT_EQ(skel->getJoint(4)->getActuatorType(), Joint::VELOCITY);

  // Prepare command for each joint types per simulation steps
  Eigen::MatrixXd command = Eigen::MatrixXd::Zero(numFrames, numDofs);
  Eigen::VectorXd amp = Eigen::VectorXd::Zero(numDofs);
  for (std::size_t i = 0; i < numDofs; ++i)
    amp[i] = math::Random::uniform(-1.5, 1.5);
  for (std::size_t i = 0; i < numFrames; ++i)
  {
    for (std::size_t j = 0; j < numDofs; ++j)
      command(i, j) = amp[j] * std::sin(i * timeStep);
  }

  // Record joint forces for joint[1~4]
  Eigen::MatrixXd forces = Eigen::MatrixXd::Zero(numFrames, numDofs);
  for (std::size_t i = 0; i < numFrames; ++i)
  {
    skel->setCommands(command.row(i));

    world->step(false);

    forces.row(i) = skel->getForces();

    EXPECT_NEAR(command(i, 0), skel->getForce(0), tol);
    EXPECT_NEAR(command(i, 1), skel->getAcceleration(1), tol);
    EXPECT_NEAR(command(i, 2), skel->getVelocity(2), tol);
    EXPECT_NEAR(command(i, 3), skel->getAcceleration(3), tol);
    EXPECT_NEAR(command(i, 4), skel->getVelocity(4), tol);
  }

  // Restore the skeleton to the initial state
  skel->setPositions(q0);
  skel->setVelocities(dq0);
  EXPECT_TRUE(equals(skel->getPositions(), q0));
  EXPECT_TRUE(equals(skel->getVelocities(), dq0));

  // Change all the actuator types to force
  skel->getJoint(0)->setActuatorType(Joint::FORCE);
  skel->getJoint(1)->setActuatorType(Joint::FORCE);
  skel->getJoint(2)->setActuatorType(Joint::FORCE);
  skel->getJoint(3)->setActuatorType(Joint::FORCE);
  skel->getJoint(4)->setActuatorType(Joint::FORCE);
  EXPECT_EQ(skel->getJoint(0)->getActuatorType(), Joint::FORCE);
  EXPECT_EQ(skel->getJoint(1)->getActuatorType(), Joint::FORCE);
  EXPECT_EQ(skel->getJoint(2)->getActuatorType(), Joint::FORCE);
  EXPECT_EQ(skel->getJoint(3)->getActuatorType(), Joint::FORCE);
  EXPECT_EQ(skel->getJoint(4)->getActuatorType(), Joint::FORCE);

  // Test if the skeleton moves as the command with the joint forces
  Eigen::MatrixXd output = Eigen::MatrixXd::Zero(numFrames, numDofs);
  for (std::size_t i = 0; i < numFrames; ++i)
  {
    skel->setCommands(forces.row(i));

    world->step(false);

    output(i, 0) = skel->getJoint(0)->getForce(0);
    output(i, 1) = skel->getJoint(1)->getAcceleration(0);
    output(i, 2) = skel->getJoint(2)->getVelocity(0);
    output(i, 3) = skel->getJoint(3)->getAcceleration(0);
    output(i, 4) = skel->getJoint(4)->getVelocity(0);

    EXPECT_NEAR(command(i, 0), output(i, 0), tol);
    EXPECT_NEAR(command(i, 1), output(i, 1), tol);
    EXPECT_NEAR(command(i, 2), output(i, 2), tol);
    EXPECT_NEAR(command(i, 3), output(i, 3), tol);
    EXPECT_NEAR(command(i, 4), output(i, 4), tol);
  }
}<|MERGE_RESOLUTION|>--- conflicted
+++ resolved
@@ -134,10 +134,14 @@
   fileList.push_back("dart://sample/skel/test/tree_structure_ball_joint.skel");
   fileList.push_back("dart://sample/skel/fullbody1.skel");
 
-  fileListForDebug.push_back("dart://sample/skel/test/serial_chain_revolute_joint.skel");
-  fileListForDebug.push_back("dart://sample/skel/test/serial_chain_eulerxyz_joint.skel");
-  fileListForDebug.push_back("dart://sample/skel/test/serial_chain_ball_joint.skel");
-  fileListForDebug.push_back("dart://sample/skel/test/simple_tree_structure.skel");
+  fileListForDebug.push_back(
+      "dart://sample/skel/test/serial_chain_revolute_joint.skel");
+  fileListForDebug.push_back(
+      "dart://sample/skel/test/serial_chain_eulerxyz_joint.skel");
+  fileListForDebug.push_back(
+      "dart://sample/skel/test/serial_chain_ball_joint.skel");
+  fileListForDebug.push_back(
+      "dart://sample/skel/test/simple_tree_structure.skel");
   fileListForDebug.push_back("dart://sample/skel/fullbody1.skel");
 
   // Create a list of reference frames to use during tests
@@ -680,8 +684,6 @@
 }
 
 //==============================================================================
-<<<<<<< HEAD
-=======
 void compareBodyNodeFkToJacobianRelative(
     const JacobianNode* bn,
     const JacobianNode* relativeTo,
@@ -1530,7 +1532,6 @@
 }
 
 //==============================================================================
->>>>>>> 51bb06e8
 void DynamicsTest::compareEquationsOfMotion(const common::Uri& uri)
 {
   using namespace std;
@@ -1937,7 +1938,7 @@
 void compareCOMAccelerationToGravity(
     SkeletonPtr skel, const Eigen::Vector3d& gravity, double tolerance)
 {
-#ifndef NDEBUG  // Debug mode
+#ifndef NDEBUG // Debug mode
   const std::size_t numFrames = 1e+1;
 #else
   const std::size_t numFrames = 1e+2;
@@ -2127,12 +2128,7 @@
   {
     dynamics::SkeletonPtr skel = myWorld->getSkeleton(i);
 
-<<<<<<< HEAD
-    std::size_t dof            = skel->getNumDofs();
-=======
     std::size_t dof = skel->getNumDofs();
-    //    int nBodyNodes     = skel->getNumBodyNodes();
->>>>>>> 51bb06e8
 
     if (dof == 0 || !skel->isMobile())
       continue;
@@ -2222,12 +2218,7 @@
   {
     dynamics::SkeletonPtr skel = myWorld->getSkeleton(i);
 
-<<<<<<< HEAD
-    int dof            = skel->getNumDofs();
-=======
     int dof = skel->getNumDofs();
-    //    int nBodyNodes     = skel->getNumBodyNodes();
->>>>>>> 51bb06e8
 
     if (dof == 0 || !skel->isMobile())
       continue;
@@ -2286,7 +2277,7 @@
 //==============================================================================
 TEST_F(DynamicsTest, compareEquationsOfMotion)
 {
-#ifndef NDEBUG  // Debug mode
+#ifndef NDEBUG // Debug mode
   const auto& list = getListForDebug();
 #else
   const auto& list = getList();
@@ -2315,7 +2306,7 @@
 //==============================================================================
 TEST_F(DynamicsTest, testCenterOfMass)
 {
-#ifndef NDEBUG  // Debug mode
+#ifndef NDEBUG // Debug mode
   const auto& list = getListForDebug();
 #else
   const auto& list = getList();
@@ -2330,7 +2321,7 @@
 //==============================================================================
 TEST_F(DynamicsTest, testCenterOfMassFreeFall)
 {
-#ifndef NDEBUG  // Debug mode
+#ifndef NDEBUG // Debug mode
   const auto& list = getListForDebug();
 #else
   const auto& list = getList();
@@ -2345,7 +2336,7 @@
 //==============================================================================
 TEST_F(DynamicsTest, testConstraintImpulse)
 {
-#ifndef NDEBUG  // Debug mode
+#ifndef NDEBUG // Debug mode
   const auto& list = getListForDebug();
 #else
   const auto& list = getList();
@@ -2360,7 +2351,7 @@
 //==============================================================================
 TEST_F(DynamicsTest, testImpulseBasedDynamics)
 {
-#ifndef NDEBUG  // Debug mode
+#ifndef NDEBUG // Debug mode
   const auto& list = getListForDebug();
 #else
   const auto& list = getList();
@@ -2375,17 +2366,10 @@
 //==============================================================================
 TEST_F(DynamicsTest, HybridDynamics)
 {
-<<<<<<< HEAD
-  const double tol       = 1e-8;
-  const double timeStep  = 1e-3;
-#ifndef NDEBUG // Debug mode
-  const std::size_t numFrames = 20;  // 0.02 secs
-=======
   const double tol = 1e-8;
   const double timeStep = 1e-3;
 #ifndef NDEBUG                      // Debug mode
-  const std::size_t numFrames = 50; // 0.05 secs
->>>>>>> 51bb06e8
+  const std::size_t numFrames = 20; // 0.02 secs
 #else
   const std::size_t numFrames = 5e+3; // 5 secs
 #endif // ------- Debug mode
